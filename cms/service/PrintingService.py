--- conflicted
+++ resolved
@@ -190,20 +190,11 @@
                     "Failed to create title page with command: %s"
                     "(error %d)" % (pretty_print_cmdline(cmd), ret))
 
-<<<<<<< HEAD
-            pdfmerger = PdfFileMerger()
-            pdfmerger.append(title_pdf)
-            pdfmerger.append(source_pdf)
-            result = os.path.join(directory, "document.pdf")
-            pdfmerger.write(result)
-            pdfmerger.close()
-=======
             with contextlib.closing(PdfFileMerger()) as pdfmerger:
                 pdfmerger.append(title_pdf)
                 pdfmerger.append(source_pdf)
                 result = os.path.join(directory, "document.pdf")
                 pdfmerger.write(result)
->>>>>>> c5935e04
 
             try:
                 printer_connection = cups.Connection()
