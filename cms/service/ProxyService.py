--- conflicted
+++ resolved
@@ -9,11 +9,8 @@
 # Copyright © 2015 Luca Versari <veluca93@gmail.com>
 # Copyright © 2015 William Di Luigi <williamdiluigi@gmail.com>
 # Copyright © 2016 Amir Keivan Mohtashami <akmohtashami97@gmail.com>
-<<<<<<< HEAD
 # Copyright © 2021 Manuel Gundlach <manuel.gundlach@gmail.com>
-=======
 # Copyright © 2019 Edoardo Morassutto <edoardo.morassutto@gmail.com>
->>>>>>> 0401c533
 #
 # This program is free software: you can redistribute it and/or modify
 # it under the terms of the GNU Affero General Public License as
@@ -355,13 +352,9 @@
                     users[encode_id(user.username)] = {
                         "f_name": user.first_name,
                         "l_name": user.last_name,
-<<<<<<< HEAD
-                        "team": team.code if team is not None else None,
-                        "unofficial": participation.unofficial,
-=======
                         "team": encode_id(team.code)
                                 if team is not None else None,
->>>>>>> 0401c533
+                        "unofficial": participation.unofficial,
                     }
                     if team is not None:
                         teams[encode_id(team.code)] = {
