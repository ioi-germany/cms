--- conflicted
+++ resolved
@@ -140,18 +140,10 @@
         if self.result is None:
             self.result = RuleResult()
             self.run()
-<<<<<<< HEAD
-            if not self.result.badfail:  # Don't save the result if
-                                         # something really bad happened
-                                         # (e.g. the dependencies could not
-                                         # be determined)
-                with io.open(mhf, 'wb') as f:
-=======
             # Don't save the result if something really bad happened (e.g. the
             # dependencies could not be determined)
             if not self.result.badfail:
-                with open(mhf, 'w') as f:
->>>>>>> a1730c15
+                with io.open(mhf, 'wb') as f:
                     # Save the result.
                     # The mission is saved for debugging purposes.
                     json.dump({'mission': self.mission(),
