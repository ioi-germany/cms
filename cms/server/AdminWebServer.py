#!/usr/bin/env python2
# -*- coding: utf-8 -*-

# Contest Management System - http://cms-dev.github.io/
# Copyright © 2010-2013 Giovanni Mascellani <mascellani@poisson.phc.unipi.it>
# Copyright © 2010-2014 Stefano Maggiolo <s.maggiolo@gmail.com>
# Copyright © 2010-2012 Matteo Boscariol <boscarim@hotmail.com>
# Copyright © 2012-2014 Luca Wehrstedt <luca.wehrstedt@gmail.com>
<<<<<<< HEAD
# Copyright © 2014 Fabian Gundlach <320pointsguy@gmail.com>
=======
# Copyright © 2014 Artem Iglikov <artem.iglikov@gmail.com>
>>>>>>> 9601cb41
#
# This program is free software: you can redistribute it and/or modify
# it under the terms of the GNU Affero General Public License as
# published by the Free Software Foundation, either version 3 of the
# License, or (at your option) any later version.
#
# This program is distributed in the hope that it will be useful,
# but WITHOUT ANY WARRANTY; without even the implied warranty of
# MERCHANTABILITY or FITNESS FOR A PARTICULAR PURPOSE.  See the
# GNU Affero General Public License for more details.
#
# You should have received a copy of the GNU Affero General Public License
# along with this program.  If not, see <http://www.gnu.org/licenses/>.

"""Web server for administration of contests.

"""

from __future__ import absolute_import
from __future__ import print_function
from __future__ import unicode_literals

import base64
import json
import logging
import os
import pkg_resources
import re
import traceback
from datetime import datetime, timedelta
from StringIO import StringIO
import zipfile

from sqlalchemy.orm import joinedload
from sqlalchemy.exc import IntegrityError

import tornado.web
import tornado.locale

from cms import config, ServiceCoord, get_service_shards, get_service_address
from cms.io import WebService
from cms.db import Session, Contest, User, Announcement, Question, Message, \
    Submission, SubmissionResult, File, Task, Dataset, Attachment, Manager, \
    Testcase, SubmissionFormatElement, Statement, \
    Group
from cms.db.filecacher import FileCacher
from cms.grading import compute_changes_for_dataset
from cms.grading.tasktypes import get_task_type_class
from cms.grading.scoretypes import get_score_type_class
from cms.server import file_handler_gen, get_url_root, \
    CommonRequestHandler
from cmscommon.datetime import make_datetime, make_timestamp


logger = logging.getLogger(__name__)


def try_commit(session, handler):
    """Try to commit the session, if not successful display a warning
    in the webpage.

    session (Session): the session to commit.
    handler (BaseHandler): just to extract the information about AWS.

    return (bool): True if commit was successful, False otherwise.

    """
    try:
        session.commit()
    except IntegrityError as error:
        handler.application.service.add_notification(
            make_datetime(),
            "Operation failed.", str(error))
        return False
    else:
        handler.application.service.add_notification(
            make_datetime(),
            "Operation successful.", "")
        return True


def argument_reader(func, empty=None):
    """Return an helper method for reading and parsing form values.

    func (function): the parser and validator for the value.
    empty (object): the value to store if an empty string is retrieved.

    return (function): a function to be used as a method of a
        RequestHandler.

    """
    def helper(self, dest, name, empty=empty):
        """Read the argument called "name" and save it in "dest".

        self (RequestHandler): a thing with a get_argument method.
        dest (dict): a place to store the obtained value.
        name (string): the name of the argument and of the item.
        empty (object): overrides the default empty value.

        """
        value = self.get_argument(name, None)
        if value is None:
            return
        if value == "":
            dest[name] = empty
        else:
            dest[name] = func(value)
    return helper


def parse_int(value):
    """Parse and validate an integer."""
    try:
        return int(value)
    except:
        raise ValueError("Can't cast %s to int." % value)


def parse_timedelta_sec(value):
    """Parse and validate a timedelta (as number of seconds)."""
    try:
        return timedelta(seconds=float(value))
    except:
        raise ValueError("Can't cast %s to timedelta." % value)


def parse_timedelta_min(value):
    """Parse and validate a timedelta (as number of minutes)."""
    try:
        return timedelta(minutes=float(value))
    except:
        raise ValueError("Can't cast %s to timedelta." % value)


def parse_datetime(value):
    """Parse and validate a datetime (in pseudo-ISO8601)."""
    if '.' not in value:
        value += ".0"
    try:
        return datetime.strptime(value, "%Y-%m-%d %H:%M:%S.%f")
    except:
        raise ValueError("Can't cast %s to datetime." % value)


def parse_ip_address_or_subnet(value):
    """Validate an IP address or subnet."""
    address, sep, subnet = value.partition("/")
    if sep != "":
        subnet = int(subnet)
        assert 0 <= subnet < 32
    fields = address.split(".")
    assert len(fields) == 4
    for field in fields:
        num = int(field)
        assert 0 <= num < 256
    return value


class BaseHandler(CommonRequestHandler):
    """Base RequestHandler for this application.

    All the RequestHandler classes in this application should be a
    child of this class.

    """

    def safe_get_item(self, cls, ident, session=None):
        """Get item from database of class cls and id ident, using
        session if given, or self.sql_session if not given. If id is
        not found, raise a 404.

        cls (type): class of object to retrieve.
        ident (string): id of object.
        session (Session|None): session to use.

        return (object): the object with the given id.

        raise (HTTPError): 404 if not found.

        """
        if session is None:
            session = self.sql_session
        entity = cls.get_from_id(ident, session)
        if entity is None:
            raise tornado.web.HTTPError(404)
        return entity

    def prepare(self):
        """This method is executed at the beginning of each request.

        """
        # Attempt to update the contest and all its references
        # If this fails, the request terminates.
        self.set_header("Cache-Control", "no-cache, must-revalidate")

        self.sql_session = Session()
        self.sql_session.expire_all()
        self.contest = None

        if config.installed:
            localization_dir = os.path.join("/", "usr", "local", "share",
                                            "locale")
        else:
            localization_dir = os.path.join(os.path.dirname(__file__), "mo")
        if os.path.exists(localization_dir):
            tornado.locale.load_gettext_translations(localization_dir, "cms")

    def render_params(self):
        """Return the default render params used by almost all handlers.

        return (dict): default render params

        """
        params = {}
        params["timestamp"] = make_datetime()
        params["contest"] = self.contest
        params["url_root"] = get_url_root(self.request.path)
        if self.contest is not None:
            params["phase"] = self.contest.main_group.phase(params["timestamp"])
            # Keep "== None" in filter arguments. SQLAlchemy does not
            # understand "is None".
            params["unanswered"] = self.sql_session.query(Question)\
                .join(User)\
                .filter(User.contest_id == self.contest.id)\
                .filter(Question.reply_timestamp == None)\
                .filter(Question.ignored == False)\
                .count()  # noqa
        params["contest_list"] = self.sql_session.query(Contest).all()
        params["cookie"] = str(self.cookies)
        return params

    def finish(self, *args, **kwds):
        """Finish this response, ending the HTTP request.

        We override this method in order to properly close the database.

        TODO - Now that we have greenlet support, this method could be
        refactored in terms of context manager or something like
        that. So far I'm leaving it to minimize changes.

        """
        self.sql_session.close()
        try:
            tornado.web.RequestHandler.finish(self, *args, **kwds)
        except IOError:
            # When the client closes the connection before we reply,
            # Tornado raises an IOError exception, that would pollute
            # our log with unnecessarily critical messages
            logger.debug("Connection closed before our reply.")

    def write_error(self, status_code, **kwargs):
        if "exc_info" in kwargs and \
                kwargs["exc_info"][0] != tornado.web.HTTPError:
            exc_info = kwargs["exc_info"]
            logger.error(
                "Uncaught exception (%r) while processing a request: %s" %
                (exc_info[1], ''.join(traceback.format_exception(*exc_info))))

        # Most of the handlers raise a 404 HTTP error before r_params
        # is defined. If r_params is not defined we try to define it
        # here, and if it fails we simply return a basic textual error notice.
        if hasattr(self, 'r_params'):
            self.render("error.html", status_code=status_code, **self.r_params)
        else:
            try:
                self.r_params = self.render_params()
                self.render("error.html", status_code=status_code,
                            **self.r_params)
            except:
                self.write("A critical error has occurred :-(")
                self.finish()

    get_string = argument_reader(lambda a: a, empty="")

    # When a checkbox isn't active it's not sent at all, making it
    # impossible to distinguish between missing and False.
    def get_bool(self, dest, name):
        """Parse a boolean.

        dest (dict): a place to store the result.
        name (string): the name of the argument and of the item.

        """
        value = self.get_argument(name, False)
        try:
            dest[name] = bool(value)
        except:
            raise ValueError("Can't cast %s to bool." % value)

    get_int = argument_reader(parse_int)

    get_timedelta_sec = argument_reader(parse_timedelta_sec)

    get_timedelta_min = argument_reader(parse_timedelta_min)

    get_datetime = argument_reader(parse_datetime)

    get_ip_address_or_subnet = argument_reader(parse_ip_address_or_subnet)

    def get_submission_format(self, dest):
        """Parse the submission format.

        Using the two arguments "submission_format_choice" and
        "submission_format" set the "submission_format" item of the
        given dictionary.

        dest (dict): a place to store the result.

        """
        choice = self.get_argument("submission_format_choice", "other")
        if choice == "simple":
            filename = "%s.%%l" % dest["name"]
            format_ = [SubmissionFormatElement(filename)]
        elif choice == "other":
            value = self.get_argument("submission_format", "[]")
            if value == "":
                value = "[]"
            format_ = []
            try:
                for filename in json.loads(value):
                    format_ += [SubmissionFormatElement(filename)]
            except ValueError:
                raise ValueError("Submission format not recognized.")
        else:
            raise ValueError("Submission format not recognized.")
        dest["submission_format"] = format_

    def get_time_limit(self, dest, field):
        """Parse the time limit.

        Read the argument with the given name and use its value to set
        the "time_limit" item of the given dictionary.

        dest (dict): a place to store the result.
        field (string): the name of the argument to use.

        """
        value = self.get_argument(field, None)
        if value is None:
            return
        if value == "":
            dest["time_limit"] = None
        else:
            try:
                value = float(value)
            except:
                raise ValueError("Can't cast %s to float." % value)
            if not 0 <= value < float("+inf"):
                raise ValueError("Time limit out of range.")
            dest["time_limit"] = value

    def get_memory_limit(self, dest, field):
        """Parse the memory limit.

        Read the argument with the given name and use its value to set
        the "memory_limit" item of the given dictionary.

        dest (dict): a place to store the result.
        field (string): the name of the argument to use.

        """
        value = self.get_argument(field, None)
        if value is None:
            return
        if value == "":
            dest["memory_limit"] = None
        else:
            try:
                value = int(value)
            except:
                raise ValueError("Can't cast %s to float." % value)
            if not 0 < value:
                raise ValueError("Invalid memory limit.")
            dest["memory_limit"] = value

    def get_task_type(self, dest, name, params):
        """Parse the task type.

        Parse the arguments to get the task type and its parameters,
        and fill them in the "task_type" and "task_type_parameters"
        items of the given dictionary.

        dest (dict): a place to store the result.
        name (string): the name of the argument that holds the task
            type name.
        params (string): the prefix of the names of the arguments that
            hold the parameters.

        """
        name = self.get_argument(name, None)
        if name is None:
            raise ValueError("Task type not found.")
        try:
            class_ = get_task_type_class(name)
        except KeyError:
            raise ValueError("Task type not recognized: %s." % name)
        params = json.dumps(class_.parse_handler(self, params + name + "_"))
        dest["task_type"] = name
        dest["task_type_parameters"] = params

    def get_score_type(self, dest, name, params):
        """Parse the score type.

        Parse the arguments to get the score type and its parameters,
        and fill them in the "score_type" and "score_type_parameters"
        items of the given dictionary.

        dest (dict): a place to store the result.
        name (string): the name of the argument that holds the score
            type name.
        params (string): the name of the argument that hold the
            parameters.

        """
        name = self.get_argument(name, None)
        if name is None:
            raise ValueError("Score type not found.")
        try:
            get_score_type_class(name)
        except KeyError:
            raise ValueError("Score type not recognized: %s." % name)
        params = self.get_argument(params, None)
        if params is None:
            raise ValueError("Score type parameters not found.")
        dest["score_type"] = name
        dest["score_type_parameters"] = params


FileHandler = file_handler_gen(BaseHandler)


class AdminWebServer(WebService):
    """Service that runs the web server serving the managers.

    """

    QUICK_ANSWERS = {
        "yes": "Yes",
        "no": "No",
        "answered": "Answered in task description",
        "invalid": "Invalid question",
        "nocomment": "No comment",
    }

    def __init__(self, shard):
        parameters = {
            "login_url": "/",
            "template_path": pkg_resources.resource_filename(
                "cms.server", "templates/admin"),
            "static_path": pkg_resources.resource_filename(
                "cms.server", "static"),
            "cookie_secret": base64.b64encode(config.secret_key),
            "debug": config.tornado_debug,
            "rpc_enabled": True,
        }
        super(AdminWebServer, self).__init__(
            config.admin_listen_port,
            _aws_handlers,
            parameters,
            shard=shard,
            listen_address=config.admin_listen_address)

        # A list of pending notifications.
        self.notifications = []

        self.file_cacher = FileCacher(self)
        self.evaluation_service = self.connect_to(
            ServiceCoord("EvaluationService", 0))
        self.scoring_service = self.connect_to(
            ServiceCoord("ScoringService", 0))
        self.proxy_service = self.connect_to(
            ServiceCoord("ProxyService", 0))
        self.resource_services = []
        for i in xrange(get_service_shards("ResourceService")):
            self.resource_services.append(self.connect_to(
                ServiceCoord("ResourceService", i)))
        self.logservice = self.connect_to(ServiceCoord("LogService", 0))

    def add_notification(self, timestamp, subject, text):
        """Store a new notification to send at the first
        opportunity (i.e., at the first request for db notifications).

        timestamp (datetime): the time of the notification.
        subject (string): subject of the notification.
        text (string): body of the notification.

        """
        self.notifications.append((timestamp, subject, text))


class MainHandler(BaseHandler):
    """Home page handler, with queue and workers statuses.

    """

    def get(self, contest_id=None):
        if contest_id is not None:
            self.contest = self.safe_get_item(Contest, contest_id)

        self.r_params = self.render_params()
        self.render("welcome.html", **self.r_params)


def SimpleContestHandler(page):
    class Cls(BaseHandler):
        def get(self, contest_id):
            self.contest = self.safe_get_item(Contest, contest_id)

            self.r_params = self.render_params()
            self.render(page, **self.r_params)
    return Cls


class ResourcesListHandler(BaseHandler):
    def get(self, contest_id=None):
        if contest_id is not None:
            self.contest = self.safe_get_item(Contest, contest_id)

        self.r_params = self.render_params()
        self.r_params["resource_addresses"] = {}
        services = get_service_shards("ResourceService")
        for i in xrange(services):
            self.r_params["resource_addresses"][i] = get_service_address(
                ServiceCoord("ResourceService", i)).ip
        self.render("resourceslist.html", **self.r_params)


class ResourcesHandler(BaseHandler):
    def get(self, shard=None, contest_id=None):
        if contest_id is not None:
            self.contest = self.safe_get_item(Contest, contest_id)
            contest_address = "/%s" % contest_id
        else:
            contest_address = ""

        if shard is None:
            shard = "all"

        self.r_params = self.render_params()
        self.r_params["resource_shards"] = \
            get_service_shards("ResourceService")
        self.r_params["resource_addresses"] = {}
        if shard == "all":
            for i in xrange(self.r_params["resource_shards"]):
                self.r_params["resource_addresses"][i] = get_service_address(
                    ServiceCoord("ResourceService", i)).ip
        else:
            shard = int(shard)
            try:
                address = get_service_address(
                    ServiceCoord("ResourceService", shard))
            except KeyError:
                self.redirect("/resourceslist%s" % contest_address)
                return
            self.r_params["resource_addresses"][shard] = address.ip

        self.render("resources.html", **self.r_params)


class AddContestHandler(BaseHandler):
    """Adds a new contest.

    """
    def get(self):
        self.r_params = self.render_params()
        self.render("add_contest.html", **self.r_params)

    def post(self):
        try:
            attrs = dict()
            group_attrs = dict()

            self.get_string(attrs, "name", empty=None)
            self.get_string(attrs, "description")

            assert attrs.get("name") is not None, "No contest name specified."

            allowed_localizations = \
                self.get_argument("allowed_localizations", "")
            if allowed_localizations:
                attrs["allowed_localizations"] = \
                    [x.strip() for x in allowed_localizations.split(",")
                     if len(x) > 0 and not x.isspace()]
            else:
                attrs["allowed_localizations"] = []

            attrs["languages"] = self.get_arguments("languages", [])

            self.get_string(attrs, "token_mode")
            self.get_int(attrs, "token_max_number")
            self.get_timedelta_sec(attrs, "token_min_interval")
            self.get_int(attrs, "token_gen_initial")
            self.get_int(attrs, "token_gen_number")
            self.get_timedelta_min(attrs, "token_gen_interval")
            self.get_int(attrs, "token_gen_max")

            self.get_int(attrs, "max_submission_number")
            self.get_int(attrs, "max_user_test_number")
            self.get_timedelta_sec(attrs, "min_submission_interval")
            self.get_timedelta_sec(attrs, "min_user_test_interval")

            self.get_datetime(group_attrs, "start")
            self.get_datetime(group_attrs, "stop")

            self.get_string(attrs, "timezone", empty=None)
            self.get_timedelta_sec(group_attrs, "per_user_time")
            self.get_int(attrs, "score_precision")

            # Create the contest.
            contest = Contest(**attrs)

            # Add the default group
            group = Group(name="default", **group_attrs)
            contest.groups.append(group)
            contest.main_group = group

            self.sql_session.add(contest)

        except Exception as error:
            self.application.service.add_notification(
                make_datetime(), "Invalid field(s)", repr(error))
            self.redirect("/contest/add")
            return

        if try_commit(self.sql_session, self):
            # Create the contest on RWS.
            self.application.service.proxy_service.reinitialize()
            self.redirect("/contest/%s" % contest.id)
        else:
            self.redirect("/contest/add")


class ContestHandler(BaseHandler):
    def get(self, contest_id):
        self.contest = self.safe_get_item(Contest, contest_id)

        self.r_params = self.render_params()
        self.render("contest.html", **self.r_params)

    def post(self, contest_id):
        contest = self.safe_get_item(Contest, contest_id)

        try:
            attrs = contest.get_attrs()

            self.get_string(attrs, "name", empty=None)
            self.get_string(attrs, "description")

            try:
                contest.main_group = self.safe_get_item(Group,
                    self.get_argument("main_group", contest.main_group_id))
            except KeyError:
                self.application.service.add_notification(
                    make_datetime(),
                    "Group does not exist.",
                    ""
                    )
                return


            assert attrs.get("name") is not None, "No contest name specified."

            allowed_localizations = \
                self.get_argument("allowed_localizations", "")
            if allowed_localizations:
                attrs["allowed_localizations"] = \
                    [x.strip() for x in allowed_localizations.split(",")
                     if len(x) > 0 and not x.isspace()]
            else:
                attrs["allowed_localizations"] = []

            attrs["languages"] = self.get_arguments("languages", [])
            self.get_string(attrs, "token_mode")
            self.get_int(attrs, "token_max_number")
            self.get_timedelta_sec(attrs, "token_min_interval")
            self.get_int(attrs, "token_gen_initial")
            self.get_int(attrs, "token_gen_number")
            self.get_timedelta_min(attrs, "token_gen_interval")
            self.get_int(attrs, "token_gen_max")
            self.get_int(attrs, "max_submission_number")
            self.get_int(attrs, "max_user_test_number")
            self.get_timedelta_sec(attrs, "min_submission_interval")
            self.get_timedelta_sec(attrs, "min_user_test_interval")

            self.get_string(attrs, "timezone", empty=None)
            self.get_int(attrs, "score_precision")
            # Update the contest.
            contest.set_attrs(attrs)

        except Exception as error:
            self.application.service.add_notification(
                make_datetime(), "Invalid field(s).", repr(error))
            self.redirect("/contest/%s" % contest_id)
            return

        if try_commit(self.sql_session, self):
            # Update the contest on RWS.
            self.application.service.proxy_service.reinitialize()
        self.redirect("/contest/%s" % contest_id)


class AddStatementHandler(BaseHandler):
    """Add a statement to a task.

    """
    def get(self, task_id):
        task = self.safe_get_item(Task, task_id)
        self.contest = task.contest

        self.r_params = self.render_params()
        self.r_params["task"] = task
        self.render("add_statement.html", **self.r_params)

    def post(self, task_id):
        task = self.safe_get_item(Task, task_id)
        self.contest = task.contest

        language = self.get_argument("language", None)
        if language is None:
            self.application.service.add_notification(
                make_datetime(),
                "No language code specified",
                "The language code can be any string.")
            self.redirect("/add_statement/%s" % task_id)
            return
        statement = self.request.files["statement"][0]
        if not statement["filename"].endswith(".pdf"):
            self.application.service.add_notification(
                make_datetime(),
                "Invalid task statement",
                "The task statement must be a .pdf file.")
            self.redirect("/add_statement/%s" % task_id)
            return
        task_name = task.name
        self.sql_session.close()

        try:
            digest = self.application.service.file_cacher.put_file_content(
                statement["body"],
                "Statement for task %s (lang: %s)" % (task_name, language))
        except Exception as error:
            self.application.service.add_notification(
                make_datetime(),
                "Task statement storage failed",
                repr(error))
            self.redirect("/add_statement/%s" % task_id)
            return

        # TODO verify that there's no other Statement with that language
        # otherwise we'd trigger an IntegrityError for constraint violation

        self.sql_session = Session()
        task = self.safe_get_item(Task, task_id)
        self.contest = task.contest

        statement = Statement(language, digest, task=task)
        self.sql_session.add(statement)

        if try_commit(self.sql_session, self):
            self.redirect("/task/%s" % task_id)
        else:
            self.redirect("/add_statement/%s" % task_id)


class DeleteStatementHandler(BaseHandler):
    """Delete a statement.

    """
    def get(self, statement_id):
        statement = self.safe_get_item(Statement, statement_id)
        task = statement.task
        self.contest = task.contest

        self.sql_session.delete(statement)

        try_commit(self.sql_session, self)
        self.redirect("/task/%s" % task.id)


class AddAttachmentHandler(BaseHandler):
    """Add an attachment to a task.

    """
    def get(self, task_id):
        task = self.safe_get_item(Task, task_id)
        self.contest = task.contest

        self.r_params = self.render_params()
        self.r_params["task"] = task
        self.render("add_attachment.html", **self.r_params)

    def post(self, task_id):
        task = self.safe_get_item(Task, task_id)
        self.contest = task.contest

        attachment = self.request.files["attachment"][0]
        task_name = task.name
        self.sql_session.close()

        try:
            digest = self.application.service.file_cacher.put_file_content(
                attachment["body"],
                "Task attachment for %s" % task_name)
        except Exception as error:
            self.application.service.add_notification(
                make_datetime(),
                "Attachment storage failed",
                repr(error))
            self.redirect("/add_attachment/%s" % task_id)
            return

        # TODO verify that there's no other Attachment with that filename
        # otherwise we'd trigger an IntegrityError for constraint violation

        self.sql_session = Session()
        task = self.safe_get_item(Task, task_id)
        self.contest = task.contest

        attachment = Attachment(attachment["filename"], digest, task=task)
        self.sql_session.add(attachment)

        if try_commit(self.sql_session, self):
            self.redirect("/task/%s" % task_id)
        else:
            self.redirect("/add_attachment/%s" % task_id)


class DeleteAttachmentHandler(BaseHandler):
    """Delete an attachment.

    """
    def get(self, attachment_id):
        attachment = self.safe_get_item(Attachment, attachment_id)
        task = attachment.task
        self.contest = task.contest

        self.sql_session.delete(attachment)

        try_commit(self.sql_session, self)
        self.redirect("/task/%s" % task.id)


class AddManagerHandler(BaseHandler):
    """Add a manager to a dataset.

    """
    def get(self, dataset_id):
        dataset = self.safe_get_item(Dataset, dataset_id)
        task = dataset.task
        self.contest = task.contest

        self.r_params = self.render_params()
        self.r_params["task"] = task
        self.r_params["dataset"] = dataset
        self.render("add_manager.html", **self.r_params)

    def post(self, dataset_id):
        dataset = self.safe_get_item(Dataset, dataset_id)
        task = dataset.task
        self.contest = task.contest

        manager = self.request.files["manager"][0]
        task_name = task.name
        self.sql_session.close()

        try:
            digest = self.application.service.file_cacher.put_file_content(
                manager["body"],
                "Task manager for %s" % task_name)
        except Exception as error:
            self.application.service.add_notification(
                make_datetime(),
                "Manager storage failed",
                repr(error))
            self.redirect("/add_manager/%s" % dataset_id)
            return

        self.sql_session = Session()
        dataset = self.safe_get_item(Dataset, dataset_id)
        task = dataset.task
        self.contest = task.contest

        manager = Manager(manager["filename"], digest, dataset=dataset)
        self.sql_session.add(manager)

        if try_commit(self.sql_session, self):
            self.redirect("/task/%s" % task.id)
        else:
            self.redirect("/add_manager/%s" % dataset_id)


class DeleteManagerHandler(BaseHandler):
    """Delete a manager.

    """
    def get(self, manager_id):
        manager = self.safe_get_item(Manager, manager_id)
        task = manager.dataset.task
        self.contest = task.contest

        self.sql_session.delete(manager)

        try_commit(self.sql_session, self)
        self.redirect("/task/%s" % task.id)


# TODO: Move this somewhere more appropriate?
def copy_dataset(
        new_dataset, old_dataset, clone_results, clone_managers, sql_session):
    """Copy an existing dataset's test cases, and optionally
    submission results and managers.

    new_dataset (Dataset): target dataset to copy into.
    old_dataset (Dataset): original dataset to copy from.
    clone_results (bool): copy submission results.
    clone_managers (bool): copy dataset managers.
    sql_session (Session): the session to commit.

    """
    new_testcases = dict()
    for old_t in old_dataset.testcases.itervalues():
        new_t = old_t.clone()
        new_t.dataset = new_dataset
        new_testcases[new_t.codename] = new_t

    if clone_managers:
        for old_m in old_dataset.managers.itervalues():
            new_m = old_m.clone()
            new_m.dataset = new_dataset

    sql_session.flush()

    new_results = list()
    if clone_results:
        # We issue this query manually to optimize it: we load all
        # executables and evaluations at once instead of having SA
        # lazy-load them when we access them for each SubmissionResult,
        # one at a time. We need them because we want to copy them too,
        # recursively.
        old_results = \
            sql_session.query(SubmissionResult)\
                       .filter(SubmissionResult.dataset == old_dataset)\
                       .options(joinedload(SubmissionResult.submission))\
                       .options(joinedload(SubmissionResult.executables))\
                       .options(joinedload(SubmissionResult.evaluations)).all()

        for old_sr in old_results:
            # Create the submission result.
            new_sr = old_sr.clone()
            new_sr.submission = old_sr.submission
            new_sr.dataset = new_dataset

            # Create executables.
            for old_e in old_sr.executables.itervalues():
                new_e = old_e.clone()
                new_e.submission_result = new_sr

            # Create evaluations.
            for old_e in old_sr.evaluations:
                new_e = old_e.clone()
                new_e.submission_result = new_sr
                new_e.testcase = new_testcases[old_e.codename]

            # We need to keep a reference to the object to prevent it
            # from being deleted (as SQLAlchemy's Session holds just a
            # weak reference...).
            new_results += [new_sr]

    sql_session.flush()

    return new_results


class AddDatasetHandler(BaseHandler):
    """Add a dataset to a task.

    """
    def get(self, task_id, dataset_id_to_copy):
        task = self.safe_get_item(Task, task_id)
        self.contest = task.contest

        # We can either clone an existing dataset, or '-' for a new one.
        if dataset_id_to_copy == '-':
            original_dataset = None
            description = "Default"
        else:
            try:
                original_dataset = \
                    self.safe_get_item(Dataset, dataset_id_to_copy)
                description = "Copy of %s" % original_dataset.description
            except ValueError:
                raise tornado.web.HTTPError(404)

        self.r_params = self.render_params()
        self.r_params["task"] = task
        self.r_params["clone_id"] = dataset_id_to_copy
        self.r_params["original_dataset"] = original_dataset
        self.r_params["original_dataset_task_type_parameters"] = \
            json.loads(original_dataset.task_type_parameters) \
            if original_dataset is not None else None
        self.r_params["default_description"] = description
        self.render("add_dataset.html", **self.r_params)

    def post(self, task_id, dataset_id_to_copy):
        task = self.safe_get_item(Task, task_id)
        self.contest = task.contest

        # We can either clone an existing dataset, or '-' for a new one.
        if dataset_id_to_copy == '-':
            original_dataset = None
        else:
            try:
                original_dataset = \
                    self.safe_get_item(Dataset, dataset_id_to_copy)
            except ValueError:
                raise tornado.web.HTTPError(404)

        try:
            attrs = dict()

            self.get_string(attrs, "description")

            # Ensure description is unique.
            if any(attrs["description"] == d.description
                   for d in task.datasets):
                self.application.service.add_notification(
                    make_datetime(),
                    "Dataset name %r is already taken." % attrs["description"],
                    "Please choose a unique name for this dataset.")
                self.redirect("/add_dataset/%s/%s" % (task_id,
                                                      dataset_id_to_copy))
                return

            self.get_time_limit(attrs, "time_limit")
            self.get_memory_limit(attrs, "memory_limit")
            self.get_task_type(attrs, "task_type", "TaskTypeOptions_")
            self.get_score_type(attrs, "score_type", "score_type_parameters")

            # Create the dataset.
            attrs["autojudge"] = False
            attrs["task"] = task
            dataset = Dataset(**attrs)
            self.sql_session.add(dataset)

        except Exception as error:
            logger.warning("Invalid field: %s" % (traceback.format_exc()))
            self.application.service.add_notification(
                make_datetime(), "Invalid field(s)", repr(error))
            self.redirect("/add_dataset/%s/%s" % (task_id, dataset_id_to_copy))
            return

        if original_dataset is not None:
            # If we were cloning the dataset, copy all testcases across
            # too. If the user insists, clone all evaluation
            # information too.
            clone_results = bool(self.get_argument("clone_results", False))
            clone_managers = bool(self.get_argument("clone_managers", False))
            copy_dataset(dataset, original_dataset, clone_results,
                         clone_managers, self.sql_session)

        # If the task does not yet have an active dataset, make this
        # one active.
        if task.active_dataset is None:
            task.active_dataset = dataset

        if try_commit(self.sql_session, self):
            # self.application.service.scoring_service.reinitialize()
            self.redirect("/task/%s" % task_id)
        else:
            self.redirect("/add_dataset/%s/%s" % (task_id,
                                                  dataset_id_to_copy))


class RenameDatasetHandler(BaseHandler):
    """Rename the descripton of a dataset.

    """
    def get(self, dataset_id):
        dataset = self.safe_get_item(Dataset, dataset_id)
        task = dataset.task
        self.contest = task.contest

        self.r_params = self.render_params()
        self.r_params["task"] = task
        self.r_params["dataset"] = dataset
        self.render("rename_dataset.html", **self.r_params)

    def post(self, dataset_id):
        dataset = self.safe_get_item(Dataset, dataset_id)
        task = dataset.task
        self.contest = task.contest

        description = self.get_argument("description", "")

        # Ensure description is unique.
        if any(description == d.description
               for d in task.datasets if d is not dataset):
            self.application.service.add_notification(
                make_datetime(),
                "Dataset name \"%s\" is already taken." % description,
                "Please choose a unique name for this dataset.")
            self.redirect("/rename_dataset/%s" % dataset_id)
            return

        dataset.description = description

        if try_commit(self.sql_session, self):
            self.redirect("/task/%s" % task.id)
        else:
            self.redirect("/rename_dataset/%s" % dataset_id)


class DeleteDatasetHandler(BaseHandler):
    """Delete a dataset from a task.

    """
    def get(self, dataset_id):
        dataset = self.safe_get_item(Dataset, dataset_id)
        task = dataset.task
        self.contest = task.contest

        self.r_params = self.render_params()
        self.r_params["task"] = task
        self.r_params["dataset"] = dataset
        self.render("delete_dataset.html", **self.r_params)

    def post(self, dataset_id):
        dataset = self.safe_get_item(Dataset, dataset_id)
        task = dataset.task
        self.contest = task.contest

        self.sql_session.delete(dataset)

        if try_commit(self.sql_session, self):
            # self.application.service.scoring_service.reinitialize()
            pass
        self.redirect("/task/%s" % task.id)


class ActivateDatasetHandler(BaseHandler):
    """Set a given dataset to be the active one for a task.

    """
    def get(self, dataset_id):
        dataset = self.safe_get_item(Dataset, dataset_id)
        task = dataset.task
        self.contest = task.contest

        changes = compute_changes_for_dataset(task.active_dataset, dataset)
        notify_users = set()

        # By default, we will notify users who's public scores have changed, or
        # their non-public scores have changed but they have used a token.
        for c in changes:
            score_changed = c.old_score is not None or c.new_score is not None
            public_score_changed = c.old_public_score is not None or \
                c.new_public_score is not None
            if public_score_changed or \
                    (c.submission.tokened() and score_changed):
                notify_users.add(c.submission.user.id)

        self.r_params = self.render_params()
        self.r_params["task"] = task
        self.r_params["dataset"] = dataset
        self.r_params["changes"] = changes
        self.r_params["default_notify_users"] = notify_users
        self.render("activate_dataset.html", **self.r_params)

    def post(self, dataset_id):
        dataset = self.safe_get_item(Dataset, dataset_id)
        task = dataset.task
        self.contest = task.contest

        task.active_dataset = dataset

        if try_commit(self.sql_session, self):
            # self.application.service.scoring_service.reinitialize()
            self.application.service.proxy_service.dataset_updated(
                task_id=task.id)

            # This kicks off judging of any submissions which were previously
            # unloved, but are now part of an autojudged taskset.
            self.application.service.evaluation_service.search_jobs_not_done()
            self.application.service.scoring_service.search_jobs_not_done()

        # Now send notifications to contestants.
        datetime = make_datetime()

        r = re.compile('notify_([0-9]+)$')
        count = 0
        for k, v in self.request.arguments.iteritems():
            m = r.match(k)
            if not m:
                continue
            user = self.safe_get_item(User, m.group(1))
            message = Message(datetime,
                              self.get_argument("message_subject", ""),
                              self.get_argument("message_text", ""),
                              user=user)
            self.sql_session.add(message)
            count += 1

        if try_commit(self.sql_session, self):
            self.application.service.add_notification(
                make_datetime(),
                "Messages sent to %d users." % count, "")

        self.redirect("/task/%s" % task.id)


class ToggleAutojudgeDatasetHandler(BaseHandler):
    """Toggle whether a given dataset is judged automatically or not.

    """
    def get(self, dataset_id):
        dataset = self.safe_get_item(Dataset, dataset_id)
        task = dataset.task
        self.contest = task.contest

        dataset.autojudge = not dataset.autojudge

        if try_commit(self.sql_session, self):
            # self.application.service.scoring_service.reinitialize()

            # This kicks off judging of any submissions which were previously
            # unloved, but are now part of an autojudged taskset.
            self.application.service.evaluation_service.search_jobs_not_done()
            self.application.service.scoring_service.search_jobs_not_done()

        self.redirect("/task/%s" % dataset.task_id)


class AddTestcaseHandler(BaseHandler):
    """Add a testcase to a dataset.

    """
    def get(self, dataset_id):
        dataset = self.safe_get_item(Dataset, dataset_id)
        task = dataset.task
        self.contest = task.contest

        self.r_params = self.render_params()
        self.r_params["task"] = task
        self.r_params["dataset"] = dataset
        self.render("add_testcase.html", **self.r_params)

    def post(self, dataset_id):
        dataset = self.safe_get_item(Dataset, dataset_id)
        task = dataset.task
        self.contest = task.contest

        codename = self.get_argument("codename")

        try:
            input_ = self.request.files["input"][0]
            output = self.request.files["output"][0]
        except KeyError:
            self.application.service.add_notification(
                make_datetime(),
                "Invalid data",
                "Please fill both input and output.")
            self.redirect("/add_testcase/%s" % dataset_id)
            return

        public = self.get_argument("public", None) is not None
        task_name = task.name
        self.sql_session.close()

        try:
            input_digest = \
                self.application.service.file_cacher.put_file_content(
                    input_["body"],
                    "Testcase input for task %s" % task_name)
            output_digest = \
                self.application.service.file_cacher.put_file_content(
                    output["body"],
                    "Testcase output for task %s" % task_name)
        except Exception as error:
            self.application.service.add_notification(
                make_datetime(),
                "Testcase storage failed",
                repr(error))
            self.redirect("/add_testcase/%s" % dataset_id)
            return

        self.sql_session = Session()
        dataset = self.safe_get_item(Dataset, dataset_id)
        task = dataset.task
        self.contest = task.contest

        testcase = Testcase(
            codename, public, input_digest, output_digest, dataset=dataset)
        self.sql_session.add(testcase)

        if try_commit(self.sql_session, self):
            # max_score and/or extra_headers might have changed.
            self.application.service.proxy_service.reinitialize()
            self.redirect("/task/%s" % task.id)
        else:
            self.redirect("/add_testcase/%s" % dataset_id)


class AddTestcasesHandler(BaseHandler):
    """Add several testcases to a dataset.

    """
    def get(self, dataset_id):
        dataset = self.safe_get_item(Dataset, dataset_id)
        task = dataset.task
        self.contest = task.contest

        self.r_params = self.render_params()
        self.r_params["task"] = task
        self.r_params["dataset"] = dataset
        self.render("add_testcases.html", **self.r_params)

    def post(self, dataset_id):
        # TODO: this method is quite long, some splitting is needed.
        dataset = self.safe_get_item(Dataset, dataset_id)
        task = dataset.task
        self.contest = task.contest

        try:
            archive = self.request.files["archive"][0]
        except KeyError:
            self.application.service.add_notification(
                make_datetime(),
                "Invalid data",
                "Please choose tests archive.")
            self.redirect("/add_testcases/%s" % dataset_id)
            return

        public = self.get_argument("public", None) is not None
        overwrite = self.get_argument("overwrite", None) is not None

        # Get input/output file names templates, or use default ones.
        input_template = self.get_argument("input_template", None)
        if not input_template:
            input_template = "input.*"
        output_template = self.get_argument("output_template", None)
        if not output_template:
            output_template = "output.*"
        input_re = re.compile(re.escape(input_template).replace("\\*",
                              "(.*)") + "$")
        output_re = re.compile(re.escape(output_template).replace("\\*",
                               "(.*)") + "$")

        task_name = task.name
        self.sql_session.close()

        fp = StringIO(archive["body"])
        try:
            with zipfile.ZipFile(fp, "r") as archive_zfp:
                tests = dict()
                # Match input/output file names to testcases' codenames.
                for filename in archive_zfp.namelist():
                    match = input_re.match(filename)
                    if match:
                        codename = match.group(1)
                        if not codename in tests:
                            tests[codename] = [None, None]
                        tests[codename][0] = filename
                    else:
                        match = output_re.match(filename)
                        if match:
                            codename = match.group(1)
                            if not codename in tests:
                                tests[codename] = [None, None]
                            tests[codename][1] = filename

                skipped_tc = []
                overwritten_tc = []
                added_tc = []
                for codename, testdata in tests.iteritems():
                    # If input or output file isn't found, skip it.
                    if not testdata[0] or not testdata[1]:
                        continue
                    self.sql_session = Session()

                    # Check, whether current testcase already exists.
                    dataset = self.safe_get_item(Dataset, dataset_id)
                    task = dataset.task
                    self.contest = task.contest
                    if codename in dataset.testcases:
                        # If we are allowed, remove existing testcase.
                        # If not - skip this testcase.
                        if overwrite:
                            testcase = dataset.testcases[codename]
                            self.sql_session.delete(testcase)

                            if not try_commit(self.sql_session, self):
                                skipped_tc.append(codename)
                                continue
                            overwritten_tc.append(codename)
                        else:
                            skipped_tc.append(codename)
                            continue

                    # Add current testcase.
                    try:
                        input_ = archive_zfp.read(testdata[0])
                        output = archive_zfp.read(testdata[1])
                    except Exception as error:
                        self.application.service.add_notification(
                            make_datetime(),
                            "Reading testcase %s failed" % codename,
                            repr(error))
                        self.redirect("/add_testcases/%s" % dataset_id)
                        return
                    try:
                        input_digest = self.application.service\
                            .file_cacher.put_file_content(
                                input_,
                                "Testcase input for task %s" % task_name)
                        output_digest = self.application.service\
                            .file_cacher.put_file_content(
                                output,
                                "Testcase output for task %s" % task_name)
                    except Exception as error:
                        self.application.service.add_notification(
                            make_datetime(),
                            "Testcase storage failed",
                            repr(error))
                        self.redirect("/add_testcases/%s" % dataset_id)
                        return
                    testcase = Testcase(codename, public, input_digest,
                                        output_digest, dataset=dataset)
                    self.sql_session.add(testcase)

                    if not try_commit(self.sql_session, self):
                        self.application.service.add_notification(
                            make_datetime(),
                            "Couldn't add test %s" % codename,
                            "")
                        self.redirect("/add_testcases/%s" % dataset_id)
                        return
                    if not codename in overwritten_tc:
                        added_tc.append(codename)
        except zipfile.BadZipfile:
            self.application.service.add_notification(
                make_datetime(),
                "The selected file is not a zip file.",
                "Please select a valid zip file.")
            self.redirect("/add_testcases/%s" % dataset_id)
            return

        self.application.service.add_notification(
            make_datetime(),
            "Successfully added %d and overwritten %d testcase(s)" %
            (len(added_tc), len(overwritten_tc)),
            "Added: %s; overwritten: %s; skipped: %s" %
            (", ".join(added_tc) if added_tc else "none",
             ", ".join(overwritten_tc) if overwritten_tc else "none",
             ", ".join(skipped_tc) if skipped_tc else "none"))
        self.application.service.proxy_service.reinitialize()
        self.redirect("/task/%s" % task.id)


class DeleteTestcaseHandler(BaseHandler):
    """Delete a testcase.

    """
    def get(self, testcase_id):
        testcase = self.safe_get_item(Testcase, testcase_id)
        task = testcase.dataset.task
        self.contest = task.contest

        self.sql_session.delete(testcase)

        if try_commit(self.sql_session, self):
            # max_score and/or extra_headers might have changed.
            self.application.service.proxy_service.reinitialize()
        self.redirect("/task/%s" % task.id)


class AddTaskHandler(BaseHandler):
    def get(self, contest_id):
        self.contest = self.safe_get_item(Contest, contest_id)

        self.r_params = self.render_params()
        self.render("add_task.html", **self.r_params)

    def post(self, contest_id):
        self.contest = self.safe_get_item(Contest, contest_id)

        try:
            attrs = dict()

            self.get_string(attrs, "name", empty=None)
            self.get_string(attrs, "title")

            assert attrs.get("name") is not None, "No task name specified."

            self.get_string(attrs, "primary_statements")

            self.get_submission_format(attrs)

            self.get_string(attrs, "token_mode")
            self.get_int(attrs, "token_max_number")
            self.get_timedelta_sec(attrs, "token_min_interval")
            self.get_int(attrs, "token_gen_initial")
            self.get_int(attrs, "token_gen_number")
            self.get_timedelta_min(attrs, "token_gen_interval")
            self.get_int(attrs, "token_gen_max")

            self.get_int(attrs, "max_submission_number")
            self.get_int(attrs, "max_user_test_number")
            self.get_timedelta_sec(attrs, "min_submission_interval")
            self.get_timedelta_sec(attrs, "min_user_test_interval")

            self.get_int(attrs, "score_precision")

            # Create the task.
            attrs["num"] = len(self.contest.tasks)
            attrs["contest"] = self.contest
            task = Task(**attrs)
            self.sql_session.add(task)

        except Exception as error:
            self.application.service.add_notification(
                make_datetime(), "Invalid field(s)", repr(error))
            self.redirect("/add_task/%s" % contest_id)
            return

        try:
            attrs = dict()

            self.get_time_limit(attrs, "time_limit")
            self.get_memory_limit(attrs, "memory_limit")
            self.get_task_type(attrs, "task_type", "TaskTypeOptions_")
            self.get_score_type(attrs, "score_type", "score_type_parameters")

            # Create its first dataset.
            attrs["description"] = "Default"
            attrs["autojudge"] = True
            attrs["task"] = task
            dataset = Dataset(**attrs)
            self.sql_session.add(dataset)

            # Make the dataset active. Life works better that way.
            task.active_dataset = dataset

        except Exception as error:
            self.application.service.add_notification(
                make_datetime(), "Invalid field(s)", repr(error))
            self.redirect("/add_task/%s" % contest_id)
            return

        if try_commit(self.sql_session, self):
            # Create the task on RWS.
            self.application.service.proxy_service.reinitialize()
            self.redirect("/task/%s" % task.id)
        else:
            self.redirect("/add_task/%s" % contest_id)


class TaskHandler(BaseHandler):
    """Task handler, with a POST method to edit the task.

    """
    def get(self, task_id):
        task = self.safe_get_item(Task, task_id)
        self.contest = task.contest

        self.r_params = self.render_params()
        self.r_params["task"] = task
        self.r_params["submissions"] = \
            self.sql_session.query(Submission)\
                .join(Task).filter(Task.id == task_id)\
                .order_by(Submission.timestamp.desc()).all()
        self.render("task.html", **self.r_params)

    def post(self, task_id):
        task = self.safe_get_item(Task, task_id)
        self.contest = task.contest

        try:
            attrs = task.get_attrs()

            self.get_string(attrs, "name", empty=None)
            self.get_string(attrs, "title")

            assert attrs.get("name") is not None, "No task name specified."

            self.get_string(attrs, "primary_statements")

            self.get_submission_format(attrs)

            self.get_string(attrs, "token_mode")
            self.get_int(attrs, "token_max_number")
            self.get_timedelta_sec(attrs, "token_min_interval")
            self.get_int(attrs, "token_gen_initial")
            self.get_int(attrs, "token_gen_number")
            self.get_timedelta_min(attrs, "token_gen_interval")
            self.get_int(attrs, "token_gen_max")

            self.get_int(attrs, "max_submission_number")
            self.get_int(attrs, "max_user_test_number")
            self.get_timedelta_sec(attrs, "min_submission_interval")
            self.get_timedelta_sec(attrs, "min_user_test_interval")

            self.get_int(attrs, "score_precision")

            # Update the task.
            task.set_attrs(attrs)

        except Exception as error:
            self.application.service.add_notification(
                make_datetime(), "Invalid field(s)", repr(error))
            self.redirect("/task/%s" % task_id)
            return

        for dataset in task.datasets:
            try:
                attrs = dataset.get_attrs()

                self.get_time_limit(attrs, "time_limit_%d" % dataset.id)
                self.get_memory_limit(attrs, "memory_limit_%d" % dataset.id)
                self.get_task_type(attrs, "task_type_%d" % dataset.id,
                                   "TaskTypeOptions_%d_" % dataset.id)
                self.get_score_type(attrs, "score_type_%d" % dataset.id,
                                    "score_type_parameters_%d" % dataset.id)

                # Update the dataset.
                dataset.set_attrs(attrs)

            except Exception as error:
                self.application.service.add_notification(
                    make_datetime(), "Invalid field(s)", repr(error))
                self.redirect("/task/%s" % task_id)
                return

            for testcase in dataset.testcases.itervalues():
                testcase.public = bool(self.get_argument(
                    "testcase_%s_public" % testcase.id, False))

        if try_commit(self.sql_session, self):
            # Update the task on RWS.
            self.application.service.proxy_service.reinitialize()
        self.redirect("/task/%s" % task_id)


class DatasetSubmissionsHandler(BaseHandler):
    """Shows all submissions for this dataset, allowing the admin to
    view the results under different datasets.

    """
    def get(self, dataset_id):
        dataset = self.safe_get_item(Dataset, dataset_id)
        task = dataset.task
        self.contest = task.contest

        self.r_params = self.render_params()
        self.r_params["task"] = task
        self.r_params["active_dataset"] = task.active_dataset
        self.r_params["shown_dataset"] = dataset
        self.r_params["datasets"] = \
            self.sql_session.query(Dataset)\
                            .filter(Dataset.task == task)\
                            .order_by(Dataset.description).all()
        self.r_params["submissions"] = \
            self.sql_session.query(Submission)\
                            .filter(Submission.task == task)\
                            .options(joinedload(Submission.task))\
                            .options(joinedload(Submission.user))\
                            .options(joinedload(Submission.files))\
                            .options(joinedload(Submission.token))\
                            .options(joinedload(Submission.results))\
                            .order_by(Submission.timestamp.desc()).all()
        self.render("submissionlist.html", **self.r_params)


class RankingHandler(BaseHandler):
    """Shows the ranking for a contest.

    """
    def get(self, contest_id, format="online"):
        # This validates the contest id.
        self.safe_get_item(Contest, contest_id)

        # This massive joined load gets all the information which we will need
        # to generating the rankings.
        self.contest = self.sql_session.query(Contest)\
            .filter(Contest.id == contest_id)\
            .options(joinedload('users'))\
            .options(joinedload('users.submissions'))\
            .options(joinedload('users.submissions.token'))\
            .options(joinedload('users.submissions.results'))\
            .first()

        self.r_params = self.render_params()
        if format == "txt":
            self.set_header("Content-Type", "text/plain")
            self.set_header("Content-Disposition",
                            "attachment; filename=\"ranking.txt\"")
            self.render("ranking.txt", **self.r_params)
        elif format == "csv":
            self.set_header("Content-Type", "text/csv")
            self.set_header("Content-Disposition",
                            "attachment; filename=\"ranking.csv\"")
            self.render("ranking.csv", **self.r_params)
        else:
            self.render("ranking.html", **self.r_params)


class AddAnnouncementHandler(BaseHandler):
    """Called to actually add an announcement

    """
    def post(self, contest_id):
        self.contest = self.safe_get_item(Contest, contest_id)

        subject = self.get_argument("subject", "")
        text = self.get_argument("text", "")
        if subject != "":
            ann = Announcement(make_datetime(), subject, text,
                               contest=self.contest)
            self.sql_session.add(ann)
            try_commit(self.sql_session, self)
        self.redirect("/announcements/%s" % contest_id)


class RemoveAnnouncementHandler(BaseHandler):
    """Called to remove an announcement.

    """
    def get(self, ann_id):
        ann = self.safe_get_item(Announcement, ann_id)
        contest_id = ann.contest.id

        self.sql_session.delete(ann)

        try_commit(self.sql_session, self)
        self.redirect("/announcements/%s" % contest_id)


class UserViewHandler(BaseHandler):
    """Shows the details of a single user (submissions, questions,
    messages), and allows to send the latters.

    """
    def get(self, user_id):
        user = self.safe_get_item(User, user_id)
        self.contest = user.contest

        self.r_params = self.render_params()
        self.r_params["selected_user"] = user
        self.r_params["submissions"] = user.submissions
        self.render("user.html", **self.r_params)

    def post(self, user_id):
        user = self.safe_get_item(User, user_id)
        self.contest = user.contest

        try:
            attrs = user.get_attrs()

            self.get_string(attrs, "first_name")
            self.get_string(attrs, "last_name")
            self.get_string(attrs, "username", empty=None)
            self.get_string(attrs, "password")
            self.get_string(attrs, "email")

            assert attrs.get("username") is not None, \
                "No username specified."

            attrs["group"] = \
                self.safe_get_item(Group,
                                   self.get_argument("group", user.group_id))

            self.get_ip_address_or_subnet(attrs, "ip")

            self.get_string(attrs, "timezone", empty=None)
            self.get_datetime(attrs, "starting_time")
            self.get_timedelta_sec(attrs, "extra_time")

            self.get_bool(attrs, "hidden")
            self.get_string(attrs, "primary_statements")

            # Update the user.
            user.set_attrs(attrs)

        except Exception as error:
            self.application.service.add_notification(
                make_datetime(), "Invalid field(s)", repr(error))
            self.redirect("/user/%s" % user_id)
            return

        if try_commit(self.sql_session, self):
            # Update the user on RWS.
            self.application.service.proxy_service.reinitialize()
        self.redirect("/user/%s" % user_id)


class AddUserHandler(SimpleContestHandler("add_user.html")):
    def post(self, contest_id):
        self.contest = self.safe_get_item(Contest, contest_id)

        try:
            attrs = dict()

            self.get_string(attrs, "first_name")
            self.get_string(attrs, "last_name")
            self.get_string(attrs, "username", empty=None)
            self.get_string(attrs, "password")
            self.get_string(attrs, "email")

            assert attrs.get("username") is not None, \
                "No username specified."

            attrs["group"] = \
                self.safe_get_item(Group, self.get_argument("group", ""))

            self.get_ip_address_or_subnet(attrs, "ip")

            self.get_string(attrs, "timezone", empty=None)
            self.get_datetime(attrs, "starting_time")
            self.get_timedelta_sec(attrs, "extra_time")

            self.get_bool(attrs, "hidden")
            self.get_string(attrs, "primary_statements")

            # Create the user.
            attrs["contest"] = self.contest
            user = User(**attrs)
            self.sql_session.add(user)

        except Exception as error:
            self.application.service.add_notification(
                make_datetime(), "Invalid field(s)", repr(error))
            self.redirect("/add_user/%s" % contest_id)
            return

        if try_commit(self.sql_session, self):
            # Create the user on RWS.
            self.application.service.proxy_service.reinitialize()
            self.redirect("/user/%s" % user.id)
        else:
            self.redirect("/add_user/%s" % contest_id)


class GroupViewHandler(BaseHandler):
    """Shows the details of a single group.

    """
    def get(self, group_id):
        group = self.safe_get_item(Group, group_id)
        self.contest = group.contest

        self.r_params = self.render_params()
        self.r_params["selected_group"] = group
        self.render("group.html", **self.r_params)

    def post(self, group_id):
        group = self.safe_get_item(Group, group_id)
        self.contest = group.contest

        try:
            attrs = group.get_attrs()

            self.get_string(attrs, "name")

            assert attrs.get("name") is not None, "No group name specified."

            self.get_datetime(attrs, "start")
            self.get_datetime(attrs, "stop")
            self.get_timedelta_sec(attrs, "per_user_time")

            # Update the group.
            group.set_attrs(attrs)

        except Exception as error:
            self.application.service.add_notification(
                make_datetime(), "Invalid field(s)", repr(error))
            self.redirect("/group/%s" % group_id)
            return

        if try_commit(self.sql_session, self):
            # Update the group on RWS.
            self.application.service.proxy_service.reinitialize()
        self.redirect("/group/%s" % group_id)


class AddGroupHandler(SimpleContestHandler("add_group.html")):
    def post(self, contest_id):
        self.contest = self.safe_get_item(Contest, contest_id)

        try:
            attrs = dict()

            self.get_string(attrs, "name")

            assert attrs.get("name") is not None, "No group name specified."

            self.get_datetime(attrs, "start")
            self.get_datetime(attrs, "stop")

            self.get_timedelta_sec(attrs, "per_user_time")

            # Create the group.
            attrs["contest"] = self.contest
            group = Group(**attrs)
            self.sql_session.add(group)

        except Exception as error:
            self.application.service.add_notification(
                make_datetime(), "Invalid field(s)", repr(error))
            self.redirect("/add_group/%s" % contest_id)
            return

        if try_commit(self.sql_session, self):
            self.application.service.scoring_service.reinitialize()
            self.redirect("/group/%s" % group.id)
        else:
            self.redirect("/add_group/%s" % contest_id)


class SubmissionViewHandler(BaseHandler):
    """Shows the details of a submission. All data is already present
    in the list of the submissions of the task or of the user, but we
    need a place where to link messages like 'Submission 42 failed to
    compile please check'.

    """
    def get(self, submission_id, dataset_id=None):
        submission = self.safe_get_item(Submission, submission_id)
        task = submission.task
        self.contest = task.contest

        if dataset_id is not None:
            dataset = self.safe_get_item(Dataset, dataset_id)
        else:
            dataset = task.active_dataset
        assert dataset.task is task

        self.r_params = self.render_params()
        self.r_params["s"] = submission
        self.r_params["active_dataset"] = task.active_dataset
        self.r_params["shown_dataset"] = dataset
        self.r_params["datasets"] = \
            self.sql_session.query(Dataset)\
                            .filter(Dataset.task == task)\
                            .order_by(Dataset.description).all()
        self.render("submission.html", **self.r_params)


class SubmissionFileHandler(FileHandler):
    """Shows a submission file.

    """
    # FIXME: Replace with FileFromDigestHandler?
    def get(self, file_id):
        sub_file = self.safe_get_item(File, file_id)
        submission = sub_file.submission
        self.contest = submission.task.contest

        real_filename = sub_file.filename
        if submission.language is not None:
            real_filename = real_filename.replace("%l", submission.language)
        digest = sub_file.digest

        self.sql_session.close()
        self.fetch(digest, "text/plain", real_filename)


class SubmissionPatrolHandler(BaseHandler):
    """Called when the admin patrols a submission.

    """
    def post(self, submission_id):
        submission = self.safe_get_item(Submission, submission_id)

        try:
            attrs = {"comment": submission.comment}

            self.get_string(attrs, "comment")

            submission.set_attrs(attrs)

        except Exception as error:
            self.application.service.add_notification(
                make_datetime(), "Invalid field(s)", repr(error))
            self.redirect("/submission/%s" % submission_id)
            return

        try_commit(self.sql_session, self)
        # TODO Redirect to /submission/submission_id/dataset_id if
        # that is the origin of this request
        self.redirect("/submission/%s" % submission_id)


class QuestionsHandler(BaseHandler):
    """Page to see and send messages to all the contestants.

    """
    def get(self, contest_id):
        self.contest = self.safe_get_item(Contest, contest_id)

        self.r_params = self.render_params()
        self.r_params["questions"] = self.sql_session.query(Question)\
            .join(User).filter(User.contest_id == contest_id)\
            .order_by(Question.question_timestamp.desc())\
            .order_by(Question.id).all()
        self.render("questions.html", **self.r_params)


class QuestionReplyHandler(BaseHandler):
    """Called when the manager replies to a question made by a user.

    """
    def post(self, question_id):
        ref = self.get_argument("ref", "/")
        question = self.safe_get_item(Question, question_id)
        self.contest = question.user.contest

        reply_subject_code = self.get_argument("reply_question_quick_answer",
                                               "")
        question.reply_text = self.get_argument("reply_question_text", "")

        # Ignore invalid answers
        if reply_subject_code not in AdminWebServer.QUICK_ANSWERS:
            question.reply_subject = ""
        else:
            # Quick answer given, ignore long answer.
            question.reply_subject = \
                AdminWebServer.QUICK_ANSWERS[reply_subject_code]
            question.reply_text = ""

        question.reply_timestamp = make_datetime()

        if try_commit(self.sql_session, self):
            logger.info("Reply sent to user %s for question with id %s." %
                        (question.user.username, question_id))

        self.redirect(ref)


class QuestionIgnoreHandler(BaseHandler):
    """Called when the manager chooses to ignore or stop ignoring a
    question.

    """
    def post(self, question_id):
        ref = self.get_argument("ref", "/")

        # Fetch form data.
        question = self.safe_get_item(Question, question_id)
        self.contest = question.user.contest

        should_ignore = self.get_argument("ignore", "no") == "yes"

        # Commit the change.
        question.ignored = should_ignore
        if try_commit(self.sql_session, self):
            logger.info("Question '%s' by user %s %s" %
                        (question.subject, question.user.username,
                         ["unignored", "ignored"][should_ignore]))

        self.redirect(ref)


class MessageHandler(BaseHandler):
    """Called when a message is sent to a specific user.

    """

    def post(self, user_id):
        user = self.safe_get_item(User, user_id)
        self.contest = user.contest

        message = Message(make_datetime(),
                          self.get_argument("message_subject", ""),
                          self.get_argument("message_text", ""),
                          user=user)
        self.sql_session.add(message)
        if try_commit(self.sql_session, self):
            logger.info("Message submitted to user %s."
                        % user.username)

        self.redirect("/user/%s" % user_id)


class FileFromDigestHandler(FileHandler):

    def get(self, digest, filename):
        # TODO: Accept a MIME type
        self.sql_session.close()
        self.fetch(digest, "text/plain", filename)


class NotificationsHandler(BaseHandler):
    """Displays notifications.

    """
    def get(self):
        res = []
        last_notification = make_datetime(
            float(self.get_argument("last_notification", "0")))

        # Keep "== None" in filter arguments. SQLAlchemy does not
        # understand "is None".
        questions = self.sql_session.query(Question)\
            .filter(Question.reply_timestamp == None)\
            .filter(Question.question_timestamp > last_notification)\
            .all()  # noqa

        for question in questions:
            res.append({"type": "new_question",
                        "timestamp":
                        make_timestamp(question.question_timestamp),
                        "subject": question.subject,
                        "text": question.text,
                        "contest_id": question.user.contest_id})

        # Simple notifications
        for notification in self.application.service.notifications:
            res.append({"type": "notification",
                        "timestamp": make_timestamp(notification[0]),
                        "subject": notification[1],
                        "text": notification[2]})
        self.application.service.notifications = []

        self.write(json.dumps(res))


_aws_handlers = [
    (r"/", MainHandler),
    (r"/([0-9]+)", MainHandler),
    (r"/contest/([0-9]+)", ContestHandler),
    (r"/announcements/([0-9]+)", SimpleContestHandler("announcements.html")),
    (r"/userlist/([0-9]+)", SimpleContestHandler("userlist.html")),
    (r"/grouplist/([0-9]+)", SimpleContestHandler("grouplist.html")),
    (r"/tasklist/([0-9]+)", SimpleContestHandler("tasklist.html")),
    (r"/contest/add", AddContestHandler),
    (r"/ranking/([0-9]+)", RankingHandler),
    (r"/ranking/([0-9]+)/([a-z]+)", RankingHandler),
    (r"/task/([0-9]+)", TaskHandler),
    (r"/dataset/([0-9]+)", DatasetSubmissionsHandler),
    (r"/add_task/([0-9]+)", AddTaskHandler),
    (r"/add_statement/([0-9]+)", AddStatementHandler),
    (r"/delete_statement/([0-9]+)", DeleteStatementHandler),
    (r"/add_attachment/([0-9]+)", AddAttachmentHandler),
    (r"/delete_attachment/([0-9]+)", DeleteAttachmentHandler),
    (r"/add_manager/([0-9]+)", AddManagerHandler),
    (r"/delete_manager/([0-9]+)", DeleteManagerHandler),
    (r"/add_dataset/([0-9]+)/(-|[0-9]+)", AddDatasetHandler),
    (r"/rename_dataset/([0-9]+)", RenameDatasetHandler),
    (r"/delete_dataset/([0-9]+)", DeleteDatasetHandler),
    (r"/activate_dataset/([0-9]+)", ActivateDatasetHandler),
    (r"/autojudge_dataset/([0-9]+)", ToggleAutojudgeDatasetHandler),
    (r"/add_testcase/([0-9]+)", AddTestcaseHandler),
    (r"/add_testcases/([0-9]+)", AddTestcasesHandler),
    (r"/delete_testcase/([0-9]+)", DeleteTestcaseHandler),
    (r"/user/([0-9]+)", UserViewHandler),
    (r"/add_user/([0-9]+)", AddUserHandler),
    (r"/group/([0-9]+)", GroupViewHandler),
    (r"/add_group/([0-9]+)", AddGroupHandler),
    (r"/add_announcement/([0-9]+)", AddAnnouncementHandler),
    (r"/remove_announcement/([0-9]+)", RemoveAnnouncementHandler),
    (r"/submission/([0-9]+)(?:/([0-9]+))?", SubmissionViewHandler),
    (r"/submission_file/([0-9]+)", SubmissionFileHandler),
    (r"/submission_patrol/([0-9]+)", SubmissionPatrolHandler),
    (r"/file/([a-f0-9]+)/([a-zA-Z0-9_.-]+)", FileFromDigestHandler),
    (r"/message/([0-9]+)", MessageHandler),
    (r"/question/([0-9]+)", QuestionReplyHandler),
    (r"/ignore_question/([0-9]+)", QuestionIgnoreHandler),
    (r"/questions/([0-9]+)", QuestionsHandler),
    (r"/resourceslist", ResourcesListHandler),
    (r"/resourceslist/([0-9]+)", ResourcesListHandler),
    (r"/resources", ResourcesHandler),
    (r"/resources/([0-9]+|all)", ResourcesHandler),
    (r"/resources/([0-9]+|all)/([0-9]+)", ResourcesHandler),
    (r"/notifications", NotificationsHandler),
]<|MERGE_RESOLUTION|>--- conflicted
+++ resolved
@@ -6,11 +6,8 @@
 # Copyright © 2010-2014 Stefano Maggiolo <s.maggiolo@gmail.com>
 # Copyright © 2010-2012 Matteo Boscariol <boscarim@hotmail.com>
 # Copyright © 2012-2014 Luca Wehrstedt <luca.wehrstedt@gmail.com>
-<<<<<<< HEAD
 # Copyright © 2014 Fabian Gundlach <320pointsguy@gmail.com>
-=======
 # Copyright © 2014 Artem Iglikov <artem.iglikov@gmail.com>
->>>>>>> 9601cb41
 #
 # This program is free software: you can redistribute it and/or modify
 # it under the terms of the GNU Affero General Public License as
