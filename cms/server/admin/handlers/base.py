#!/usr/bin/env python
# -*- coding: utf-8 -*-

# Contest Management System - http://cms-dev.github.io/
# Copyright © 2010-2013 Giovanni Mascellani <mascellani@poisson.phc.unipi.it>
# Copyright © 2010-2016 Stefano Maggiolo <s.maggiolo@gmail.com>
# Copyright © 2010-2012 Matteo Boscariol <boscarim@hotmail.com>
# Copyright © 2012-2018 Luca Wehrstedt <luca.wehrstedt@gmail.com>
# Copyright © 2014 Artem Iglikov <artem.iglikov@gmail.com>
# Copyright © 2014 Fabian Gundlach <320pointsguy@gmail.com>
# Copyright © 2016 Myungwoo Chun <mc.tamaki@gmail.com>
# Copyright © 2016 Peyman Jabbarzade Ganje <peyman.jabarzade@gmail.com>
#
# This program is free software: you can redistribute it and/or modify
# it under the terms of the GNU Affero General Public License as
# published by the Free Software Foundation, either version 3 of the
# License, or (at your option) any later version.
#
# This program is distributed in the hope that it will be useful,
# but WITHOUT ANY WARRANTY; without even the implied warranty of
# MERCHANTABILITY or FITNESS FOR A PARTICULAR PURPOSE.  See the
# GNU Affero General Public License for more details.
#
# You should have received a copy of the GNU Affero General Public License
# along with this program.  If not, see <http://www.gnu.org/licenses/>.

"""Base class for all handlers in AWS, and some utility functions.

"""

from __future__ import absolute_import
from __future__ import division
from __future__ import print_function
from __future__ import unicode_literals
from future.builtins.disabled import *  # noqa
from future.builtins import *  # noqa

import ipaddress
import json
import logging
import traceback

from datetime import datetime, timedelta
from functools import wraps

import tornado.web

from sqlalchemy.exc import IntegrityError
from sqlalchemy.orm import subqueryload

from cms import __version__
from cms.db import Admin, Contest, Participation, Question, \
    Submission, SubmissionFormatElement, SubmissionResult, Task, Team, User, \
    UserTest
from cms.grading.scoretypes import get_score_type_class
from cms.grading.tasktypes import get_task_type_class
from cms.server import CommonRequestHandler, file_handler_gen
from cmscommon.datetime import make_datetime
from cmscommon.crypto import hash_password, parse_authentication


logger = logging.getLogger(__name__)


def argument_reader(func, empty=None):
    """Return an helper method for reading and parsing form values.

    func (function): the parser and validator for the value.
    empty (object): the value to store if an empty string is retrieved.

    return (function): a function to be used as a method of a
        RequestHandler.

    """
    def helper(self, dest, name, empty=empty):
        """Read the argument called "name" and save it in "dest".

        self (RequestHandler): a thing with a get_argument method.
        dest (dict): a place to store the obtained value.
        name (string): the name of the argument and of the item.
        empty (object): overrides the default empty value.

        """
        value = self.get_argument(name, None)
        if value is None:
            return
        if len(value) == 0:
            dest[name] = empty
        else:
            dest[name] = func(value)
    return helper


def parse_string_list(value):
    """Parse a comma-separated list of strings."""
    return list(x.strip() for x in value.split(",") if x.strip())


def parse_int(value):
    """Parse and validate an integer."""
    try:
        return int(value)
    except:
        raise ValueError("Can't cast %s to int." % value)


def parse_timedelta_sec(value):
    """Parse and validate a timedelta (as number of seconds)."""
    try:
        return timedelta(seconds=float(value))
    except:
        raise ValueError("Can't cast %s to timedelta." % value)


def parse_timedelta_min(value):
    """Parse and validate a timedelta (as number of minutes)."""
    try:
        return timedelta(minutes=float(value))
    except:
        raise ValueError("Can't cast %s to timedelta." % value)


def parse_datetime(value):
    """Parse and validate a datetime (in pseudo-ISO8601)."""
    if '.' not in value:
        value += ".0"
    try:
        return datetime.strptime(value, "%Y-%m-%d %H:%M:%S.%f")
    except:
        raise ValueError("Can't cast %s to datetime." % value)


def parse_ip_networks(networks):
    """Parse and validate a comma-separated list of IP networks.

    networks (unicode): a comma-separated list of IP networks, which
        are IP addresses (both in v4 and v6 formats) with, possibly, a
        subnet mask specified as a "/<int>" suffix (in that case all
        unmasked bits of the address have to be zeros).

    return ([ipaddress.IPv4Network|ipaddress.IPv6Network]): the parsed
        and normalized networks converted to an appropriate type.

    """
    result = list()
    for network in networks.split(","):
        network = network.strip()
        try:
            result.append(ipaddress.ip_network(network))
        except ValueError:
            raise ValueError("Can't cast %s to an IP network." % network)
    return result


def require_permission(permission="authenticated", self_allowed=False):
    """Return a decorator requiring a specific admin permission level

    The default value, "authenticated", just checkes that the admin is
    logged in. All other values also implicitly require it. Therefore,
    there is no need to use tornado.web.authenticated if using this.

    permission (string): one of the permission levels.
    self_allowed (bool): if true, interpret the first argument as the
       admin id that can execute the method regardless of their
       permission.

    """
    if permission not in [BaseHandler.PERMISSION_ALL,
                          BaseHandler.PERMISSION_MESSAGING,
                          BaseHandler.AUTHENTICATED]:
        raise ValueError("Invalid permission level %s." % permission)

    def decorator(func):
        """Decorator for requiring a permission level

        """
        @wraps(func)
        @tornado.web.authenticated
        def newfunc(self, *args, **kwargs):
            """Check if the permission is present before calling the function.

            """
            if permission == BaseHandler.AUTHENTICATED:
                return func(self, *args, **kwargs)

            user = self.current_user
            permission_key = "permission_%s" % permission
            if user.permission_all or getattr(user, permission_key):
                return func(self, *args, **kwargs)
            else:
                if self_allowed and len(args) > 0 and int(args[0]) == user.id:
                    # First argument is assumed to be the admin id,
                    # encoded as a unicode object, and should match
                    # the current user id.
                    return func(self, *args, **kwargs)
                else:
                    raise tornado.web.HTTPError(403, "Admin is not authorized")

        return newfunc

    return decorator


class BaseHandler(CommonRequestHandler):
    """Base RequestHandler for this application.

    All the RequestHandler classes in this application should be a
    child of this class.

    """
    PERMISSION_ALL = "all"
    PERMISSION_MESSAGING = "messaging"
    AUTHENTICATED = "authenticated"

    def try_commit(self):
        """Try to commit the current session.

        If not successful display a warning in the webpage.

        return (bool): True if commit was successful, False otherwise.

        """
        try:
            self.sql_session.commit()
        except IntegrityError as error:
            self.service.add_notification(
                make_datetime(),
                "Operation failed.", "%s" % error)
            return False
        else:
            self.service.add_notification(
                make_datetime(),
                "Operation successful.", "")
            return True

    def get_current_user(self):
        """Gets the current admin from cookies.

        return (Admin|None): if a valid cookie is retrieved, return
            the Admin object, otherwise None.

        """
        admin_id = self.service.auth_handler.admin_id
        if admin_id is None:
            return None

        # Load admin.
        admin = self.sql_session.query(Admin)\
            .filter(Admin.id == admin_id)\
            .filter(Admin.enabled.is_(True))\
            .first()
        if admin is None:
            self.service.auth_handler.clear()
            return None

        # Maybe refresh the cookie.
        if self.refresh_cookie:
            self.service.auth_handler.refresh()

        return admin

    def safe_get_item(self, cls, ident, session=None):
        """Get item from database of class cls and id ident, using
        session if given, or self.sql_session if not given. If id is
        not found, raise a 404.

        cls (type): class of object to retrieve.
        ident (string): id of object.
        session (Session|None): session to use.

        return (object): the object with the given id.

        raise (HTTPError): 404 if not found.

        """
        if session is None:
            session = self.sql_session
        entity = cls.get_from_id(ident, session)
        if entity is None:
            raise tornado.web.HTTPError(404)
        return entity

    def prepare(self):
        """This method is executed at the beginning of each request.

        """
        super(BaseHandler, self).prepare()
        self.contest = None

    def render_params(self):
        """Return the default render params used by almost all handlers.

        return (dict): default render params

        """
        params = {}
        params["rtd_version"] = "latest" if "dev" in __version__ \
                                else "v" + __version__[:3]
        params["timestamp"] = make_datetime()
        params["contest"] = self.contest
        params["url"] = self.url
        if self.current_user is not None:
            params["current_user"] = self.current_user
        if self.contest is not None:
<<<<<<< HEAD
            params["phase"] = \
                self.contest.main_group.phase(params["timestamp"])
            # Keep "== None" in filter arguments. SQLAlchemy does not
            # understand "is None".
=======
            params["phase"] = self.contest.phase(params["timestamp"])
>>>>>>> 2b1d76b8
            params["unanswered"] = self.sql_session.query(Question)\
                .join(Participation)\
                .filter(Participation.contest_id == self.contest.id)\
                .filter(Question.reply_timestamp.is_(None))\
                .filter(Question.ignored.is_(False))\
                .count()
        # TODO: not all pages require all these data.
        params["contest_list"] = self.sql_session.query(Contest).all()
        params["task_list"] = self.sql_session.query(Task).all()
        params["user_list"] = self.sql_session.query(User).all()
        params["team_list"] = self.sql_session.query(Team).all()
        return params

    def write_error(self, status_code, **kwargs):
        if "exc_info" in kwargs and \
                kwargs["exc_info"][0] != tornado.web.HTTPError:
            exc_info = kwargs["exc_info"]
            logger.error(
                "Uncaught exception (%r) while processing a request: %s",
                exc_info[1], ''.join(traceback.format_exception(*exc_info)))

        # Most of the handlers raise a 404 HTTP error before r_params
        # is defined. If r_params is not defined we try to define it
        # here, and if it fails we simply return a basic textual error notice.
        if self.r_params is None:
            try:
                self.r_params = self.render_params()
            except:
                self.write("A critical error has occurred :-(")
                self.finish()
                return
        self.render("error.html", status_code=status_code, **self.r_params)

    get_string = argument_reader(lambda a: a, empty="")

    get_string_list = argument_reader(parse_string_list, empty=[])

    # When a checkbox isn't active it's not sent at all, making it
    # impossible to distinguish between missing and False.
    def get_bool(self, dest, name):
        """Parse a boolean.

        dest (dict): a place to store the result.
        name (string): the name of the argument and of the item.

        """
        value = self.get_argument(name, False)
        try:
            dest[name] = bool(value)
        except:
            raise ValueError("Can't cast %s to bool." % value)

    get_int = argument_reader(parse_int)

    get_timedelta_sec = argument_reader(parse_timedelta_sec)

    get_timedelta_min = argument_reader(parse_timedelta_min)

    get_datetime = argument_reader(parse_datetime)

    get_ip_networks = argument_reader(parse_ip_networks)

    def get_submission_format(self, dest):
        """Parse the submission format.

        Using the two arguments "submission_format_choice" and
        "submission_format" set the "submission_format" item of the
        given dictionary.

        dest (dict): a place to store the result.

        """
        choice = self.get_argument("submission_format_choice", "other")
        if choice == "simple":
            filename = "%s.%%l" % dest["name"]
            format_ = [SubmissionFormatElement(filename)]
        elif choice == "other":
            value = self.get_argument("submission_format", "[]")
            if len(value) == 0:
                value = "[]"
            format_ = []
            try:
                for filename in json.loads(value):
                    format_ += [SubmissionFormatElement(filename)]
            except ValueError:
                raise ValueError("Submission format not recognized.")
        else:
            raise ValueError("Submission format not recognized.")
        dest["submission_format"] = format_

    def get_time_limit(self, dest, field):
        """Parse the time limit.

        Read the argument with the given name and use its value to set
        the "time_limit" item of the given dictionary.

        dest (dict): a place to store the result.
        field (string): the name of the argument to use.

        """
        value = self.get_argument(field, None)
        if value is None:
            return
        if len(value) == 0:
            dest["time_limit"] = None
        else:
            try:
                value = float(value)
            except:
                raise ValueError("Can't cast %s to float." % value)
            if not 0 <= value < float("+inf"):
                raise ValueError("Time limit out of range.")
            dest["time_limit"] = value

    def get_memory_limit(self, dest, field):
        """Parse the memory limit.

        Read the argument with the given name and use its value to set
        the "memory_limit" item of the given dictionary.

        dest (dict): a place to store the result.
        field (string): the name of the argument to use.

        """
        value = self.get_argument(field, None)
        if value is None:
            return
        if len(value) == 0:
            dest["memory_limit"] = None
        else:
            try:
                value = int(value)
            except:
                raise ValueError("Can't cast %s to float." % value)
            if not 0 < value:
                raise ValueError("Invalid memory limit.")
            dest["memory_limit"] = value

    def get_task_type(self, dest, name, params):
        """Parse the task type.

        Parse the arguments to get the task type and its parameters,
        and fill them in the "task_type" and "task_type_parameters"
        items of the given dictionary.

        dest (dict): a place to store the result.
        name (string): the name of the argument that holds the task
            type name.
        params (string): the prefix of the names of the arguments that
            hold the parameters.

        """
        name = self.get_argument(name, None)
        if name is None:
            raise ValueError("Task type not found.")
        try:
            class_ = get_task_type_class(name)
        except KeyError:
            raise ValueError("Task type not recognized: %s." % name)
        params = class_.parse_handler(self, params + name + "_")
        dest["task_type"] = name
        dest["task_type_parameters"] = params

    def get_score_type(self, dest, name, params):
        """Parse the score type.

        Parse the arguments to get the score type and its parameters,
        and fill them in the "score_type" and "score_type_parameters"
        items of the given dictionary.

        dest (dict): a place to store the result.
        name (string): the name of the argument that holds the score
            type name.
        params (string): the name of the argument that hold the
            parameters.

        """
        name = self.get_argument(name, None)
        if name is None:
            raise ValueError("Score type not found.")
        try:
            get_score_type_class(name)
        except KeyError:
            raise ValueError("Score type not recognized: %s." % name)
        params = self.get_argument(params, None)
        if params is None:
            raise ValueError("Score type parameters not found.")
        try:
            params = json.loads(params)
        except ValueError:
            raise ValueError("Score type parameters are invalid JSON.")
        dest["score_type"] = name
        dest["score_type_parameters"] = params

    def get_password(self, dest, old_password, allow_unset):
        """Parse a (possibly hashed) password.

        Parse the value of the password and the method that should be
        used to hash it (if any) and fill it into the given destination
        making sure that a hashed password can be left unchanged and,
        if allowed, unset.

        dest (dict): a place to store the result in.
        old_password (string|None): the current password for the object
            if any, with a "<method>:" prefix.
        allow_unset (bool): whether the password is allowed to be left
            unset, which is represented as a value of None in dest.

        """
        # The admin leaving the password field empty could mean one of
        # two things: they want the password to be unset (this applies
        # to participations only and it means they inherit the user's
        # password) or, if a password was set and it was hashed, they
        # want to keep using that old password. We distinguish between
        # the two essentially by looking at the method: an empty
        # plaintext means "unset", an empty hashed means "keep".

        # Find out whether a password was set and whether it was
        # plaintext or hashed.
        if old_password is not None:
            try:
                old_method, _ = parse_authentication(old_password)
            except ValueError:
                # Treated as if no password was set.
                old_method = None
        else:
            old_method = None

        password = self.get_argument("password")
        method = self.get_argument("method")

        # If a password is given, we use that.
        if len(password) > 0:
            dest["password"] = hash_password(password, method)
        # If the password was set and was hashed, and the admin kept
        # the method unchanged and didn't specify anything, they must
        # have meant to keep the old password unchanged.
        elif old_method is not None and old_method != "plaintext" \
                and method == old_method:
            # Since the content of dest overwrites the current values
            # of the participation, by not adding anything to dest we
            # cause the current values to be kept.
            pass
        # Otherwise the fact that the password is empty means that the
        # admin wants the password to be unset.
        elif allow_unset:
            dest["password"] = None
        # Or that they really mean the password to be the empty string.
        else:
            dest["password"] = hash_password("", method)

    def render_params_for_submissions(self, query, page, page_size=50):
        """Add data about the requested submissions to r_params.

        query (sqlalchemy.orm.query.Query): the query giving back all
            interesting submissions.
        page (int): the index of the page to display.
        page_size(int): the number of submissions per page.

        """
        query = query\
            .options(subqueryload(Submission.task))\
            .options(subqueryload(Submission.participation))\
            .options(subqueryload(Submission.files))\
            .options(subqueryload(Submission.token))\
            .options(subqueryload(Submission.results)
                     .subqueryload(SubmissionResult.evaluations))\
            .order_by(Submission.timestamp.desc())

        offset = page * page_size
        count = query.count()

        if self.r_params is None:
            self.r_params = self.render_params()

        # A page showing paginated submissions can use these
        # parameters: total number of submissions, submissions to
        # display in this page, index of the current page, total
        # number of pages.
        self.r_params["submission_count"] = count
        self.r_params["submissions"] = \
            query.slice(offset, offset + page_size).all()
        self.r_params["submission_page"] = page
        self.r_params["submission_pages"] = \
            (count + page_size - 1) // page_size

    def render_params_for_user_tests(self, query, page, page_size=50):
        """Add data about the requested user tests to r_params.

        query (sqlalchemy.orm.query.Query): the query giving back all
            interesting user tests.
        page (int): the index of the page to display.
        page_size(int): the number of submissions per page.

        """
        query = query\
            .options(subqueryload(UserTest.task))\
            .options(subqueryload(UserTest.participation))\
            .options(subqueryload(UserTest.files))\
            .options(subqueryload(UserTest.results))\
            .order_by(UserTest.timestamp.desc())

        offset = page * page_size
        count = query.count()

        if self.r_params is None:
            self.r_params = self.render_params()

        self.r_params["user_test_count"] = count
        self.r_params["user_tests"] = \
            query.slice(offset, offset + page_size).all()
        self.r_params["user_test_page"] = page
        self.r_params["user_test_pages"] = \
            (count + page_size - 1) // page_size

    def render_params_for_remove_confirmation(self, query):
        count = query.count()

        if self.r_params is None:
            self.r_params = self.render_params()
        self.r_params["submission_count"] = count

    def get_login_url(self):
        """Return the URL unauthenticated users are redirected to.

        """
        return self.url("login")


FileHandler = file_handler_gen(BaseHandler)


class FileFromDigestHandler(FileHandler):
    """Return the file, using the given name, and as plain text."""
    @require_permission(BaseHandler.AUTHENTICATED)
    def get(self, digest, filename):
        # TODO: Accept a MIME type
        self.sql_session.close()
        self.fetch(digest, "text/plain", filename)


def SimpleHandler(page, authenticated=True, permission_all=False):
    if permission_all:
        class Cls(BaseHandler):
            @require_permission(BaseHandler.PERMISSION_ALL)
            def get(self):
                self.r_params = self.render_params()
                self.render(page, **self.r_params)
    elif authenticated:
        class Cls(BaseHandler):
            @require_permission(BaseHandler.AUTHENTICATED)
            def get(self):
                self.r_params = self.render_params()
                self.render(page, **self.r_params)
    else:
        class Cls(BaseHandler):
            def get(self):
                self.r_params = self.render_params()
                self.render(page, **self.r_params)
    return Cls


def SimpleContestHandler(page):
    class Cls(BaseHandler):
        @require_permission(BaseHandler.AUTHENTICATED)
        def get(self, contest_id):
            self.contest = self.safe_get_item(Contest, contest_id)

            self.r_params = self.render_params()
            self.render(page, **self.r_params)
    return Cls<|MERGE_RESOLUTION|>--- conflicted
+++ resolved
@@ -302,14 +302,10 @@
         if self.current_user is not None:
             params["current_user"] = self.current_user
         if self.contest is not None:
-<<<<<<< HEAD
             params["phase"] = \
                 self.contest.main_group.phase(params["timestamp"])
             # Keep "== None" in filter arguments. SQLAlchemy does not
             # understand "is None".
-=======
-            params["phase"] = self.contest.phase(params["timestamp"])
->>>>>>> 2b1d76b8
             params["unanswered"] = self.sql_session.query(Question)\
                 .join(Participation)\
                 .filter(Participation.contest_id == self.contest.id)\
