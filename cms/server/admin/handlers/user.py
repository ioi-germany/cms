#!/usr/bin/env python3

# Contest Management System - http://cms-dev.github.io/
# Copyright © 2010-2013 Giovanni Mascellani <mascellani@poisson.phc.unipi.it>
# Copyright © 2010-2015 Stefano Maggiolo <s.maggiolo@gmail.com>
# Copyright © 2010-2012 Matteo Boscariol <boscarim@hotmail.com>
# Copyright © 2012-2018 Luca Wehrstedt <luca.wehrstedt@gmail.com>
# Copyright © 2014 Artem Iglikov <artem.iglikov@gmail.com>
# Copyright © 2014 Fabian Gundlach <320pointsguy@gmail.com>
# Copyright © 2016 Myungwoo Chun <mc.tamaki@gmail.com>
# Copyright © 2017 Valentin Rosca <rosca.valentin2012@gmail.com>
#
# This program is free software: you can redistribute it and/or modify
# it under the terms of the GNU Affero General Public License as
# published by the Free Software Foundation, either version 3 of the
# License, or (at your option) any later version.
#
# This program is distributed in the hope that it will be useful,
# but WITHOUT ANY WARRANTY; without even the implied warranty of
# MERCHANTABILITY or FITNESS FOR A PARTICULAR PURPOSE.  See the
# GNU Affero General Public License for more details.
#
# You should have received a copy of the GNU Affero General Public License
# along with this program.  If not, see <http://www.gnu.org/licenses/>.

"""User-related handlers for AWS.

"""

<<<<<<< HEAD
from __future__ import absolute_import
from __future__ import division
from __future__ import print_function
from __future__ import unicode_literals
from future.builtins.disabled import *  # noqa
from future.builtins import *  # noqa

from cms.db import Contest, Group, Participation, Submission, Team, User
=======
from cms.db import Contest, Participation, Submission, Team, User
>>>>>>> d4c9e926
from cmscommon.datetime import make_datetime

from .base import BaseHandler, SimpleContestHandler, SimpleHandler, \
    require_permission


class UserHandler(BaseHandler):
    @require_permission(BaseHandler.AUTHENTICATED)
    def get(self, user_id):
        user = self.safe_get_item(User, user_id)

        self.r_params = self.render_params()
        self.r_params["user"] = user
        self.r_params["participations"] = \
            self.sql_session.query(Participation)\
                .filter(Participation.user == user)\
                .all()
        self.r_params["unassigned_contests"] = \
            self.sql_session.query(Contest)\
                .filter(Contest.id.notin_(
                    self.sql_session.query(Participation.contest_id)
                        .filter(Participation.user == user)
                        .all()))\
                .all()
        self.render("user.html", **self.r_params)

    @require_permission(BaseHandler.PERMISSION_ALL)
    def post(self, user_id):
        fallback_page = self.url("user", user_id)

        user = self.safe_get_item(User, user_id)

        try:
            attrs = user.get_attrs()

            self.get_string(attrs, "first_name")
            self.get_string(attrs, "last_name")
            self.get_string(attrs, "username", empty=None)

            self.get_password(attrs, user.password, False)

            self.get_string(attrs, "email", empty=None)
            self.get_string_list(attrs, "preferred_languages")
            self.get_string(attrs, "timezone", empty=None)

            assert attrs.get("username") is not None, \
                "No username specified."

            # Update the user.
            user.set_attrs(attrs)

        except Exception as error:
            self.service.add_notification(
                make_datetime(), "Invalid field(s)", repr(error))
            self.redirect(fallback_page)
            return

        if self.try_commit():
            # Update the user on RWS.
            self.service.proxy_service.reinitialize()
        self.redirect(fallback_page)


class UserListHandler(SimpleHandler("users.html")):
    """Get returns the list of all users, post perform operations on
    a specific user (removing them from CMS).

    """

    REMOVE = "Remove"

    @require_permission(BaseHandler.AUTHENTICATED)
    def post(self):
        user_id = self.get_argument("user_id")
        operation = self.get_argument("operation")

        if operation == self.REMOVE:
            asking_page = self.url("users", user_id, "remove")
            # Open asking for remove page
            self.redirect(asking_page)
        else:
            self.service.add_notification(
                make_datetime(), "Invalid operation %s" % operation, "")
            self.redirect(self.url("contests"))


class RemoveUserHandler(BaseHandler):
    """Get returns a page asking for confirmation, delete actually removes
    the user from CMS.

    """

    @require_permission(BaseHandler.PERMISSION_ALL)
    def get(self, user_id):
        user = self.safe_get_item(User, user_id)
        submission_query = self.sql_session.query(Submission)\
            .join(Submission.participation)\
            .filter(Participation.user == user)
        participation_query = self.sql_session.query(Participation)\
            .filter(Participation.user == user)

        self.render_params_for_remove_confirmation(submission_query)
        self.r_params["user"] = user
        self.r_params["participation_count"] = participation_query.count()
        self.render("user_remove.html", **self.r_params)

    @require_permission(BaseHandler.PERMISSION_ALL)
    def delete(self, user_id):
        user = self.safe_get_item(User, user_id)

        self.sql_session.delete(user)
        if self.try_commit():
            self.service.proxy_service.reinitialize()

        # Maybe they'll want to do this again (for another user)
        self.write("../../users")


class TeamHandler(BaseHandler):
    """Manage a single team.

    If referred by GET, this handler will return a pre-filled HTML form.
    If referred by POST, this handler will sync the team data with the form's.
    """
    def get(self, team_id):
        team = self.safe_get_item(Team, team_id)

        self.r_params = self.render_params()
        self.r_params["team"] = team
        self.render("team.html", **self.r_params)

    def post(self, team_id):
        fallback_page = self.url("team", team_id)

        team = self.safe_get_item(Team, team_id)

        try:
            attrs = team.get_attrs()

            self.get_string(attrs, "code")
            self.get_string(attrs, "name")

            assert attrs.get("code") is not None, \
                "No team code specified."

            # Update the team.
            team.set_attrs(attrs)

        except Exception as error:
            self.service.add_notification(
                make_datetime(), "Invalid field(s)", repr(error))
            self.redirect(fallback_page)
            return

        if self.try_commit():
            # Update the team on RWS.
            self.service.proxy_service.reinitialize()
        self.redirect(fallback_page)


class AddTeamHandler(SimpleHandler("add_team.html", permission_all=True)):
    @require_permission(BaseHandler.PERMISSION_ALL)
    def post(self):
        fallback_page = self.url("teams", "add")

        try:
            attrs = dict()

            self.get_string(attrs, "code")
            self.get_string(attrs, "name")

            assert attrs.get("code") is not None, \
                "No team code specified."

            # Create the team.
            team = Team(**attrs)
            self.sql_session.add(team)

        except Exception as error:
            self.service.add_notification(
                make_datetime(), "Invalid field(s)", repr(error))
            self.redirect(fallback_page)
            return

        if self.try_commit():
            # Create the team on RWS.
            self.service.proxy_service.reinitialize()

        # In case other teams need to be added.
        self.redirect(fallback_page)


class AddUserHandler(SimpleHandler("add_user.html", permission_all=True)):
    @require_permission(BaseHandler.PERMISSION_ALL)
    def post(self):
        fallback_page = self.url("users", "add")

        try:
            attrs = dict()

            self.get_string(attrs, "first_name")
            self.get_string(attrs, "last_name")
            self.get_string(attrs, "username", empty=None)

            self.get_password(attrs, None, False)

            self.get_string(attrs, "email", empty=None)

            assert attrs.get("username") is not None, \
                "No username specified."

            self.get_string(attrs, "timezone", empty=None)

            self.get_string_list(attrs, "preferred_languages")

            # Create the user.
            user = User(**attrs)
            self.sql_session.add(user)

        except Exception as error:
            self.service.add_notification(
                make_datetime(), "Invalid field(s)", repr(error))
            self.redirect(fallback_page)
            return

        if self.try_commit():
            # Create the user on RWS.
            self.service.proxy_service.reinitialize()
            self.redirect(self.url("user", user.id))
        else:
            self.redirect(fallback_page)


class AddParticipationHandler(BaseHandler):
    @require_permission(BaseHandler.PERMISSION_ALL)
    def post(self, user_id):
        fallback_page = self.url("user", user_id)

        user = self.safe_get_item(User, user_id)

        try:
            group_id = self.get_argument("group_id")
            assert group_id != "null", "Please select a valid group"
        except Exception as error:
            self.service.add_notification(
                make_datetime(), "Invalid field(s)", repr(error))
            self.redirect(fallback_page)
            return

        group = self.safe_get_item(Group, group_id)
        self.contest = group.contest

        attrs = {}
        self.get_bool(attrs, "hidden")
        self.get_bool(attrs, "unrestricted")

        # Create the participation.
        participation = Participation(contest=self.contest,
                                      user=user,
                                      group=group,
                                      hidden=attrs["hidden"],
                                      unrestricted=attrs["unrestricted"])
        self.sql_session.add(participation)

        if self.try_commit():
            # Create the user on RWS.
            self.service.proxy_service.reinitialize()

        # Maybe they'll want to do this again (for another contest).
        self.redirect(fallback_page)


class EditParticipationHandler(BaseHandler):
    @require_permission(BaseHandler.PERMISSION_ALL)
    def post(self, user_id):
        fallback_page = self.url("user", user_id)

        user = self.safe_get_item(User, user_id)

        try:
            contest_id = self.get_argument("contest_id")
            operation = self.get_argument("operation")
            assert contest_id != "null", "Please select a valid contest"
            assert operation in (
                "Remove",
            ), "Please select a valid operation"
        except Exception as error:
            self.service.add_notification(
                make_datetime(), "Invalid field(s)", repr(error))
            self.redirect(fallback_page)
            return

        self.contest = self.safe_get_item(Contest, contest_id)

        if operation == "Remove":
            # Remove the participation.
            participation = self.sql_session.query(Participation)\
                .filter(Participation.user == user)\
                .filter(Participation.contest == self.contest)\
                .first()
            self.sql_session.delete(participation)

        if self.try_commit():
            # Create the user on RWS.
            self.service.proxy_service.reinitialize()

        # Maybe they'll want to do this again (for another contest).
        self.redirect(fallback_page)


class GroupListHandler(SimpleContestHandler("groups.html")):
    """Get returns the list of all groups.

    """


class AddGroupHandler(BaseHandler):
    """Adds a new group.

    """
    @require_permission(BaseHandler.PERMISSION_ALL)
    def post(self, contest_id):
        fallback_page = self.url("contest", contest_id, "group", "add")

        try:
            attrs = dict()

            self.get_string(attrs, "name")

            assert attrs.get("name") is not None, \
                "No name specified."

            attrs["contest"] = self.safe_get_item(Contest, contest_id)

            # Create the group.
            group = Group(**attrs)
            self.sql_session.add(group)

        except Exception as error:
            self.application.service.add_notification(
                make_datetime(), "Invalid field(s)", repr(error))
            self.redirect(fallback_page)
            return

        self.try_commit()
        self.redirect(self.url("contest", contest_id,
                               "group", group.id, "edit"))


class RemoveGroupHandler(BaseHandler):
    """Delete actually removes the group from CMS assuming it contains no
    participations.

    """
    @require_permission(BaseHandler.PERMISSION_ALL)
    def delete(self, group_id):
        group = self.safe_get_item(User, group_id)

        fallback_page = self.url("contest", group.contest_id, "groups")

        if len(group.participations) != 0:
            self.application.service.add_notification(
                make_datetime(),
                "Cannot delete group because it contains users.")
            self.redirect(fallback_page)
            return

        self.sql_session.delete(group)
        self.try_commit()

        # Maybe they'll want to do this again (for another user)
        self.write("../../groups")


class GroupHandler(BaseHandler):
    @require_permission(BaseHandler.PERMISSION_ALL)
    def get(self, contest_id, group_id):
        self.contest = self.safe_get_item(Contest, contest_id)

        self.r_params = self.render_params()

        group = self.safe_get_item(Group, group_id)
        assert group.contest_id == self.contest.id

        self.r_params["group"] = group
        self.render("group.html", **self.r_params)

    @require_permission(BaseHandler.PERMISSION_ALL)
    def post(self, contest_id, group_id):
        fallback_page = self.url("contest", contest_id,
                                 "group", group_id, "edit")

        self.contest = self.safe_get_item(Contest, contest_id)
        group = self.safe_get_item(Group, group_id)
        assert group.contest_id == self.contest.id

        try:
            attrs = group.get_attrs()

            self.get_string(attrs, "name", empty=None)

            self.get_datetime(attrs, "start")
            self.get_datetime(attrs, "stop")
            self.get_timedelta_sec(attrs, "per_user_time")

            self.get_bool(attrs, "analysis_enabled")
            self.get_datetime(attrs, "analysis_start")
            self.get_datetime(attrs, "analysis_stop")

            assert attrs.get("name") is not None, \
                "No group name specified."

            # Update the group.
            group.set_attrs(attrs)

        except Exception as error:
            self.application.service.add_notification(
                make_datetime(), "Invalid field(s)", repr(error))
            self.redirect(fallback_page)
            return

        self.try_commit()
        self.redirect(fallback_page)<|MERGE_RESOLUTION|>--- conflicted
+++ resolved
@@ -27,18 +27,7 @@
 
 """
 
-<<<<<<< HEAD
-from __future__ import absolute_import
-from __future__ import division
-from __future__ import print_function
-from __future__ import unicode_literals
-from future.builtins.disabled import *  # noqa
-from future.builtins import *  # noqa
-
 from cms.db import Contest, Group, Participation, Submission, Team, User
-=======
-from cms.db import Contest, Participation, Submission, Team, User
->>>>>>> d4c9e926
 from cmscommon.datetime import make_datetime
 
 from .base import BaseHandler, SimpleContestHandler, SimpleHandler, \
