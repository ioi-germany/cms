--- conflicted
+++ resolved
@@ -44,20 +44,6 @@
     QuestionClaimHandler
 from .contestranking import \
     RankingHandler
-<<<<<<< HEAD
-from .task import \
-    AddTaskHandler, \
-    TaskHandler, \
-    AddDatasetHandler, \
-    AddStatementHandler, \
-    StatementHandler, \
-    AddAttachmentHandler, \
-    AttachmentHandler, \
-    AddSpoilerHandler, \
-    SpoilerHandler, \
-    TaskListHandler, \
-    RemoveTaskHandler
-=======
 from .contestsubmission import \
     ContestSubmissionsHandler, \
     ContestUserTestsHandler
@@ -70,7 +56,6 @@
     AddContestUserHandler, \
     ParticipationHandler, \
     MessageHandler
->>>>>>> d4c9e926
 from .dataset import \
     DatasetSubmissionsHandler, \
     CloneDatasetHandler, \
@@ -102,6 +87,8 @@
     StatementHandler, \
     AddAttachmentHandler, \
     AttachmentHandler, \
+    AddSpoilerHandler, \
+    SpoilerHandler, \
     TaskListHandler, \
     RemoveTaskHandler
 from .user import \
@@ -112,24 +99,11 @@
     AddParticipationHandler, \
     EditParticipationHandler, \
     AddTeamHandler, \
-<<<<<<< HEAD
     TeamHandler, \
     GroupListHandler, \
     AddGroupHandler, \
     RemoveGroupHandler, \
     GroupHandler
-from .admin import \
-    AddAdminHandler, \
-    AdminsHandler, \
-    AdminHandler
-from .submission import \
-    SubmissionHandler, \
-    SubmissionCommentHandler, \
-    SubmissionOfficialStatusHandler, \
-    SubmissionFileHandler
-=======
-    TeamHandler
->>>>>>> d4c9e926
 from .usertest import \
     UserTestHandler, \
     UserTestFileHandler
