{% from "fragments/reevaluation_buttons.html" import ReevaluationButtons with context %}
<!DOCTYPE html>
<html lang="en">
  <head>
    <meta http-equiv="Content-Type" content="text/html; charset=utf-8">
    <link rel="shortcut icon" href="{{ url("static", "favicon.ico") }}" />
    <link rel="stylesheet" type="text/css" href="{{ url("static", "reset.css") }}">
    <link rel="stylesheet" type="text/css" href="{{ url("static", "aws_style.css") }}">
    <script src="{{ url("static", "web_rpc.js") }}"></script>
    <script src="{{ url("static", "aws_utils.js") }}"></script>
    <script src="{{ url("static", "jq", "jquery-1.7.1.min.js") }}"></script>
    <script src="{{ url("static", "jq", "jquery.jqplot.min.js") }}"></script>
    <script src="{{ url("static", "jq", "jqplot.dateAxisRenderer.min.js") }}"></script>
    <script src="{{ url("static", "jq", "jqplot.enhancedLegendRenderer.min.js") }}"></script>
    <script src="{{ url("static", "sh", "shCore.js") }}"></script>
    <script src="{{ url("static", "sh", "shBrushCpp.js") }}"></script>
    <script src="{{ url("static", "sh", "shBrushDelphi.js") }}"></script>
    <link rel="stylesheet" type="text/css" href="{{ url("static", "jq", "jquery.jqplot.min.css") }}"/>
    <link rel="stylesheet" type="text/css" href="{{ url("static", "sh", "shCore.css") }}"/>
    <link rel="stylesheet" type="text/css" href="{{ url("static", "sh", "shThemeDefault.css") }}"/>

    {% if contest is none %}
    <title>Admin</title>
    {% else %}
    <title>Admin: {{ contest.description }}</title>
    {% endif %}

    <script>
<!--
function init()
{
    {% if contest is none %}
    utils = new CMS.AWSUtils("{{ url() }}", {{ timestamp|make_timestamp }}, 0, 0, 0, 0, -1);
    utils.update_notifications();
    setInterval(function() { utils.update_notifications(); }, 15000);
    {% else %}
<<<<<<< HEAD
    utils = new CMS.AWSUtils("{{ url() }}", {{ make_timestamp(timestamp) }},
        {{ make_timestamp(contest.main_group.start) }}, {{ make_timestamp(contest.main_group.stop) }},
        {{ make_timestamp(contest.main_group.analysis_start) }}, {{ make_timestamp(contest.main_group.analysis_stop) }},
=======
    utils = new CMS.AWSUtils("{{ url() }}", {{ timestamp|make_timestamp }},
        {{ contest.start|make_timestamp }}, {{ contest.stop|make_timestamp }},
        {{ contest.analysis_start|make_timestamp }}, {{ contest.analysis_stop|make_timestamp }},
>>>>>>> bbe7e2c5
        {{ phase }});

    {% if phase < 3 %}
    utils.update_remaining_time();
    setInterval(function() { utils.update_remaining_time(); }, 1000);
    {% endif %}
    utils.update_notifications();
    setInterval(function() { utils.update_notifications(); }, 15000);
    {% endif %}

    $(document).click(utils.hide_subpage);

    // delegate() ensures that the event is fired even for elements
    // that are added in the future.
    $(document).delegate('.toggling_on', 'click', utils.toggle_visibility);
    $(document).delegate('.toggling_off', 'click', utils.toggle_visibility);

    {% block js_init %}{% endblock js_init %}
}

{% block js %}{% endblock js %}

$(document).ready(init);

//-->
    </script>
  </head>
  <body class="admin">
    <div id="global">
      <div id="sidebar">
{% if admin is undefined %}
        <div id="sidebar_header">
          <h1 class="parent">Administration</h1>
        </div>
{% else %}
        <div id="sidebar_header">
          <div class="login_notice">
            Hello, <a href="{{ url("admins") }}">{{ admin.name }}</a>.
              <form class="inline" action="{{ url("logout") }}" method="POST">{{ xsrf_form_html|safe }}<input type="submit" value="Logout"></form>
          </div>
          {% if contest is none %}
          <h1 class="parent">Administration</h1>
          {% else %}
          <h1 class="parent"><a href="{{ url() }}">Administration</a></h1>
          <h1 class="child">{{ contest.name }}</h1>
          {% endif %}
        </div>
        {% if config.secret_key == config.secret_key_default %}
        <div class="secret_notice">
          Change secret_key in cms.conf!<br/>
          For example,<br/>
          {{ get_hex_random_key() }}
        </div>
        {% endif %}
        <ul class="menu">
        {% if contest is none %}
          <li class="menu_entry"><a class="menu_link" href="{{ url() }}">Overview</a></li>
          <li class="menu_entry"><a class="menu_link" href="{{ url("resourceslist") }}">Resource usage</a></li>
        {% else %}
          <li class="menu_entry"><a class="menu_link" href="{{ url("contest", contest.id, "overview") }}">Overview</a></li>
          <li class="menu_entry"><a class="menu_link" href="{{ url("contest", contest.id, "resourceslist") }}">Resource usage</a></li>
        {% endif %}
        </ul>
        <div class="hr"></div>

        {% if contest is none %}
        <h1><a class="menu_link" href="{{ url("contests") }}">Contests</a></h1>
        <ul class="menu">
          {% if contest_list|length < 1 %}
          <li class="menu_entry">
            (no contests available)
          </li>
          {% endif %}

          {% for c in contest_list[:5] %}
          <li class="menu_entry">
            <a class="menu_link bold" href="{{ url("contest", c.id) }}" title="{{ c.description }}">
              {{ c.name }}
            </a>
          </li>
          {% endfor %}

          {% if contest_list|length > 5 %}
          <li>
            <a class="menu_link" href="{{ url("contests") }}">
              (show more...)
            </a>
          </li>
          {% endif %}

{% if admin.permission_all %}
          <li class="menu_entry">
            <a class="menu_link" href="{{ url("contests", "add") }}">
              (create new contest...)
            </a>
          </li>
{% endif %}
        </ul>

        <h1><a class="menu_link" href="{{ url("tasks") }}">Tasks</a></h1>
        <ul class="menu">
          {% if task_list|length < 1 %}
          <li class="menu_entry">
            (no tasks available)
          </li>
          {% endif %}

          {% for t in task_list[:5] %}
          <li class="menu_entry">
            <a class="menu_link bold" href="{{ url("task", t.id) }}" title="{{ t.title }}">
              {{ t.name }}
            </a>
          </li>
          {% endfor %}

          {% if task_list|length > 5 %}
          <li>
            <a class="menu_link" href="{{ url("tasks") }}">
              (show more...)
            </a>
          </li>
          {% endif %}

{% if admin.permission_all %}
          <li class="menu_entry">
            <a class="menu_link" href="{{ url("tasks", "add") }}">
              (create new task...)
            </a>
          </li>
{% endif %}
        </ul>

        <h1><a class="menu_link" href="{{ url("users") }}">Users</a></h1>
        <ul class="menu">
          {% if user_list|length == 0 %}
            <li class="menu_entry">
              (no user available)
            </li>
          {% else %}
            <li>
              <a class="menu_link" href="{{ url("users") }}">
                {% if user_list|length == 1 %}
                  (show the only user...)
                {% else %}
                  (show the {{ user_list|length }} users...)
                {% endif %}
              </a>
            </li>
          {% endif %}

{% if admin.permission_all %}
          <li class="menu_entry">
            <a class="menu_link" href="{{ url("users", "add") }}">
              (create new user...)
            </a>
          </li>
{% endif %}
        </ul>

        <h1><a class="menu_link" href="{{ url("teams") }}">Teams</a></h1>
        <ul class="menu">
          {% if team_list|length == 0 %}
            <li class="menu_entry">
              (no team available)
            </li>
          {% else %}
            <li>
              <a class="menu_link" href="{{ url("teams") }}">
                {% if team_list|length == 1 %}
                  (show the only team...)
                {% else %}
                  (show the {{ team_list|length }} teams...)
                {% endif %}
              </a>
            </li>
          {% endif %}

{% if admin.permission_all %}
          <li class="menu_entry">
            <a class="menu_link" href="{{ url("teams", "add") }}">
              (create new team...)
            </a>
          </li>
{% endif %}
        </ul>
        {% else %}
          <ul class="menu">
            <li class="menu_entry"><a class="menu_link" href="{{ url("contest", contest.id) }}">General</a></li>
            <li class="menu_entry"><a class="menu_link" href="{{ url("contest", contest.id, "ranking") }}">Ranking</a></li>
            <li class="menu_entry"><a class="menu_link" href="{{ url("contest", contest.id, "submissions") }}">Submissions</a></li>
            {% if contest.allow_user_tests %}<li class="menu_entry"><a class="menu_link" href="{{ url("contest", contest.id, "user_tests") }}">User tests</a></li>{% endif %}
            <li class="menu_entry"><a class="menu_link" href="{{ url("contest", contest.id, "users") }}">Users</a></li>
            <li class="menu_entry"><a class="menu_link" href="{{ url("contest", contest.id, "groups") }}">Groups</a></li>
            <li class="menu_entry"><a class="menu_link" href="{{ url("contest", contest.id, "tasks") }}">Tasks</a></li>
            <li class="menu_entry"><a class="menu_link" href="{{ url("contest", contest.id, "announcements") }}">Announcements</a></li>
            <li class="menu_entry">
              <span id="unanswered_questions" class="unread"
                {% if unanswered == 0 %} style="display: none;" {% endif %}>
                {{ unanswered }}
              </span>
              <a class="menu_link" href="{{ url("contest", contest.id, "questions") }}">Questions</a>
            </li>
          </ul>
          <div class="hr"></div>
          <div class="footer">
            <span id="remaining_text"></span>
            <span id="remaining_value"></span>
          </div>
        {% endif %}
{% endif %}
        <div class="cr_notice">CMS <a href="http://github.com/cms-dev/cms/">codebase</a> is released under the<br/><a href="http://www.gnu.org/licenses/agpl.txt">GNU Affero General Public License</a>.</div>
      </div>

      <div id="border"></div>
      <div id="core">
        <div id="notifications" class="notifications"></div>
        <div id="subpage" onclick="var event = arguments[0] || window.event; event.stopPropagation()">
          <div id="subpage_border"></div>
          <div id="subpage_background"></div>
          <div id="subpage_content"></div>
        </div>
        {% block core %}{% endblock core %}
      </div>

    </div>
  </body>
</html><|MERGE_RESOLUTION|>--- conflicted
+++ resolved
@@ -34,15 +34,9 @@
     utils.update_notifications();
     setInterval(function() { utils.update_notifications(); }, 15000);
     {% else %}
-<<<<<<< HEAD
     utils = new CMS.AWSUtils("{{ url() }}", {{ make_timestamp(timestamp) }},
         {{ make_timestamp(contest.main_group.start) }}, {{ make_timestamp(contest.main_group.stop) }},
         {{ make_timestamp(contest.main_group.analysis_start) }}, {{ make_timestamp(contest.main_group.analysis_stop) }},
-=======
-    utils = new CMS.AWSUtils("{{ url() }}", {{ timestamp|make_timestamp }},
-        {{ contest.start|make_timestamp }}, {{ contest.stop|make_timestamp }},
-        {{ contest.analysis_start|make_timestamp }}, {{ contest.analysis_stop|make_timestamp }},
->>>>>>> bbe7e2c5
         {{ phase }});
 
     {% if phase < 3 %}
