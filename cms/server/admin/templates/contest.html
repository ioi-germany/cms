{% extends "base.html" %}

{% block core %}
<div class="core_title">
  <h1>Contest configuration</h1>
</div>

{% include "fragments/overload_warning.html" %}

<!-- We use "multipart/form-data" to have Tornado distinguish between missing and empty values. -->
<form enctype="multipart/form-data" action="{{ url("contest", contest.id) }}" method="POST" name="edit_contest" style="display:inline;">
  {{ xsrf_form_html|safe }}
  <table class="sub_table">
    <tr><td colspan=2><h2>Contest information</h2></td></tr>
    <tr>
      <td>
        <span class="info" title="A short name for the contest, preferably using only letters, numbers and underscores."></span>
        Name
      </td>
      <td><input type="text" name="name" value="{{ contest.name }}"></td>
    </tr>
    <tr>
      <td>
        <span class="info" title="The name of the contest as seen by the contestants."></span>
        Description
      </td>
      <td><textarea name="description">{{ contest.description }}</textarea></td>
    </tr>
    <tr>
      <td>
        <span class="info" title="The list of languages that contestants can use, or empty for allowing any language.
                                  Example: 'en,ja' (without quotes)."></span>
        Allowed localizations
      </td>
      <td><input type="text" name="allowed_localizations" value="{{ contest.allowed_localizations|join(",") }}"/></td>
    </tr>
    <tr>
      <td>
        <span class="info" title="Programming languages that contestants can use to solve the tasks.
                                  All the allowed languages must have task support, for example in managed tasks."></span>
        Allowed programming languages
      </td>
      <td>
        {% for lang in LANGUAGES %}
          <label><input type="checkbox" name="languages" value="{{ lang.name }}" {{ "checked" if lang.name in contest.languages else "" }}>{{ lang.name }}</label>
        {% endfor %}
      </td>
    </tr>
    <tr>
      <td>
        <span class="info" title="Whether contestants can download their own submissions."></span>
        <label for="submissions_download_allowed">Submissions download allowed</label>
      </td>
      <td>
        <input type="checkbox" id="submissions_download_allowed" name="submissions_download_allowed" {{ "checked" if contest.submissions_download_allowed else "" }}/>
      </td>
    </tr>
    <tr>
      <td>
        <span class="info" title="Whether contestants can submit questions."></span>
        <label for="allow_questions">Allow questions</label>
      </td>
      <td>
        <input type="checkbox" id="allow_questions" name="allow_questions" {{ "checked" if contest.allow_questions else "" }}/>
      </td>
    </tr>
    <tr>
      <td>
        <span class="info" title="Whether contestants can submit user tests."></span>
        <label for="allow_user_tests">Allow user tests</label>
      </td>
      <td>
        <input type="checkbox" id="allow_user_tests" name="allow_user_tests" {{ "checked" if contest.allow_user_tests else "" }}/>
      </td>
    </tr>
    <tr>
      <td>
        <span class="info" title="The number of decimal places the scores will be rounded to.
                                  Example: '2' to allow 98.76."></span>
        Score decimal places
      </td>
      <td><input type="text" name="score_precision" value="{{ contest.score_precision }}"></td>
    </tr>

    <tr><td colspan=2><h2>Logging in</h2></td></tr>
    <tr>
      <td>
        <span class="info" title="If checked, contestants that are marked as hidden in this contest will not be able to log in."></span>
        <label for="block_hidden_participations">Block hidden participations</label>
      </td>
      <td>
        <input type="checkbox" id="block_hidden_participations" name="block_hidden_participations" {{ "checked" if contest.block_hidden_participations else "" }}/>
      </td>
    </tr>
    <tr>
      <td>
        <span class="info" title="If checked, contestants will be able to log in using username and password."></span>
        <label for="allow_password_authentication">Allow password authentication</label>
      </td>
      <td>
        <input type="checkbox" id="allow_password_authentication" name="allow_password_authentication" {{ "checked" if contest.allow_password_authentication else "" }}/>
      </td>
    </tr>
    <tr>
      <td>
        <span class="info" title="If true, contestants with an IP address specified for this contest will only be able to log in from that address."></span>
        <label for="ip_restriction">IP based login restriction</label>
      </td>
      <td>
        <input type="checkbox" id="ip_restriction" name="ip_restriction" {{ "checked" if contest.ip_restriction else "" }}/>
      </td>
    </tr>
    <tr>
      <td>
        <span class="info" title="If true, contestants with an IP address specified for this contest will be automatically logged in when connecting from that address."></span>
        <label for="ip_autologin">IP based autologin</label>
      </td>
      <td>
        <input type="checkbox" id="ip_autologin" name="ip_autologin" {{ "checked" if contest.ip_autologin else "" }}/>
      </td>
    </tr>

    <tr><td colspan=2><h2>Tokens parameters (<a href="http://cms.readthedocs.org/en/{{ rtd_version }}/Configuring%20a%20contest.html#feedback-to-contestants" target="_blank">documentation</a>)</h2></td></tr>
    <tr>
      <td>
        <span class="info" title="Select 'disabled' to remove tokens completely, 'infinite' for allowing any number of tokens, or 'finite' to specify the amount with the following parameters.
                                  If you prefer to control tokens at the task level, select 'infinite' here."></span>
        Token mode
      </td>
      <td>
        <select name="token_mode">
          <option value="disabled" {{ "selected" if contest.token_mode == "disabled" else "" }}>Disabled</option>
          <option value="finite" {{ "selected" if contest.token_mode == "finite" else "" }}>Finite</option>
          <option value="infinite" {{ "selected" if contest.token_mode == "infinite" else "" }}>Infinite</option>
        </select>
      </td>
    </tr>
    <tr>
      <td>
        <span class="info" title="The maximum number of tokens a contestant can use in the whole contest.
                                  It is used only if tokens are finite."></span>
        Maximum number of tokens
      </td>
      <td><input type="text" name="token_max_number" value="{{ contest.token_max_number if contest.token_max_number is not none else "" }}" size="3"></td>
    </tr>
    <tr>
      <td>
        <span class="info" title="The minimum amount of time (in seconds) that a contestant needs to wait after using a token before being able to use another.
                                  It is used only if tokens are finite."></span>
        Minimum interval between tokens
      </td>
      <td><input type="text" name="token_min_interval" value="{{ contest.token_min_interval.total_seconds()|int }}" size="3"></td>
    </tr>
    <tr>
      <td>
        <span class="info" title="The number of tokens that a contestant has available when their contest time starts.
                                  It is used only if tokens are finite."></span>
        Initial number of tokens
      </td>
      <td><input type="text" name="token_gen_initial" value="{{ contest.token_gen_initial }}" size="3"></td>
    </tr>
    <tr>
      <td>
        <span class="info" title="The number of tokens that are generated periodically.
                                  It is used only if tokens are finite."></span>
        Token generation number
      </td>
      <td><input type="text" name="token_gen_number" value="{{ contest.token_gen_number }}" size="3"></td>
    </tr>
    <tr>
      <td>
        <span class="info" title="The amount of time (in minutes) between two token generation events.
                                  It is used only if tokens are finite."></span>
        Token generation period
      </td>
      <td><input type="text" name="token_gen_interval" value="{{ contest.token_gen_interval.total_seconds()|int // 60 }}" size="3"></td>
    </tr>
    <tr>
      <td>
        <span class="info" title="Maximum number of tokens available to a contestant at any given time during the contest.
                                  It is used only if tokens are finite."></span>
        Maximum accumulated tokens
      </td>
      <td><input type="text" name="token_gen_max" value="{{ contest.token_gen_max if contest.token_gen_max is not none else "" }}" size="3"></td>
    </tr>

    <tr><td colspan=2><h2>Times</h2></td></tr>
    <tr>
      <td>
        <span class="info" title="The group used for time calculations in the admin and ranking interface."></span>
        Main group
      </td>
<<<<<<< HEAD
=======
      <td><input type="text" name="start" value="{{ contest.start }}"></td>
    </tr>
    <tr>
>>>>>>> bbe7e2c5
      <td>
        <select name="main_group_id">
    {% for g in contest.groups %}
          <option value="{{ g.id }}" {% if contest.main_group_id == g.id %}selected{% end %}>
            {{ g.name }}
          </option>
    {% end %}
        </select>
      </td>
<<<<<<< HEAD
=======
      <td><input type="text" name="stop" value="{{ contest.stop }}"></td>
>>>>>>> bbe7e2c5
    </tr>
    <tr>
      <td>
        <span class="info" title="Timezone of the server, used to display start, end times and the current server time to contestants.
                                  Example: 'Europe/Rome', 'America/New_York', ..."></span>
        Timezone
      </td>
      <td><input type="text" name="timezone" value="{{ contest.timezone if contest.timezone is not none else "" }}"></td>
    </tr>
<<<<<<< HEAD
=======
    <tr>
      <td>
        <span class="info" title="Length of the contest (in seconds) for each contestant.
                                  If not specified, each contestant can submit solutions for the whole duration of the contest.
                                  If specified, only up to this length after the first log in (or up to the end of the contest, whichever comes first)."></span>
        Length of the contest
      </td>
      <td><input type="text" name="per_user_time" value="{{ contest.per_user_time.total_seconds()|int if contest.per_user_time is not none else "" }}"></td>
    </tr>
>>>>>>> bbe7e2c5

    <tr><td colspan=2><h2>Limits</h2></td></tr>
    <tr>
      <td>
        <span class="info" title="Maximum number of submissions each contestant can submit, for the whole contest.
                                  Leave empty for no limits."></span>
        Maximum number of submissions
      </td>
      <td><input type="text" name="max_submission_number" value="{{ contest.max_submission_number if contest.max_submission_number is not none else "" }}"></td>
    </tr>
    <tr>
      <td>
        <span class="info" title="Maximum number of user tests each contestant can submit, for the whole contest.
                                  Leave empty for no limits."></span>
        Maximum number of user tests
      </td>
      <td><input type="text" name="max_user_test_number" value="{{ contest.max_user_test_number if contest.max_user_test_number is not none else "" }}"></td>
    </tr>
    <tr>
      <td>
        <span class="info" title="The minimum amount of time (in seconds) that a contestant needs to wait after a submission before being able to submit another.
                                  Leave empty for no limits."></span>
        Minimum interval between submissions
      </td>
      <td><input type="text" name="min_submission_interval" value="{{ contest.min_submission_interval.total_seconds()|int if contest.min_submission_interval is not none else "" }}"></td>
    </tr>
    <tr>
      <td>
        <span class="info" title="The minimum amount of time (in seconds) that a contestant needs to wait after a user test before being able to send another.
                                  Leave empty for no limits."></span>
        Minimum interval between user tests
      </td>
      <td><input type="text" name="min_user_test_interval" value="{{ contest.min_user_test_interval.total_seconds()|int if contest.min_user_test_interval is not none else "" }}"></td>
    </tr>
<<<<<<< HEAD
=======
    <tr><td colspan=2><h2>Analysis mode</h2></td></tr>
    <tr>
      <td>
        <span class="info" title="If true, analysis mode for this contest will be enabled."></span>
        Enabled
      </td>
      <td>
        <input type="checkbox" id="analysis_enabled" name="analysis_enabled" {{ "checked" if contest.analysis_enabled else "" }}/>
      </td>
    </tr>
    <tr>
      <td>
        <span class="info" title="Start time of the analysis mode in the UTC timezone.
                                  Example: '2015-12-31 15:00:00'."></span>
        Analysis mode start time (in UTC)
      </td>
      <td><input type="text" name="analysis_start" value="{{ contest.analysis_start }}"></td>
    </tr>
    <tr>
      <td>
        <span class="info" title="End time of the analysis mode in the UTC timezone.
                                  Example: '2015-12-31 18:00:00'."></span>
        Analysis mode end time (in UTC)
      </td>
      <td><input type="text" name="analysis_stop" value="{{ contest.analysis_stop }}"></td>
    </tr>
>>>>>>> bbe7e2c5
  </table>
  <input type="submit"
         value="Update"
{% if not admin.permission_all %}
         disabled
{% endif %}
         >
  <input type="reset" value="Reset">
</form>
<form action="{{ url("contests") }}" method="POST" style="display:inline;">
    {{ xsrf_form_html|safe }}
    <input type="hidden" name="contest_id" value="{{ contest.id }}"/>
    <input type="submit"
         name="operation"
         value="Remove" style="float: right;"
{% if not admin.permission_all %}
         disabled
{% endif %}
         />
</form>


{% endblock core %}<|MERGE_RESOLUTION|>--- conflicted
+++ resolved
@@ -190,12 +190,9 @@
         <span class="info" title="The group used for time calculations in the admin and ranking interface."></span>
         Main group
       </td>
-<<<<<<< HEAD
-=======
       <td><input type="text" name="start" value="{{ contest.start }}"></td>
     </tr>
     <tr>
->>>>>>> bbe7e2c5
       <td>
         <select name="main_group_id">
     {% for g in contest.groups %}
@@ -205,10 +202,7 @@
     {% end %}
         </select>
       </td>
-<<<<<<< HEAD
-=======
       <td><input type="text" name="stop" value="{{ contest.stop }}"></td>
->>>>>>> bbe7e2c5
     </tr>
     <tr>
       <td>
@@ -218,8 +212,6 @@
       </td>
       <td><input type="text" name="timezone" value="{{ contest.timezone if contest.timezone is not none else "" }}"></td>
     </tr>
-<<<<<<< HEAD
-=======
     <tr>
       <td>
         <span class="info" title="Length of the contest (in seconds) for each contestant.
@@ -229,7 +221,6 @@
       </td>
       <td><input type="text" name="per_user_time" value="{{ contest.per_user_time.total_seconds()|int if contest.per_user_time is not none else "" }}"></td>
     </tr>
->>>>>>> bbe7e2c5
 
     <tr><td colspan=2><h2>Limits</h2></td></tr>
     <tr>
@@ -264,8 +255,6 @@
       </td>
       <td><input type="text" name="min_user_test_interval" value="{{ contest.min_user_test_interval.total_seconds()|int if contest.min_user_test_interval is not none else "" }}"></td>
     </tr>
-<<<<<<< HEAD
-=======
     <tr><td colspan=2><h2>Analysis mode</h2></td></tr>
     <tr>
       <td>
@@ -292,7 +281,6 @@
       </td>
       <td><input type="text" name="analysis_stop" value="{{ contest.analysis_stop }}"></td>
     </tr>
->>>>>>> bbe7e2c5
   </table>
   <input type="submit"
          value="Update"
