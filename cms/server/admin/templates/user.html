--- conflicted
+++ resolved
@@ -16,12 +16,8 @@
       <option value="{{ g.id }}">
         {{ c.name }} : {{ g.name }}
       </option>
-<<<<<<< HEAD
-      {% end %}
-      {% end %}
-=======
       {% endfor %}
->>>>>>> bbe7e2c5
+      {% endfor %}
     </select>
     <input type="checkbox" name="hidden" id="hidden" /><label for="hidden">Hidden</label>
     <input type="checkbox" name="unrestricted" id="unrestricted" /><label for="unrestricted">Unrestricted</label>
