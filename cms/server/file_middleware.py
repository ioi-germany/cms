#!/usr/bin/env python3

# Contest Management System - http://cms-dev.github.io/
# Copyright © 2018 Luca Wehrstedt <luca.wehrstedt@gmail.com>
<<<<<<< HEAD
# Copyright © 2020 Manuel Gundlach <manuel.gundlach@gmail.com>
=======
# Copyright © 2021 Manuel Gundlach <manuel.gundlach@gmail.com>
>>>>>>> fc165915
#
# This program is free software: you can redistribute it and/or modify
# it under the terms of the GNU Affero General Public License as
# published by the Free Software Foundation, either version 3 of the
# License, or (at your option) any later version.
#
# This program is distributed in the hope that it will be useful,
# but WITHOUT ANY WARRANTY; without even the implied warranty of
# MERCHANTABILITY or FITNESS FOR A PARTICULAR PURPOSE.  See the
# GNU Affero General Public License for more details.
#
# You should have received a copy of the GNU Affero General Public License
# along with this program.  If not, see <http://www.gnu.org/licenses/>.

from werkzeug.exceptions import HTTPException, NotFound, ServiceUnavailable
from werkzeug.wrappers import Response, Request
from werkzeug.wsgi import responder, wrap_file

from cms.db.filecacher import FileCacher, TombstoneError


class FileServerMiddleware:
    """Intercept requests wanting to serve files and serve those files.

    Tornado's WSGI adapter contravenes the specification by buffering
    the entire output produced by a handler rather than streaming it
    down as soon as it's available (even when an explicit flush is
    issued). This is especially problematic when serving files, as it
    causes them to be entirely loaded into memory, providing a vector
    for a denial-of-service attack.

    This class is one half of a two-part solution to this problem. When
    a Tornado handler wants to serve a file it instead serves an empty
    response with custom headers. This middleware looks out for
    responses of that form and, when it encounters one, it fetches and
    streams back the file that was requested, using a proper compliant
    way.

    """

    DIGEST_HEADER = "X-CMS-File-Digest"
    FILENAME_HEADER = "X-CMS-File-Filename"

    def __init__(self, file_cacher, app):
        """Create an instance.

        file_cacher (FileCacher): the cacher to retrieve files from.
        app (function): the WSGI application to wrap.

        """
        self.file_cacher = file_cacher
        self.wrapped_app = app

    def __call__(self, environ, start_response):
        """Execute this instance as a WSGI application.

        See the PEP for the meaning of parameters. The separation of
        __call__ and wsgi_app eases the insertion of middlewares.

        """
        return self.wsgi_app(environ, start_response)

    @responder
    def wsgi_app(self, environ, start_response):
        """Execute this instance as a WSGI application.

        See the PEP for the meaning of parameters. The separation of
        __call__ and wsgi_app eases the insertion of middlewares.

        """
        original_response = Response.from_app(self.wrapped_app, environ)
        # We send relative locations to play nice with reverse proxies
        # but Werkzeug by default turns them into absolute ones.
        original_response.autocorrect_location_header = False

        if self.DIGEST_HEADER not in original_response.headers:
            return original_response

        digest = original_response.headers.pop(self.DIGEST_HEADER)
        filename = original_response.headers.pop(self.FILENAME_HEADER, None)
        mimetype = original_response.mimetype

        try:
            fobj = self.file_cacher.get_file(digest)
            size = self.file_cacher.get_size(digest)
        except KeyError:
            return NotFound()
        except TombstoneError:
            return ServiceUnavailable()

        request = Request(environ)
        request.encoding_errors = "strict"

        response = Response()
        response.status_code = 200
        response.mimetype = mimetype
        if filename is not None:
            response.headers.add(
                "Content-Disposition", "attachment", filename=filename)
        response.set_etag(digest)
        response.cache_control.no_cache = True
<<<<<<< HEAD
        response.cache_control.max_age = 0
=======
>>>>>>> fc165915
        response.cache_control.private = True
        response.response = \
            wrap_file(environ, fobj, buffer_size=FileCacher.CHUNK_SIZE)
        response.direct_passthrough = True

        try:
            # This takes care of conditional and partial requests.
            response.make_conditional(
                request, accept_ranges=True, complete_length=size)
        except HTTPException as exc:
            return exc

        return response<|MERGE_RESOLUTION|>--- conflicted
+++ resolved
@@ -2,11 +2,7 @@
 
 # Contest Management System - http://cms-dev.github.io/
 # Copyright © 2018 Luca Wehrstedt <luca.wehrstedt@gmail.com>
-<<<<<<< HEAD
-# Copyright © 2020 Manuel Gundlach <manuel.gundlach@gmail.com>
-=======
-# Copyright © 2021 Manuel Gundlach <manuel.gundlach@gmail.com>
->>>>>>> fc165915
+# Copyright © 2020-2021 Manuel Gundlach <manuel.gundlach@gmail.com>
 #
 # This program is free software: you can redistribute it and/or modify
 # it under the terms of the GNU Affero General Public License as
@@ -108,10 +104,6 @@
                 "Content-Disposition", "attachment", filename=filename)
         response.set_etag(digest)
         response.cache_control.no_cache = True
-<<<<<<< HEAD
-        response.cache_control.max_age = 0
-=======
->>>>>>> fc165915
         response.cache_control.private = True
         response.response = \
             wrap_file(environ, fobj, buffer_size=FileCacher.CHUNK_SIZE)
