--- conflicted
+++ resolved
@@ -106,31 +106,10 @@
 update_scores = function (submission_id, data) {
     var row = $(".submission_list tbody tr[data-submission=\"" + submission_id + "\"]");
     row.attr("data-status", data["status"]);
-<<<<<<< HEAD
-    row.children("td.status").html(data["status_text"]);
-    if (data["status"] == {{ SubmissionResult.SCORED }}) {
-        if (data["public_score"] != undefined) {
-            row.children("td.public_score").addClass(get_score_class(data["public_score"], data["max_public_score"]));
-            row.children("td.public_score").removeClass("undefined");
-            row.children("td.public_score").html(data["public_score_message"]);
-        }
-        if (data["score"] != undefined) {
-            // This element may not exist, if max_public_score == max_score.
-            row.children("td.total_score").addClass(get_score_class(data["score"], data["max_score"]));
-            row.children("td.total_score").removeClass("undefined");
-            row.children("td.total_score").html(data["score_message"]);
-        }
-        if (data["verdict"] != undefined) {
-            // unit test verdict
-            row.children("td.unit_test").addClass(get_score_class(data["verdict"][0], 1));
-            row.children("td.unit_test").removeClass("undefined");
-            row.children("td.unit_test").html(data["verdict"][1] + " (" + data["comment"] + ")");
-        }
-    } else if (data["status"] != {{ SubmissionResult.COMPILATION_FAILED }}) {
-        schedule_update_submission_row(submission_id);
-=======
     row.children("td.status").text(data["status_text"]);
     var terminal_status = is_status_terminal(data["status"]);
+    var is_unit_test = ("verdict" in data);
+    
     if (!terminal_status) {
         row.children("td.status").append(
             $("<img class=\"details\" src=\"{{ url("static", "loading.gif") }}\"/>"));
@@ -144,16 +123,35 @@
             data["public_score"], data["public_score_message"],
             data["task_public_score"], data["task_public_score_message"],
             data["task_score_is_partial"], data["max_public_score"]);
+            
+        if (is_unit_test) {
+            row.children("td.total_score").text(data["score_message"]);
+            row.children("td.total_score").removeClass("undefined");
+            
+            row.removeClass("unit_test_undefined");
+            row.children("td.verdict").text(data["verdict"][1]);
+            
+            if(data["verdict"][0]) row.addClass("unit_test_ok");
+            else row.addClass("unit_test_failed");
+        }
+        else {   
 {% if can_use_tokens %}
-        update_score(
-            row.children("td.total_score"), $("#task_score_tokened"),
-            data["score"], data["score_message"],
-            data["task_tokened_score"], data["task_tokened_score_message"],
-            data["task_score_is_partial"], data["max_score"]);
-{% endif %}
+            update_score(
+                row.children("td.total_score"), $("#task_score_tokened"),
+                data["score"], data["score_message"],
+                data["task_tokened_score"], data["task_tokened_score_message"],
+                data["task_score_is_partial"], data["max_score"]);
+{% elif score_type.feedback() == "full" or actual_phase == 3 %}
+            update_score(
+                row.children("td.total_score"), $("#task_score_tokened"),
+                data["score"], data["score_message"],
+                data["task_actual_score"], data["task_actual_score_message"],
+                data["task_score_is_partial"], data["max_score"]);
+{% endif %}
+        }
+
     } else {
         schedule_update_scores(submission_id);
->>>>>>> d4c9e926
     }
 };
 
@@ -197,7 +195,7 @@
 
 {% if score_type is defined %}
     {% set two_task_scores = score_type.max_public_score > 0
-        and score_type.max_public_score < score_type.max_score %}
+        and (can_use_tokens or score_type.feedback() == "full")%}
 <div class="task_score_container row-fluid">
 
     {% if score_type.max_public_score > 0 %}
@@ -205,11 +203,7 @@
     <div id="task_score_public"
          class="{{ "span6" if two_task_scores else "span12" }} well well-small task_score {{ get_score_class(public_score, score_type.max_public_score, task.score_precision) }}">
         <span>
-        {% if score_type.max_public_score == score_type.max_score %}
-            {% trans %}Score:{% endtrans %}
-        {% else %}
-            {% trans %}Public score:{% endtrans %}
-        {% endif %}
+        {{ score_type.public_score_header }}
         </span>
       <br/>
         <span class="score">
@@ -221,24 +215,20 @@
     </div>
     {% endif %}
 
-    {% if score_type.max_public_score < score_type.max_score %}
+    {% if can_use_tokens or score_type.feedback() == "full" or actual_phase == 3 %}
         {# Show the tokened score (alone if everything is non-public, or together with the public score). #}
     <div id="task_score_tokened"
-         class="{{ "span6" if two_task_scores else "span12" }}  well well-small task_score {{ get_score_class(tokened_score, score_type.max_score, task.score_precision) if can_use_tokens else "undefined" }}">
+         class="{{ "span6" if two_task_scores else "span12" }}  well well-small task_score {{ get_score_class(actual_score if score_type.feedback() == "full" or actual_phase == 3 else tokened_score, score_type.max_score, task.score_precision) if can_use_tokens or score_type.feedback() == "full" or actual_phase == 3 else "undefined" }}">
         <span>
-        {% if can_use_tokens %}
-            {% trans %}Score of tokened submissions:{% endtrans %}
-        {% else %}
-            {% trans %}Total score:{% endtrans %}
-        {% endif %}
+        {{ score_type.private_score_header }}
         </span>
       <br/>
         <span class="score">
-        {% if can_use_tokens %}
-            {{ score_type.format_score(tokened_score, score_type.max_score, none, task.score_precision, translation=translation) }}
+        {% if can_use_tokens or score_type.feedback() == "full" or actual_phase == 3  %}
+            {{ score_type.format_score(actual_score if score_type.feedback() == "full" or actual_phase == 3 else tokened_score, score_type.max_score, none, task.score_precision, translation=translation) }}
             {% if is_score_partial %}
             <img src="{{ url("static", "loading.gif") }}" />
-            {% endif %}
+            {% endif %}       
         {% else %}
             {% trans %}N/A{% endtrans %}
         {% endif %}
@@ -368,87 +358,30 @@
 </div>
 {% endif %}
 
-
-<<<<<<< HEAD
-{% set score_type = get_score_type(dataset=task.active_dataset) %}
-
-{% set show_date = not submissions|map(attribute="timestamp")|all("today") %}
-
-
-<table id="submission_list" class="table table-bordered table-striped">
-{% set num_cols = 2 %}
-    <colgroup>
-{% if show_date %}
-        <col class="datetime"/>
-{% else %}
-        <col class="time"/>
-{% endif %}
-        <col class="status"/>
-{% if score_type is defined %}
-        <col class="public_score"/>
-        <col class="total_score"/>
-        {% set num_cols = num_cols + 2 %}
-{% endif %}
-{% set any_unit_tests = submissions|any("is_unit_test") %}
-{% if any_unit_tests %}
-        <col class="unit_test"/>
-{% endif %}
-{% if actual_phase >= +3 %}
-        <col class="considered_in_score"/>
-    {% set num_cols = num_cols + 1 %}
-{% endif %}
-{% if submissions_download_allowed %}
-        <col class="files"/>
-    {% set num_cols = num_cols + 1 %}
-{% endif %}
-{% if tokens_contest != TOKEN_MODE_DISABLED and tokens_tasks != TOKEN_MODE_DISABLED and actual_phase == 0 %}
-        <col class="token"/>
-    {% set num_cols = num_cols + 1 %}
-{% endif %}
-    </colgroup>
-    <thead>
-        <tr>
-{% if show_date %}
-            <th class="datetime">{% trans %}Date and time{% endtrans %}</th>
-{% else %}
-            <th class="time">{% trans %}Time{% endtrans %}</th>
-{% endif %}
-            <th class="status">{% trans %}Status{% endtrans %}</th>
-{% if score_type is defined %}
-            <th class="public_score">{{ score_type.public_score_header }}</th>
-            <th class="total_score">{{ score_type.private_score_header }}</th>
-{% endif %}
-{% if any_unit_tests %}
-            <th class="unit_test">{{ _("Unit test") }}</th>
-{% endif %}
-{% if actual_phase >= +3 %}
-            <th class="considered_in_score">{% trans %}Official{% endtrans %}</th>
-{% endif %}
-{% if submissions_download_allowed %}
-            <th class="files">{% trans %}Files{% endtrans %}</th>
-{% endif %}
-{% if tokens_contest != TOKEN_MODE_DISABLED and tokens_tasks != TOKEN_MODE_DISABLED and actual_phase == 0 %}
-            <th class="token">{% trans %}Token{% endtrans %}</th>
-{% endif %}
-        </tr>
-    </thead>
-    <tbody>
-    {% if submissions|length == 0 %}
-        <tr>
-            <td colspan="{{ num_cols }}" class="no_submissions">{% trans %}no submissions yet{% endtrans %}</td>
-        </tr>
-    {% else %}
-        {% for s in submissions|sort(attribute="timestamp")|reverse %}
-            {# loop.revindex is broken: https://github.com/pallets/jinja/issues/794 #}
-            {% set s_idx = submissions|length - loop.index0 %}
-            {% set sr = s.get_result(s.task.active_dataset) or undefined %}
-            {% include "submission_row.html" %}
-        {% endfor %}
-    {% endif %}
-    </tbody>
-</table>
-=======
-{% if submissions|rejectattr("official")|list|length > 0 %}
+{% set more_than_one_block = False %}
+
+{% if submissions|rejectattr("additional_info", "none")|list|length > 0 %}
+<h3>{% trans %}Unit Tests{% endtrans %}</h3>
+    {% set more_than_one_block = True %}
+  {{ macro_submission.rows(
+      url,
+      contest_url,
+      translation,
+      xsrf_form_html,
+      actual_phase,
+      task,
+      submissions,
+      can_use_tokens,
+      can_play_token,
+      can_play_token_now,
+      submissions_download_allowed,
+      false,
+      true) }}
+{% endif %}
+
+{% if submissions|selectattr("additional_info", "none")|rejectattr("official")|list|length > 0 %}
+    {% set more_than_one_block = True %}
+
 <h3>{% trans %}Unofficial submissions{% endtrans %}</h3>
   {{ macro_submission.rows(
       url,
@@ -462,7 +395,11 @@
       can_play_token,
       can_play_token_now,
       submissions_download_allowed,
+      false,
       false) }}
+{% endif %}
+
+{% if more_than_one_block %}
 <h3>{% trans %}Official submissions{% endtrans %}</h3>
 {% endif %}
 
@@ -478,8 +415,8 @@
     can_play_token,
     can_play_token_now,
     submissions_download_allowed,
-    true) }}
->>>>>>> d4c9e926
+    true,
+    false) }}
 
 <div class="modal fade hide wide" id="submission_detail">
     <div class="modal-header">
