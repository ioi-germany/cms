--- conflicted
+++ resolved
@@ -12,6 +12,8 @@
     "last_name",
     "email",
     "password-confirm",
+    "captcha-img",
+    "captcha",
 ];
 
 function clearErrors() {
@@ -33,11 +35,17 @@
         $('input[name=new_user]').val(true);
         registerFields.forEach((fieldName) => {
             $(`#${fieldName}`).prop("disabled", false);
+            if ((fieldName == "captcha-img" || fieldName == "captcha" ) && $("#username").val() == '') {
+                return;
+            }
             $(`#${fieldName}`).closest(".control-group").show();
         });
         $("#form-divider").after($("#credentials"));
         $("#form-divider").before($("#profile"));
         $("#form-divider").show();
+        if ( $("#username").val() !== '' ) {
+          $("#form-divider2").show();
+        }
     });
 
     $("#join-pill").click(function(e) {
@@ -50,6 +58,7 @@
         $("#form-divider").after($("#profile"));
         $("#form-divider").before($("#credentials"));
         $("#form-divider").hide();
+        $("#form-divider2").hide();
     });
 
     $("#signup").submit(function(e) {
@@ -104,57 +113,49 @@
         e.preventDefault();
     });
 
-<<<<<<< HEAD
     var reload_captcha = function(e) {
+        if ($("#username").val() == '') {
+            $("#form-divider2").hide();
+            $("#captcha-img").closest(".control-group").hide();
+            $("#captcha").closest(".control-group").hide();
+            return;
+        }
         // Load a new captcha, with a cookie containing (encoded) the changed username string
         var url = "{{ contest_url('captcha') }}";
         $("#captcha-img").attr('src',url+"?identifier="+$("#username").val()+"&time="+Date.now());
-        $("#captcha-show").show();
-        $("#captcha-input").show();
+        $("#captcha").val("");
+        if ($("#register-pill").hasClass('active')) {
+            $("#form-divider2").show();
+            $("#captcha-img").closest(".control-group").show();
+            $("#captcha").closest(".control-group").show();
+        }
     };
     $("#username").on('change',reload_captcha);
     $("#captcha-img").on('click',reload_captcha);
-=======
->>>>>>> 0401c533
 });
 
 var utils = new CMS.CWSUtils("{{ url() }}", "{{ contest_url() }}", "{{ contest.name }}",
                              0, 0, 0, 0, 0);
 </script>
 
-<<<<<<< HEAD
-        <div id="navigation_bar" class="navbar navbar-fixed-top">
-            <div class="navbar-inner">
-                <div class="container">
-                    <a class="brand" href="{{ contest_url() }}">{{ contest.description }}</a>
+<div id="navigation_bar" class="navbar navbar-fixed-top">
+    <div class="navbar-inner">
+        <div class="container">
+            <a class="brand" href="{{ contest_url() }}">{{ contest.description }}</a>
 {% if available_translations|length > 1 %}
-                    <p class="navbar-text pull-right">
-                        <select id="lang" class="form-control btn btn-info" onchange="utils.switch_lang()">
-                            <option value=""{% if cookie_translation is none %} selected{% endif %}>{% trans lang=automatic_translation.name %}Automatic ({{ lang }}){% endtrans %}</option>
-                        {% for lang_code, t in available_translations|dictsort(by="key") %}
-                            <option value="{{ lang_code }}"{% if t == cookie_translation %} selected{% endif %}>{{ t.name }}</option>
-                        {% endfor %}
-                        </select>
-                    </p>
+            <p class="navbar-text pull-right">
+                <select id="lang" class="form-control btn btn-info" onchange="utils.switch_lang()">
+                    <option value=""{% if cookie_translation is none %} selected{% endif %}>{% trans lang=automatic_translation.name %}Automatic ({{ lang }}){% endtrans %}</option>
+                {% for lang_code, t in available_translations|dictsort(by="key") %}
+                    <option value="{{ lang_code }}"{% if t == cookie_translation %} selected{% endif %}>{{ t.name }}</option>
+                {% endfor %}
+                </select>
+            </p>
 {% endif %}
-                </div>
-            </div>
         </div>
-
-<div class="login_container">
-    <div class="login_box hero-unit" style="margin-top: -400px;">
-
-        <div id="signup-mask">
-            <h1>{% trans %}New user{% endtrans %}</h1>
-            <p>{% trans %}Please fill in the fields to register{% endtrans %}</p>
-            <form id="signup" class="form-horizontal" action="{{ contest_url('register') }}">
-                {{ xsrf_form_html|safe }}
-                {% set next_page = handler.get_argument("next", none) %}
-                {% if next_page is not none %}
-                <input type="hidden" name="next" value="{{ next_page }}">
-                {% endif %}
-                <fieldset>
-=======
+    </div>
+</div>
+
 <div class="register_box hero-unit">
     <div id="signup-mask">
         <h1>{% trans %}Registration{% endtrans %}</h1>
@@ -172,7 +173,6 @@
             <input type="hidden" name="new_user" value="true" />
             <fieldset>
                 <div id="profile">
->>>>>>> 0401c533
                     <div class="control-group">
                         <label class="control-label" for="first_name">{% trans %}First name{% endtrans %}</label>
                         <div class="controls">
@@ -236,7 +236,11 @@
                             <span class="help-block"></span>
                         </div>
                     </div>
-<<<<<<< HEAD
+                </div>
+
+                <div id="captchadiv">
+                    <hr id="form-divider2" style="display:none;">
+
                     <div id="captcha-show" class="control-group" style="display:none;">
                         <label class="control-label" for="captcha-img" style="display:none;">u</label>
                         <div class="controls">
@@ -250,19 +254,12 @@
                             <span class="help-block"></span>
                         </div>
                     </div>
-                    <div class="control-group">
-                        <div class="controls">
-                            <button type="submit" class="btn btn-primary btn-large">{% trans %}Register{% endtrans %}</button>
-                            <img id="submit-button-loading" style="display: none;" src="{{ url('static', 'loading.gif') }}" alt="loading..." />
-                        </div>
-=======
                 </div>
                 <br>
                 <div class="control-group">
                     <div class="controls">
                         <button type="submit" class="btn btn-primary btn-large">{% trans %}Register{% endtrans %}</button>
                         <img id="submit-button-loading" style="display: none;" src="{{ url('static', 'loading.gif') }}" alt="loading..." />
->>>>>>> 0401c533
                     </div>
                 </div>
             </fieldset>
