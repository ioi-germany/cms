{% extends "base.html" %}

{% block title %}
    {{ contest.description }}
{% endblock title %}

{% block js %}


    <script>
var LANGUAGES = {
{% for lang in contest.languages %}
    '{{ lang }}': {
{% for extension in (lang|to_language).source_extensions %}
        '{{ extension }}': true,
{% endfor %}
    },
{% endfor %}
};

{% if participation is undefined %}
var utils = new CMS.CWSUtils("{{ url() }}", "{{ contest_url() }}", "{{ contest.name }}",
                             0, 0, 0, 0, 0);
{% else %}
// FIXME use Date objects
var utils = new CMS.CWSUtils("{{ url() }}", "{{ contest_url() }}", "{{ contest.name }}",
                             {{ now|make_timestamp }},
                             {# What we do is: if timezone is +HH:MM we return the UNIX timestamp + 3600*HH + 60*MM. #}
                             {{ now.replace(tzinfo=utc).astimezone(timezone).replace(tzinfo=none)|make_timestamp }},
                             {{ current_phase_begin|make_timestamp }},
                             {{ current_phase_end|make_timestamp }},
                             {{ actual_phase }});
$(document).ready(function () {
<<<<<<< HEAD
    utils.update_time({{ "true" if current_user.group.per_user_time is not None else "false" }});
    setInterval(function() {
        utils.update_time({{ "true" if current_user.group.per_user_time is not None else "false" }});
=======
    utils.update_time({% if contest.per_user_time is not none %}true{% else %}false{% endif %});
    setInterval(function() {
        utils.update_time({% if contest.per_user_time is not none %}true{% else %}false{% endif %});
>>>>>>> 2b1d76b8
    }, 1000);
    utils.update_unread_count(0{% if page == "communication" %}, 0{% endif %});
    utils.update_notifications(true);
    setInterval(function() { utils.update_notifications(); }, 30000);
    $('#main').css('top', $('#navigation_bar').outerHeight());
});
    {% endif %}

{% block additional_js %}{% endblock additional_js %}
    </script>
{% endblock js %}

{% block body %}
        <div id="navigation_bar" class="navbar navbar-fixed-top">
            <div class="navbar-inner">
                <div class="container">
                    <a class="brand" href="{{ contest_url() }}">{{ contest.description }}</a>
{% if available_translations|length > 1 %}
                    <p class="navbar-text pull-right">
                        <select id="lang" class="form-control btn btn-info" onchange="utils.switch_lang()">
                            <option value=""{% if cookie_translation is none %} selected{% endif %}>{% trans lang=automatic_translation.name %}Automatic ({{ lang }}){% endtrans %}</option>
                        {% for lang_code, t in available_translations|dictsort(by="key") %}
                            <option value="{{ lang_code }}"{% if t == cookie_translation %} selected{% endif %}>{{ t.name }}</option>
                        {% endfor %}
                        </select>
                    </p>
{% endif %}
{% if participation is defined %}
                    <form action="{{ contest_url("logout") }}" method="POST" class="navbar-form pull-right">
                        {{ xsrf_form_html|safe }}
                        <button type="submit" class="btn btn-warning">{% trans %}Logout{% endtrans %}</button>
                    </form>
                    <p class="navbar-text pull-right">
                        {% trans first_name=user.first_name,
                                 last_name=user.last_name,
                                 username=user.username %}
                            Logged in as <strong>{{ first_name }} {{ last_name }}</strong> <em>({{ username }})</em>
                        {% endtrans %}
                    </p>
{% endif %}
                </div>
            </div>
        </div>
{% if participation is undefined %}
    {% if handler.get_argument("login_error", "") != "" %}
        <div id="notifications" class="notifications">
            <div class="alert alert-block alert-error notification">
                <a class="close" data-dismiss="alert" href="#">&#xD7;</a>
                <h4 class="alert-heading">{% trans %}Failed to log in.{% endtrans %}</h4>
            </div>
        </div>
    {% endif %}
        <div class="login_container">
            <div class="login_box hero-unit">
                <h1>{% trans %}Welcome{% endtrans %}</h1>
                <p>{% trans %}Please log in{% endtrans %}</p>
                <form class="form-horizontal" action="{{ contest_url("login") }}" method="POST">
                    {{ xsrf_form_html|safe }}
                    {% set next_page = handler.get_argument("next", none) %}
                    {% if next_page is not none %}
                    <input type="hidden" name="next" value="{{ next_page }}">
                    {% endif %}
                    <fieldset>
                        <div class="control-group">
                            <label class="control-label" for="username">{% trans %}Username{% endtrans %}</label>
                            <div class="controls">
                                <input type="text" class="input-xlarge" name="username" id="username">
                            </div>
                        </div>
                        <div class="control-group">
                            <label class="control-label" for="password">{% trans %}Password{% endtrans %}</label>
                            <div class="controls">
                                <input type="password" class="input-xlarge" name="password" id="password">
                            </div>
                        </div>
                        <div class="control-group">
                            <div class="controls">
                                <button type="submit" class="btn btn-primary btn-large">{% trans %}Login{% endtrans %}</button>
                                <button type="reset" class="btn btn-large">{% trans %}Reset{% endtrans %}</button>
                            </div>
                        </div>
                    </fieldset>
                </form>
            </div>
        </div>
{% else %}
        <div id="notifications" class="notifications"></div>
        <!-- Some hidden divs to provide translations of strings used by JS -->
        <div style="display: none" id="translation_new_message">
            {% trans %}New message{% endtrans %}
        </div>
        <div style="display: none" id="translation_new_announcement">
            {% trans %}New announcement{% endtrans %}
        </div>
        <div style="display: none" id="translation_new_answer">
            {% trans %}New answer{% endtrans %}
        </div>
        <div style="display: none" id="translation_unread">
            {% trans %}%d unread{% endtrans %}
        </div>
        <div style="display: none" id="translation_until_contest_starts">
            {% trans %}Until contest starts:{% endtrans %}
        </div>
        <div style="display: none" id="translation_until_contest_ends">
            {% trans %}Until contest ends:{% endtrans %}
        </div>
        <div style="display: none" id="translation_until_analysis_starts">
            {% trans %}Until analysis starts:{% endtrans %}
        </div>
        <div style="display: none" id="translation_until_analysis_ends">
            {% trans %}Until analysis ends:{% endtrans %}
        </div>
        <div style="display: none" id="translation_time_left">
            {% trans %}Time left:{% endtrans %}
        </div>
        <!-- End -->
        <div id="main" class="container">
            <div class="row">
                <div class="span3">
                    <h3 id="server_time_box">
                        <span id="server_time_label">{% trans %}Server time:{% endtrans %}</span>
                        <span id="server_time"></span>
                    </h3>
                    <h3 id="countdown_box">
                        <span id="countdown_label"></span>
                        <span id="countdown"></span>
                    </h3>
                    <div class="well" style="padding: 8px 0;">
                        <ul class="nav nav-list">

                            <li{% if page == "overview" %} class="active"{% endif %}>
                                <a href="{{ contest_url() }}">{% trans %}Overview{% endtrans %}</a>
                            </li>
                            <li{% if page == "communication" %} class="active"{% endif %}>
                                <a href="{{ contest_url("communication") }}">{% trans %}Communication{% endtrans %}
                                    <span id="unread_count" class="label label-warning no_unread"></span>
                                </a>
                            </li>
    {% if actual_phase == 0 or actual_phase == 3 or participation.unrestricted %}
        {% for t_iter in contest.tasks %}
                            <li class="nav-header">
                                {{ t_iter.name }}
                            </li>
                            <li{% if page == "task_description" and task == t_iter %} class="active"{% endif %}>
                                <a href="{{ contest_url("tasks", t_iter.name, "description") }}">{% trans %}Statement{% endtrans %}</a>
                            </li>
                            <li{% if page == "task_submissions" and task == t_iter %} class="active"{% endif %}>
                                <a href="{{ contest_url("tasks", t_iter.name, "submissions") }}">{% trans %}Submissions{% endtrans %}</a>
                            </li>
        {% endfor %}
    {% endif %}
                            <li class="divider"></li>
                            <li{% if page == "documentation" %} class="active"{% endif %}>
                                <a href="{{ contest_url("documentation") }}">{% trans %}Documentation{% endtrans %}</a>
                            </li>
    {% if actual_phase == 0 or participation.unrestricted %}{# FIXME maybe >= 0? #}
        {% if testing_enabled %}
                            <li{% if page == "testing" %} class="active"{% endif %}>
                                <a href="{{ contest_url("testing") }}">{% trans %}Testing{% endtrans %}</a>
                            </li>
        {% endif %}
        {% if printing_enabled %}
                            <li{% if page == "printing" %} class="active"{% endif %}>
                                <a href="{{ contest_url("printing") }}">{% trans %}Printing{% endtrans %}</a>
                            </li>
        {% endif %}
    {% endif %}
                        </ul>
                    </div>
                    <span class="license_notice">
                    <a href="http://github.com/cms-dev/cms/" rel="author noreferrer" target="_blank">{% trans %}Contest Management System{% endtrans %}</a>
                    {% trans %}is released under the{% endtrans %}
                    <a href="http://www.gnu.org/licenses/agpl" rel="license noreferrer" target="_blank">{% trans %}GNU Affero General Public License{% endtrans %}</a>
                    .
                    </span>
                </div>
    {% block core %}{% endblock core %}
            </div>
        </div>

{% endif %}
{% endblock body %}<|MERGE_RESOLUTION|>--- conflicted
+++ resolved
@@ -30,16 +30,9 @@
                              {{ current_phase_begin|make_timestamp }},
                              {{ current_phase_end|make_timestamp }},
                              {{ actual_phase }});
-$(document).ready(function () {
-<<<<<<< HEAD
-    utils.update_time({{ "true" if current_user.group.per_user_time is not None else "false" }});
+    utils.update_time({% if current_user.group.per_user_time is not none %}true{% else %}false{% endif %});
     setInterval(function() {
-        utils.update_time({{ "true" if current_user.group.per_user_time is not None else "false" }});
-=======
-    utils.update_time({% if contest.per_user_time is not none %}true{% else %}false{% endif %});
-    setInterval(function() {
-        utils.update_time({% if contest.per_user_time is not none %}true{% else %}false{% endif %});
->>>>>>> 2b1d76b8
+        utils.update_time({% if current_user.group.per_user_time is not none %}true{% else %}false{% endif %});
     }, 1000);
     utils.update_unread_count(0{% if page == "communication" %}, 0{% endif %});
     utils.update_notifications(true);
