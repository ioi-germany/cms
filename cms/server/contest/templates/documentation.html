--- conflicted
+++ resolved
@@ -14,13 +14,8 @@
 {% if contest.languages|map("to_language")|map(attribute="source_extensions")|any("contains", ".cpp") %}
 <h3>C++</h3>
 
-<<<<<<< HEAD
-<p><a href="http://en.cppreference.com/w/">{{ _("Standard Template Library") }}</a></p>
-{% end %}
-=======
 <p><a href="{{ url("stl", "en", "index.html") }}">{% trans %}Standard Template Library{% endtrans %}</a></p>
 {% endif %}
->>>>>>> 2b1d76b8
 
 {% if contest.languages|map("to_language")|map(attribute="source_extensions")|any("contains", ".java") %}
 <h3>Java</h3>
@@ -28,12 +23,7 @@
 <p>{% trans %}The main Java class of the solution should have exactly the same name as the task.{% endtrans %}</p>
 {% endif %}
 
-<<<<<<< HEAD
-<h2>{{ _("Submission details for compilation") }}</h2>
-=======
-
 <h2>{% trans %}Submission details for compilation{% endtrans %}</h2>
->>>>>>> 2b1d76b8
 
 <table class="table table-bordered">
   <thead>
