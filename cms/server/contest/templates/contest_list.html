{% extends base.html %}
{% block title %}
    Choose a contest
{% end %}
{% block body %}
    <div class="hero-unit contest-list">
        <h3>Choose a contest</h3>
        <ul class="nav nav-list">
    {% for c_name, c_iter in iteritems(contest_list) %}
            <li>
<<<<<<< HEAD
                <a {% if c_iter.main_group.stop < datetime.datetime.now() %} style="color: #adadad" {% end %} href="{{ url(c_iter.name) }}">{{ c_iter.description }}</a>
=======
                <a {% if c_iter.stop < now %} style="color: #adadad" {% end %} href="{{ url(c_iter.name) }}">{{ c_iter.description }}</a>
>>>>>>> 46f7da77
            </li>
    {% end %}
        </ul>
    </div>
{% end %}<|MERGE_RESOLUTION|>--- conflicted
+++ resolved
@@ -8,11 +8,7 @@
         <ul class="nav nav-list">
     {% for c_name, c_iter in iteritems(contest_list) %}
             <li>
-<<<<<<< HEAD
-                <a {% if c_iter.main_group.stop < datetime.datetime.now() %} style="color: #adadad" {% end %} href="{{ url(c_iter.name) }}">{{ c_iter.description }}</a>
-=======
                 <a {% if c_iter.stop < now %} style="color: #adadad" {% end %} href="{{ url(c_iter.name) }}">{{ c_iter.description }}</a>
->>>>>>> 46f7da77
             </li>
     {% end %}
         </ul>
