--- conflicted
+++ resolved
@@ -22,29 +22,17 @@
         {{ _("The contest hasn't started yet.") }}
         </p>
         <p>
-<<<<<<< HEAD
-        {{ _("The contest will start at %(start_time)s and will end at %(stop_time)s.") % {"start_time": format_datetime_smart(current_user.group.start + current_user.delay_time, timezone, locale=locale), "stop_time": format_datetime_smart(current_user.group.stop + current_user.delay_time + current_user.extra_time, timezone, locale=locale)} }}
-=======
         {{ _("The contest will start at %(start_time)s and will end at %(stop_time)s.") % {"start_time": translation.format_datetime_smart(contest.start + current_user.delay_time, now, timezone), "stop_time": translation.format_datetime_smart(contest.stop + current_user.delay_time + current_user.extra_time, now, timezone)} }}
->>>>>>> 46f7da77
 {% elif phase == 0 %}
         {{ _("The contest is currently running.") }}
         </p>
         <p>
-<<<<<<< HEAD
-        {{ _("The contest started at %(start_time)s and will end at %(stop_time)s.") % {"start_time": format_datetime_smart(current_user.group.start + current_user.delay_time, timezone, locale=locale), "stop_time": format_datetime_smart(current_user.group.stop + current_user.delay_time + current_user.extra_time, timezone, locale=locale)} }}
-=======
         {{ _("The contest started at %(start_time)s and will end at %(stop_time)s.") % {"start_time": translation.format_datetime_smart(contest.start + current_user.delay_time, now, timezone), "stop_time": translation.format_datetime_smart(contest.stop + current_user.delay_time + current_user.extra_time, now, timezone)} }}
->>>>>>> 46f7da77
 {% elif phase >= +1 %}
         {{ _("The contest has already ended.") }}
         </p>
         <p>
-<<<<<<< HEAD
-        {{ _("The contest started at %(start_time)s and ended at %(stop_time)s.") % {"start_time": format_datetime_smart(current_user.group.start + current_user.delay_time, timezone, locale=locale), "stop_time": format_datetime_smart(current_user.group.stop + current_user.delay_time + current_user.extra_time, timezone, locale=locale)} }}
-=======
         {{ _("The contest started at %(start_time)s and ended at %(stop_time)s.") % {"start_time": translation.format_datetime_smart(contest.start + current_user.delay_time, now, timezone), "stop_time": translation.format_datetime_smart(contest.stop + current_user.delay_time + current_user.extra_time, now, timezone)} }}
->>>>>>> 46f7da77
 {% end %}
         </p>
 {% if current_user.group.analysis_enabled %}
@@ -53,29 +41,17 @@
         {{ _("The analysis mode hasn't started yet.") }}
         </p>
         <p>
-<<<<<<< HEAD
-        {{ _("The analysis mode will start at %(start_time)s and will end at %(stop_time)s.") % {"start_time": format_datetime_smart(current_user.group.analysis_start, timezone, locale=locale), "stop_time": format_datetime_smart(current_user.group.analysis_stop, timezone, locale=locale)} }}
-=======
         {{ _("The analysis mode will start at %(start_time)s and will end at %(stop_time)s.") % {"start_time": translation.format_datetime_smart(contest.analysis_start, now, timezone), "stop_time": translation.format_datetime_smart(contest.analysis_stop, now, timezone)} }}
->>>>>>> 46f7da77
   {% elif phase == +2 %}
         {{ _("The analysis mode is currently running.") }}
         </p>
         <p>
-<<<<<<< HEAD
-        {{ _("The analysis mode started at %(start_time)s and will end at %(stop_time)s.") % {"start_time": format_datetime_smart(current_user.group.analysis_start, timezone, locale=locale), "stop_time": format_datetime_smart(current_user.group.analysis_stop, timezone, locale=locale)} }}
-=======
         {{ _("The analysis mode started at %(start_time)s and will end at %(stop_time)s.") % {"start_time": translation.format_datetime_smart(contest.analysis_start, now, timezone), "stop_time": translation.format_datetime_smart(contest.analysis_stop, now, timezone)} }}
->>>>>>> 46f7da77
   {% elif phase == +3 %}
         {{ _("The analysis mode has already ended.") }}
         </p>
         <p>
-<<<<<<< HEAD
-        {{ _("The analysis mode started at %(start_time)s and ended at %(stop_time)s.") % {"start_time": format_datetime_smart(current_user.group.analysis_start, timezone, locale=locale), "stop_time": format_datetime_smart(current_user.group.analysis_stop, timezone, locale=locale)} }}
-=======
         {{ _("The analysis mode started at %(start_time)s and ended at %(stop_time)s.") % {"start_time": translation.format_datetime_smart(contest.analysis_start, now, timezone), "stop_time": translation.format_datetime_smart(contest.analysis_stop, now, timezone)} }}
->>>>>>> 46f7da77
   {% end %}
         </p>
 
@@ -147,11 +123,7 @@
         <div class="well per_user_time">
             <p>
         {% comment TODO would be very nice to write something like "just for 3 consecutive hours"... %}
-<<<<<<< HEAD
-        {{ _("Every user is allowed to compete (i.e. submit solutions) for a uninterrupted time frame of %(per_user_time)s.") % {"per_user_time": format_amount_of_time(current_user.group.per_user_time.total_seconds(), precision=-1, locale=locale)} }}
-=======
         {{ _("Every user is allowed to compete (i.e. submit solutions) for a uninterrupted time frame of %(per_user_time)s.") % {"per_user_time": translation.format_timedelta(contest.per_user_time)} }}
->>>>>>> 46f7da77
             </p>
 
             <p>
