{% extends "contest.html" %}

{% set page = "overview" %}

{% block core %}


<div class="span9">

<div class="page-header">
    <h1>{% trans %}Overview{% endtrans %}</h1>
</div>

<h2>{% trans %}General information{% endtrans %}</h2>
<div class="row">
<<<<<<< HEAD
{% if current_user.group.per_user_time is not None %}
    <div class="span5">
{% else %}
    <div class="span9">
{% end %}
=======
    <div class="{% if contest.per_user_time is not none %}span5{% else %}span9{% endif %}">
>>>>>>> 2b1d76b8
        <p>
{% if phase == -1 %}
        {% trans %}The contest hasn't started yet.{% endtrans %}
        </p>
        <p>
        {% trans start_time=(contest.start + participation.delay_time)|format_datetime_smart,
                 stop_time=(contest.stop + participation.delay_time + participation.extra_time)|format_datetime_smart %}
          The contest will start at {{ start_time }} and will end at {{ stop_time }}.
        {% endtrans %}
{% elif phase == 0 %}
        {% trans %}The contest is currently running.{% endtrans %}
        </p>
        <p>
        {% trans start_time=(contest.start + participation.delay_time)|format_datetime_smart,
                 stop_time=(contest.stop + participation.delay_time + participation.extra_time)|format_datetime_smart %}
          The contest started at {{ start_time }} and will end at {{ stop_time }}.
        {% endtrans %}
{% elif phase >= +1 %}
        {% trans %}The contest has already ended.{% endtrans %}
        </p>
        <p>
        {% trans start_time=(contest.start + participation.delay_time)|format_datetime_smart,
                 stop_time=(contest.stop + participation.delay_time + participation.extra_time)|format_datetime_smart %}
          The contest started at {{ start_time }} and ended at {{ stop_time }}.
        {% endtrans %}
{% endif %}
        </p>
{% if current_user.group.analysis_enabled %}
        <p>
  {% if phase == +1 %}
        {% trans %}The analysis mode hasn't started yet.{% endtrans %}
        </p>
        <p>
        {% trans start_time=contest.analysis_start|format_datetime_smart,
                 stop_time=contest.analysis_stop|format_datetime_smart %}
          The analysis mode will start at {{ start_time }} and will end at {{ stop_time }}.
        {% endtrans %}
  {% elif phase == +2 %}
        {% trans %}The analysis mode is currently running.{% endtrans %}
        </p>
        <p>
        {% trans start_time=contest.analysis_start|format_datetime_smart,
                 stop_time=contest.analysis_stop|format_datetime_smart %}
          The analysis mode started at {{ start_time }} and will end at {{ stop_time }}.
        {% endtrans %}
  {% elif phase == +3 %}
        {% trans %}The analysis mode has already ended.{% endtrans %}
        </p>
        <p>
        {% trans start_time=contest.analysis_start|format_datetime_smart,
                 stop_time=contest.analysis_stop|format_datetime_smart %}
          The analysis mode started at {{ start_time }} and ended at {{ stop_time }}.
        {% endtrans %}
  {% endif %}
        </p>

{% endif %}



{% if tokens_contest != TOKEN_MODE_DISABLED and tokens_tasks != TOKEN_MODE_DISABLED %}
    {% if tokens_contest == TOKEN_MODE_INFINITE and tokens_tasks == TOKEN_MODE_INFINITE %}
        <p>
        {% trans %}You have an infinite number of tokens.{% endtrans %}
        </p>

        <p>
        {% trans %}You can see the detailed result of a submission by using a token on it.{% endtrans %}
        {% trans %}Your score for each task will be the maximum among the tokened submissions and the last one.{% endtrans %}
        </p>
    {% elif tokens_contest == TOKEN_MODE_INFINITE %}
        <p>
        {% trans %}You have a distinct set of tokens for each task.{% endtrans %}
        {% trans type_pl=_("tokens") %}You can find the rules for the {{ type_pl }} on each task's description page.{% endtrans %}
        </p>

        <p>
        {% trans %}You can see the detailed result of a submission by using a token on it.{% endtrans %}
        {% trans %}Your score for each task will be the maximum among the tokened submissions and the last one.{% endtrans %}
        </p>
    {% elif tokens_tasks == TOKEN_MODE_INFINITE %}
        <p>
        {% trans %}You have a set of tokens shared among all tasks.{% endtrans %}
        {{ contest|extract_token_params|format_token_rules }}
        </p>

        <p>
        {% trans %}You can see the detailed result of a submission by using a token on it.{% endtrans %}
        {% trans %}Your score for each task will be the maximum among the tokened submissions and the last one.{% endtrans %}
        </p>
    {% else %}
        <p>
        {% trans %}You have two types of tokens: a set of <em>contest-tokens</em> shared among all tasks and a distinct set of <em>task-tokens</em> for each task.{% endtrans %}
        {{ contest|extract_token_params|format_token_rules(t_type="contest") }}
        {% trans type_pl=_("task-tokens") %}You can find the rules for the {{ type_pl }} on each task's description page.{% endtrans %}
        </p>

        <p>
        {% trans %}You can see the detailed result of a submission by using two tokens on it, one of each type.{% endtrans %}
        {% trans %}Your score for each task will be the maximum among the tokened submissions and the last one.{% endtrans %}
        </p>
    {% endif %}
{% endif %}

{% if contest.max_submission_number is not none %}
    <p>
    {% trans submissions=contest.max_submission_number %}You can submit at most {{ submissions }} solutions during this contest.{% endtrans %}
    </p>
{% endif %}

{% if contest.max_user_test_number is not none %}
    <p>
    {% trans user_tests=contest.max_user_test_number %}You can submit at most {{ user_tests }} user tests during this contest.{% endtrans %}
    </p>
{% endif %}

    </div>
<<<<<<< HEAD
{% if current_user.group.per_user_time is not None %}
=======
{% if contest.per_user_time is not none %}
>>>>>>> 2b1d76b8
    <div class="span4">
        <div class="well per_user_time">
            <p>
        {# TODO would be very nice to write something like "just for 3 consecutive hours"... #}
        {% trans per_user_time=contest.per_user_time|format_timedelta %}Every user is allowed to compete (i.e. submit solutions) for a uninterrupted time frame of {{ per_user_time }}.{% endtrans %}
            </p>

            <p>
    {% if actual_phase == -2 %}
        {% trans %}As soon as the contest starts you can choose to start your time frame.{% endtrans %}
        {% trans %}Once you start, you can submit solutions until the end of the time frame or until the end of the contest, whatever comes first.{% endtrans %}
    {% elif actual_phase == -1 %}
        {% trans %}By clicking on the button below you can start your time frame.{% endtrans %}
        {% trans %}Once you start, you can submit solutions until the end of the time frame or until the end of the contest, whatever comes first.{% endtrans %}
    {% elif actual_phase == 0 %}
        {% trans start_time=participation.starting_time|format_datetime_smart %}You started your time frame at {{ start_time }}.{% endtrans %}
        {% trans %}You can submit solutions until the end of the time frame or until the end of the contest, whatever comes first.{% endtrans %}
    {% elif actual_phase == +1 %}
        {% trans start_time=participation.starting_time|format_datetime_smart %}You started your time frame at {{ start_time }} and you already finished it.{% endtrans %}
        {% trans %}There's nothing you can do now.{% endtrans %}
    {% elif actual_phase == +2 %}
        {% if participation.starting_time is none %}
            {% trans %}You never started your time frame. Now it's too late.{% endtrans %}
        {% else %}
            {% trans start_time=participation.starting_time|format_datetime_smart %}You started your time frame at {{ start_time }} and you already finished it.{% endtrans %}
        {% endif %}
        {% trans %}There's nothing you can do now.{% endtrans %}
    {% endif %}
            </p>

    {% if actual_phase == -1 %}
        <form action="{{ contest_url("start") }}" method="POST" style="margin: 0">
            {{ xsrf_form_html|safe }}
            <input type="hidden" name="next" value="{{ contest_url() }}">
            <button type="submit" class="btn btn-danger btn-large" style="width:100%;-moz-box-sizing:border-box;box-sizing:border-box;" type="submit">{% trans %}Start!{% endtrans %}</button>
        </form>
    {% endif %}

        </div>
    </div>
{% endif %}
</div>



{% if actual_phase == 0 or actual_phase == 3%}
<h2>{% trans %}Task overview{% endtrans %}</h2>

<table class="table table-bordered table-striped">
    <!-- <colgroup>
        <col class="task"/>
        <col class="time_limit"/>
        <col class="memory_limit"/>
        <col class="n_inputs"/>
        <col class="task_type"/>
        <col class="files"/>
    </colgroup> -->
    <thead>
        <tr>
            <th>{% trans %}Task{% endtrans %}</th>
            <th>{% trans %}Name{% endtrans %}</th>
            <th>{% trans %}Time limit{% endtrans %}</th>
            <th>{% trans %}Memory limit{% endtrans %}</th>
            <th>{% trans %}Type{% endtrans %}</th>
            <th>{% trans %}Files{% endtrans %}</th>
{% if tokens_contest != TOKEN_MODE_DISABLED and tokens_tasks != TOKEN_MODE_DISABLED %}
            <th>{% trans %}Tokens{% endtrans %}</th>
{% endif %}
        </tr>
    </thead>
    <tbody>
{% set extensions = "[%s]"|format(contest.languages|map("to_language")|map(attribute="source_extension")|unique|join("|")) %}
{% for t_iter in contest.tasks %}
        <tr>
            <th>{{ t_iter.name }}</th>
            <td>{{ t_iter.title }}</td>
            <td>
    {% if t_iter.active_dataset.time_limit is not none %}
        {{ t_iter.active_dataset.time_limit|format_duration(length="long") }}
    {% else %}
        {% trans %}N/A{% endtrans %}
    {% endif %}
            </td>
            <td>
    {% if t_iter.active_dataset.memory_limit is not none %}
        {{ (t_iter.active_dataset.memory_limit * 1024 * 1024)|format_size }}
    {% else %}
        {% trans %}N/A{% endtrans %}
    {% endif %}
            </td>
            <td>{{ get_task_type(dataset=t_iter.active_dataset).name }}</td>
            <td>{{ t_iter.submission_format|map(attribute="filename")|map("replace", ".%l", extensions)|join(" ") }}</td>
    {% if tokens_contest != TOKEN_MODE_DISABLED and tokens_tasks != TOKEN_MODE_DISABLED %}
            <td>
        {% if t_iter.token_mode == "finite" or t_iter.token_mode == "infinite" %}
            {% trans %}Yes{% endtrans %}
        {% else %}
            {% trans %}No{% endtrans %}
        {% endif %}
            </td>
    {% endif %}
        </tr>
{% endfor %}
    </tbody>
</table>
{% endif %}

</div>
{% endblock core %}<|MERGE_RESOLUTION|>--- conflicted
+++ resolved
@@ -13,15 +13,7 @@
 
 <h2>{% trans %}General information{% endtrans %}</h2>
 <div class="row">
-<<<<<<< HEAD
-{% if current_user.group.per_user_time is not None %}
-    <div class="span5">
-{% else %}
-    <div class="span9">
-{% end %}
-=======
     <div class="{% if contest.per_user_time is not none %}span5{% else %}span9{% endif %}">
->>>>>>> 2b1d76b8
         <p>
 {% if phase == -1 %}
         {% trans %}The contest hasn't started yet.{% endtrans %}
@@ -139,11 +131,7 @@
 {% endif %}
 
     </div>
-<<<<<<< HEAD
-{% if current_user.group.per_user_time is not None %}
-=======
-{% if contest.per_user_time is not none %}
->>>>>>> 2b1d76b8
+{% if current_user.group.per_user_time is not none %}
     <div class="span4">
         <div class="well per_user_time">
             <p>
