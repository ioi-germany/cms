--- conflicted
+++ resolved
@@ -136,7 +136,7 @@
             participation, task, only_tokened=True, rounded=True)
         actual_score, is_actual_score_partial = task_score(
             participation, task, rounded=True)
- 
+
         # The first two should be the same, anyway.
         is_score_partial = \
             is_public_score_partial or is_tokened_score_partial or \
@@ -206,7 +206,7 @@
             "score" and "score_message"; in addition we have
             "task_is_score_partial" as partial info is the same for both.
 
-        """       
+        """
         # Just to preload all information required to compute the task score.
         self.sql_session.query(Submission)\
             .filter(Submission.participation == participation)\
@@ -240,16 +240,12 @@
             data["task_tokened_score"], score_type.max_score, None,
             task.score_precision, translation=self.translation)
 
-<<<<<<< HEAD
         if score_type.feedback() == "full":
             data["task_actual_score_message"] = score_type.format_score(
                 data["task_actual_score"], score_type.max_score, None,
                 task.score_precision, translation=self.translation)
 
     @tornado.web.authenticated
-=======
-    @tornado_web.authenticated
->>>>>>> c5935e04
     @actual_phase_required(0, 3)
     @multi_contest
     def get(self, task_name, submission_num):
