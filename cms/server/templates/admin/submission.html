{% extends base.html %}

{% block core %}
{% from cms.grading import format_status_text %}
{% from cms.grading.scoretypes import get_score_type %}
{% set st = get_score_type(dataset=shown_dataset) %}
{% set sr = s.get_result(shown_dataset) %}
<div class="core_title">
  <h1>Submission {{ s.id }} (Task: <a href="{{ url_root }}/task/{{ s.task.id }}">{{ s.task.name }}</a>)</h1>
</div>

{% set dataset_selector_par_url = "%s/submission/%s" % (url_root, s.id) %}
{% include dataset_selector.html %}

<h2 id="title_details" class="toggling_on">Submission details</h2>
<div id="details">

  <table class="bordered">
    <thead>
      <tr>
        <th>Property</th>
        <th>Value</th>
      </tr>
    </thead>
    <tbody>
      <tr>
        <td>Id</td>
        <td>{{ s.id }}</td>
      </tr>
      <tr>
        <td>Task</td>
        <td><a href="{{ url_root }}/task/{{ s.task.id }}">{{ s.task.name }}</a></td>
      </tr>
      <tr>
        <td>User</td>
        <td><a href="{{ url_root }}/user/{{ s.user.id }}">{{ s.user.username }}</a></td>
      </tr>
      <tr>
        <td>Files</td>
        <td>
          {% for filename in [x.filename for x in s.task.submission_format] %}
            {% if filename in s.files %}
              {% set real_filename = filename if s.language is None else filename.replace("%l", s.language) %}
          <a href="javascript:void(0);" onclick="utils.show_file('{{ real_filename }}','{{ url_root }}/submission_file/{{ s.files[filename].id }}')">
            {{ real_filename }}
          </a>
          <br/>
            {% end %}
          {% end %}
        </td>
      </tr>
      <tr>
        <td>Token</td>
        <td>
          {% if s.token is None %}
          No
          {% else %}
          Yes
          {% end %}
        </td>
      </tr>
      <tr>
        <td>Status</td>
        <td id="submission_status">
          {% if sr is None or sr.compilation_outcome is None %}
          Compiling...
          {% elif sr.compilation_outcome == "fail" %}
          Compilation failed
          {% elif not sr.evaluated() %}
          Evaluating...
          {% elif sr.scored() %}
            {% try %}
              {% set max_score = st.max_score %}
            {% except %}
              {% set max_score = "[Cannot get score type - see logs]" %}
            {% end %}
          Evaluated ({{ sr.score }} / {{ max_score }})
          {% else %}
          Evaluated
          {% end %}
        </td>
      </tr>
      {% if sr is not None %}
      <tr>
        <td>Compilation attempts</td>
        <td>{{ sr.compilation_tries }}</td>
      </tr>
      <tr>
        <td>Compilation shard</td>
        <td>{{ sr.compilation_shard }}</td>
      </tr>
      <tr>
        <td>Compilation sandbox</td>
        <td>{{ sr.compilation_sandbox }}</td>
      </tr>
      <tr>
        <td>Evaluation attempts (public test cases)</td>
        <td>{{ sr.public_evaluation_tries }}</td>
      </tr>
      <tr>
        <td>Evaluation attempts (private test cases)</td>
        <td>{{ sr.private_evaluation_tries }}</td>
      </tr>
      {% end %}
      <tr>
        <td>Reevaluate</td>
        <td>
          {% set reevaluation_par_name = "submission" %}
          {% set reevaluation_par_value = s.id %}
          {% set reevaluation_par_dataset_id = shown_dataset.id %}
          {% include reevaluation_buttons.html %}
        </td>
      </tr>
    </tbody>
  </table>

</div>

<h2 id="title_patrolling" class="toggling_on">Patrolling</h2>

<div id="patrolling">
  <form enctype="multipart/form-data" action="{{ url_root }}/submission_patrol/{{ s.id }}" method="POST">
    <table>
      <tr>
        <td>Comment</td>
        <td><textarea name="comment" style="width: 100%" rows="2">{{ s.comment }}</textarea></td>
      </tr>
    </table>
    <input type="submit"/>
    <input type="reset" value="Reset" />
  </form>
</div>

  {% if sr is not None and sr.scored(not s.tokened()) %}

<h2 id="title_evaluation_user" class="toggling_on">Evaluation (as seen by the user)</h2>
<div id="evaluation_user">

  <div class="score_details" id="evaluation_{{ s.id }}">
    {% if s.tokened() %}
      {% raw st.get_html_details(sr.score_details) %}
    {% else %}
      {% raw st.get_html_details(sr.public_score_details) %}
    {% end %}
  </div>
</div>

  {% end %}

  {% if sr is not None and sr.evaluated() %}

<h2 id="title_evaluation_admin" class="toggling_on">Evaluation (as seen by the admin)</h2>
<div id="evaluation_admin">

  <table class="bordered">
    <thead>
      <tr>
<<<<<<< HEAD
        <th style="width: 5%">Codename</th>
        <th style="width: 5%">Outcome</th>
        <th style="width: 2%"></th>
        <th style="width: 28%">Details</th>
        <th style="width: 5%">In</th>
        <th style="width: 6%">Out</th>
        <th style="width: 6%">Ref</th>
        <th style="width: 8%">Shard</th>
        <th style="width: 15%">Resources</th>
        <th style="width: 20%">Sandbox</th>
=======
        <th>Codename</th>
        <th>Outcome</th>
        <th></th>
        <th>Details</th>
        <th>Shard</th>
        <th>Resources</th>
        <th>Sandbox</th>
>>>>>>> ee88f515
      </tr>
    </thead>
    <tbody>
      {% for idx, ev in sorted((ev.codename, ev) for ev in sr.evaluations) %}
      <tr>
        <td id="eval_codename_{{ idx }}">{{ ev.codename }}</td>
        <td id="eval_outcome_{{ idx }}">{{ ev.outcome }}</td>
        {% if s.token is not None or ev.testcase.public %}
        <td style="align: center;">&bullet;</td>
        {% else %}
        <td></td>
        {% end %}
        <td id="eval_text_{{ idx }}">{{ format_status_text(ev.text) }}</td>
        <td style="text-align: center;">
          <a href="javascript:void(0);" onclick="utils.show_file('Input {{ idx }}','{{ url_root }}/file/{{ shown_dataset.testcases[idx].input }}/input{{ idx }}')">In</a>
        </td>
        <td style="text-align: center;">
        {% if ev.output is not None %}
          <a href="javascript:void(0);" onclick="utils.show_file('Contestant output {{ idx }}','{{ url_root }}/file/{{ ev.output }}/output{{ idx }}')">Out</a>
        {% end %}
        </td>
        <td style="text-align: center;">
          <a href="javascript:void(0);" onclick="utils.show_file('Reference output {{ idx }}','{{ url_root }}/file/{{ shown_dataset.testcases[idx].output }}/output{{ idx }}')">OK</a>
        </td>
        <td>{{ ev.evaluation_shard }}</td>
        <td>
          {% if ev.execution_time is not None %}
          ({{ ev.execution_time }} s)
          {% end %}
          {% if ev.execution_wall_clock_time is not None %}
          ({{ ev.execution_wall_clock_time }} s)
          {% end %}
          {% if ev.execution_memory is not None %}
          ({{ (ev.execution_memory // 1024) // 1024 }} MB)
          {% end %}
        </td>
        <td>{{ ev.evaluation_sandbox }}</td>
      </tr>
      {% end %}
    </tbody>
  </table>

</div>


  {% end %}

  {% if sr is not None and sr.compiled() %}

<h2 id="title_compilation" class="toggling_on">Compilation</h2>
<div id="compilation">

  <pre>{% if sr.compilation_text is not None %}{{ format_status_text(sr.compilation_text) }}{% end %}</pre>

</div>

  {% end %}

{% end %}<|MERGE_RESOLUTION|>--- conflicted
+++ resolved
@@ -155,26 +155,16 @@
   <table class="bordered">
     <thead>
       <tr>
-<<<<<<< HEAD
-        <th style="width: 5%">Codename</th>
-        <th style="width: 5%">Outcome</th>
-        <th style="width: 2%"></th>
-        <th style="width: 28%">Details</th>
-        <th style="width: 5%">In</th>
-        <th style="width: 6%">Out</th>
-        <th style="width: 6%">Ref</th>
-        <th style="width: 8%">Shard</th>
-        <th style="width: 15%">Resources</th>
-        <th style="width: 20%">Sandbox</th>
-=======
         <th>Codename</th>
         <th>Outcome</th>
         <th></th>
         <th>Details</th>
+        <th>In</th>
+        <th>Out</th>
+        <th>Ref</th>
         <th>Shard</th>
         <th>Resources</th>
         <th>Sandbox</th>
->>>>>>> ee88f515
       </tr>
     </thead>
     <tbody>
