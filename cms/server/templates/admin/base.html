{% import time %}
{% import json %}
{% from cms import DEFAULT_LANGUAGES, LANGUAGE_NAMES, LANGUAGES %}
{% from cmscommon.datetime import make_timestamp %}
<html>
  <head>
    <meta http-equiv="Content-Type" content="text/html; charset=utf-8">
    <script type="text/javascript">
<!--
var url_root = "{{ url_root }}";
-->
    </script>
    <link rel="shortcut icon" href="{{ url_root }}/static/favicon.ico" />
    <link rel="stylesheet" type="text/css" href="{{ url_root }}/static/reset.css">
    <link rel="stylesheet" type="text/css" href="{{ url_root }}/static/style.css">
    <script type="text/javascript" src="{{ url_root }}/static/web_rpc.js"></script>
    <script type="text/javascript" src="{{ url_root }}/static/aws_utils.js"></script>
    <script type="text/javascript" src="{{ url_root }}/static/jq/jquery-1.7.1.min.js"></script>
    <script type="text/javascript" src="{{ url_root }}/static/jq/jquery.jqplot.min.js"></script>
    <script type="text/javascript" src="{{ url_root }}/static/jq/jqplot.dateAxisRenderer.min.js"></script>
    <script type="text/javascript" src="{{ url_root }}/static/jq/jqplot.enhancedLegendRenderer.min.js"></script>
    <script type="text/javascript" src="{{ url_root }}/static/sh/shCore.js"></script>
    <script type="text/javascript" src="{{ url_root }}/static/sh/shBrushCpp.js"></script>
    <script type="text/javascript" src="{{ url_root }}/static/sh/shBrushDelphi.js"></script>
    <link rel="stylesheet" type="text/css" href="{{ url_root }}/static/jq/jquery.jqplot.min.css"/>
    <link rel="stylesheet" type="text/css" href="{{ url_root }}/static/sh/shCore.css"/>
    <link rel="stylesheet" type="text/css" href="{{ url_root }}/static/sh/shThemeDefault.css"/>

    {% if contest is None %}
    <title>Admin</title>
    {% else %}
    <title>Admin: {{ contest.description }}</title>
    {% end %}

    <script type="text/javascript">
<!--
function init()
{
    {% if contest is None %}
    utils = new CMS.AWSUtils({{ make_timestamp(timestamp) }}, 0, 0, -1);
    utils.update_notifications();
    setInterval(function() { utils.update_notifications(); }, 15000);
    {% else %}
<<<<<<< HEAD
    utils = new Utils({{ make_timestamp(timestamp) }}, {{ make_timestamp(contest.main_group.start) }}, {{ make_timestamp(contest.main_group.stop) }}, {{ phase }});
=======
    utils = new CMS.AWSUtils({{ make_timestamp(timestamp) }}, {{ make_timestamp(contest.start) }}, {{ make_timestamp(contest.stop) }}, {{ phase }});
>>>>>>> 84ba4078

    firstDate = new Date();
    utils.update_remaining_time();
    setInterval(function() { utils.update_remaining_time(); }, 1000);
    utils.update_notifications();
    setInterval(function() { utils.update_notifications(); }, 15000);
    {% end %}

    $(document).click(utils.hide_subpage);

    // delegate() ensures that the event is fired even for elements
    // that are added in the future.
    $(document).delegate('.toggling_on', 'click', utils.toggle_visibility);
    $(document).delegate('.toggling_off', 'click', utils.toggle_visibility);

    {% block js_init %}{% end %}
}

{% block js %}{% end %}

$(document).ready(init);

//-->
    </script>
  </head>
  <body class="admin">
    <div id="global">
      <div id="sidebar">
        <h1>Administration</h1>
        <ul class="menu">
          <li class="menu_entry"><a class="menu_link" href="{{ url_root }}/{% if contest is not None %}{{ contest.id }}{% end %}">Overview</a></li>
          <li class="menu_entry"><a class="menu_link" href="{{ url_root }}/resourceslist{% if contest is not None %}/{{ contest.id }}{% end %}">Resource usage</a></li>
        </ul>
        <div class="hr"></div>
        <select id="contest_selection_select" onchange="utils.switch_contest()">
          <option value=null {% if contest is None %} selected {% end %}>Select a contest</option>
          {% for i in contest_list %}

          <option
            value="{{ i.id }}"
            {% if contest is not None and contest.id == i.id %}
              selected
            {% end %}
          >
            {{ i.name }} ({{ i.id }})
          </option>
          {% end %}
        </select>
        <a href="{{ url_root }}/contest/add" alt="New contest" style="text-decoration: none;">+</a>

          {% if contest is not None %}
          <div class="sidebar_left">Contest:</div>
          <ul class="menu">
            <li class="menu_entry"><a class="menu_link" href="{{ url_root }}/contest/{{ contest.id }}">General</a></li>
            <li class="menu_entry"><a class="menu_link" href="{{ url_root }}/ranking/{{ contest.id }}">Ranking</a></li>
            <li class="menu_entry"><a class="menu_link" href="{{ url_root }}/userlist/{{ contest.id }}">Users</a></li>
            <li class="menu_entry"><a class="menu_link" href="{{ url_root }}/grouplist/{{ contest.id }}">Groups</a></li>
            <li class="menu_entry"><a class="menu_link" href="{{ url_root }}/tasklist/{{ contest.id }}">Tasks</a></li>
            <li class="menu_entry"><a class="menu_link" href="{{ url_root }}/announcements/{{ contest.id }}">Announcements</a></li>
            <li class="menu_entry">
              <span id="unanswered_questions" class="unread"
                {% if unanswered == 0 %} style="display: none;" {% end %}>
                {{ unanswered }}
              </span>
              <a class="menu_link" href="{{ url_root }}/questions/{{ contest.id }}">Questions</a>
            </li>
          </ul>
          <div class="hr"></div>
            {% if phase != 1 %}
          <div class="footer">Time left: <span id="remaining"></span></div>
            {% end %}
          {% end %}
        <div class="cr_notice">CMS <a href="http://github.com/cms-dev/cms/">codebase</a> is released under the<br/><a href="http://www.gnu.org/licenses/agpl.txt">GNU Affero General Public License</a>.</div>
      </div>

      <div id="border"></div>
      <div id="core">
        <div id="notifications" class="notifications"></div>
        <div id="subpage" onclick="var event = arguments[0] || window.event; event.stopPropagation()">
          <div id="subpage_border"></div>
          <div id="subpage_background"></div>
          <div id="subpage_content"></div>
        </div>
        {% block core %}{% end %}
      </div>

    </div>
  </body>
</html><|MERGE_RESOLUTION|>--- conflicted
+++ resolved
@@ -41,11 +41,7 @@
     utils.update_notifications();
     setInterval(function() { utils.update_notifications(); }, 15000);
     {% else %}
-<<<<<<< HEAD
-    utils = new Utils({{ make_timestamp(timestamp) }}, {{ make_timestamp(contest.main_group.start) }}, {{ make_timestamp(contest.main_group.stop) }}, {{ phase }});
-=======
-    utils = new CMS.AWSUtils({{ make_timestamp(timestamp) }}, {{ make_timestamp(contest.start) }}, {{ make_timestamp(contest.stop) }}, {{ phase }});
->>>>>>> 84ba4078
+    utils = new CMS.AWSUtils({{ make_timestamp(timestamp) }}, {{ make_timestamp(contest.main_group.start) }}, {{ make_timestamp(contest.main_group.stop) }}, {{ phase }});
 
     firstDate = new Date();
     utils.update_remaining_time();
