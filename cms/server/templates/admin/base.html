{% import time %}
{% import json %}
{% from cms import DEFAULT_LANGUAGES, LANGUAGE_NAMES, LANGUAGES %}
{% from cmscommon.datetime import make_timestamp %}
<html>
  <head>
    <meta http-equiv="Content-Type" content="text/html; charset=utf-8">
    <link rel="shortcut icon" href="{{ url_root }}/static/favicon.ico" />
    <link rel="stylesheet" type="text/css" href="{{ url_root }}/static/reset.css">
    <link rel="stylesheet" type="text/css" href="{{ url_root }}/static/style.css">
    <script type="text/javascript" src="{{ url_root }}/static/web_rpc.js"></script>
    <script type="text/javascript" src="{{ url_root }}/static/aws_utils.js"></script>
    <script type="text/javascript" src="{{ url_root }}/static/jq/jquery-1.7.1.min.js"></script>
    <script type="text/javascript" src="{{ url_root }}/static/jq/jquery.jqplot.min.js"></script>
    <script type="text/javascript" src="{{ url_root }}/static/jq/jqplot.dateAxisRenderer.min.js"></script>
    <script type="text/javascript" src="{{ url_root }}/static/jq/jqplot.enhancedLegendRenderer.min.js"></script>
    <script type="text/javascript" src="{{ url_root }}/static/sh/shCore.js"></script>
    <script type="text/javascript" src="{{ url_root }}/static/sh/shBrushCpp.js"></script>
    <script type="text/javascript" src="{{ url_root }}/static/sh/shBrushDelphi.js"></script>
    <link rel="stylesheet" type="text/css" href="{{ url_root }}/static/jq/jquery.jqplot.min.css"/>
    <link rel="stylesheet" type="text/css" href="{{ url_root }}/static/sh/shCore.css"/>
    <link rel="stylesheet" type="text/css" href="{{ url_root }}/static/sh/shThemeDefault.css"/>

    {% if contest is None %}
    <title>Admin</title>
    {% else %}
    <title>Admin: {{ contest.description }}</title>
    {% end %}

    <script type="text/javascript">
<!--
function init()
{
    {% if contest is None %}
    utils = new CMS.AWSUtils("{{ url_root }}", {{ make_timestamp(timestamp) }}, 0, 0, -1);
    utils.update_notifications();
    setInterval(function() { utils.update_notifications(); }, 15000);
    {% else %}
<<<<<<< HEAD
    utils = new CMS.AWSUtils({{ make_timestamp(timestamp) }}, {{ make_timestamp(contest.main_group.start) }}, {{ make_timestamp(contest.main_group.stop) }}, {{ phase }});
=======
    utils = new CMS.AWSUtils("{{ url_root }}", {{ make_timestamp(timestamp) }}, {{ make_timestamp(contest.start) }}, {{ make_timestamp(contest.stop) }}, {{ phase }});
>>>>>>> 9601cb41

    utils.update_remaining_time();
    setInterval(function() { utils.update_remaining_time(); }, 1000);
    utils.update_notifications();
    setInterval(function() { utils.update_notifications(); }, 15000);
    {% end %}

    $(document).click(utils.hide_subpage);

    // delegate() ensures that the event is fired even for elements
    // that are added in the future.
    $(document).delegate('.toggling_on', 'click', utils.toggle_visibility);
    $(document).delegate('.toggling_off', 'click', utils.toggle_visibility);

    {% block js_init %}{% end %}
}

{% block js %}{% end %}

$(document).ready(init);

//-->
    </script>
  </head>
  <body class="admin">
    <div id="global">
      <div id="sidebar">
        <h1>Administration</h1>
        <ul class="menu">
          <li class="menu_entry"><a class="menu_link" href="{{ url_root }}/{% if contest is not None %}{{ contest.id }}{% end %}">Overview</a></li>
          <li class="menu_entry"><a class="menu_link" href="{{ url_root }}/resourceslist{% if contest is not None %}/{{ contest.id }}{% end %}">Resource usage</a></li>
        </ul>
        <div class="hr"></div>
        <select id="contest_selection_select" onchange="utils.switch_contest()">
          <option value=null {% if contest is None %} selected {% end %}>Select a contest</option>
          {% for i in contest_list %}

          <option
            value="{{ i.id }}"
            {% if contest is not None and contest.id == i.id %}
              selected
            {% end %}
          >
            {{ i.name }} ({{ i.id }})
          </option>
          {% end %}
        </select>
        <a href="{{ url_root }}/contest/add" alt="New contest" style="text-decoration: none;">+</a>

          {% if contest is not None %}
          <div class="sidebar_left">Contest:</div>
          <ul class="menu">
            <li class="menu_entry"><a class="menu_link" href="{{ url_root }}/contest/{{ contest.id }}">General</a></li>
            <li class="menu_entry"><a class="menu_link" href="{{ url_root }}/ranking/{{ contest.id }}">Ranking</a></li>
            <li class="menu_entry"><a class="menu_link" href="{{ url_root }}/userlist/{{ contest.id }}">Users</a></li>
            <li class="menu_entry"><a class="menu_link" href="{{ url_root }}/grouplist/{{ contest.id }}">Groups</a></li>
            <li class="menu_entry"><a class="menu_link" href="{{ url_root }}/tasklist/{{ contest.id }}">Tasks</a></li>
            <li class="menu_entry"><a class="menu_link" href="{{ url_root }}/announcements/{{ contest.id }}">Announcements</a></li>
            <li class="menu_entry">
              <span id="unanswered_questions" class="unread"
                {% if unanswered == 0 %} style="display: none;" {% end %}>
                {{ unanswered }}
              </span>
              <a class="menu_link" href="{{ url_root }}/questions/{{ contest.id }}">Questions</a>
            </li>
          </ul>
          <div class="hr"></div>
            {% if phase != 1 %}
          <div class="footer">Time left: <span id="remaining"></span></div>
            {% end %}
          {% end %}
        <div class="cr_notice">CMS <a href="http://github.com/cms-dev/cms/">codebase</a> is released under the<br/><a href="http://www.gnu.org/licenses/agpl.txt">GNU Affero General Public License</a>.</div>
      </div>

      <div id="border"></div>
      <div id="core">
        <div id="notifications" class="notifications"></div>
        <div id="subpage" onclick="var event = arguments[0] || window.event; event.stopPropagation()">
          <div id="subpage_border"></div>
          <div id="subpage_background"></div>
          <div id="subpage_content"></div>
        </div>
        {% block core %}{% end %}
      </div>

    </div>
  </body>
</html><|MERGE_RESOLUTION|>--- conflicted
+++ resolved
@@ -36,11 +36,7 @@
     utils.update_notifications();
     setInterval(function() { utils.update_notifications(); }, 15000);
     {% else %}
-<<<<<<< HEAD
-    utils = new CMS.AWSUtils({{ make_timestamp(timestamp) }}, {{ make_timestamp(contest.main_group.start) }}, {{ make_timestamp(contest.main_group.stop) }}, {{ phase }});
-=======
-    utils = new CMS.AWSUtils("{{ url_root }}", {{ make_timestamp(timestamp) }}, {{ make_timestamp(contest.start) }}, {{ make_timestamp(contest.stop) }}, {{ phase }});
->>>>>>> 9601cb41
+    utils = new CMS.AWSUtils("{{ url_root }}", {{ make_timestamp(timestamp) }}, {{ make_timestamp(contest.main_group.start) }}, {{ make_timestamp(contest.main_group.stop) }}, {{ phase }});
 
     utils.update_remaining_time();
     setInterval(function() { utils.update_remaining_time(); }, 1000);
