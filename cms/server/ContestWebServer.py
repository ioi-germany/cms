#!/usr/bin/env python2
# -*- coding: utf-8 -*-

# Contest Management System - http://cms-dev.github.io/
# Copyright © 2010-2014 Giovanni Mascellani <mascellani@poisson.phc.unipi.it>
# Copyright © 2010-2014 Stefano Maggiolo <s.maggiolo@gmail.com>
# Copyright © 2010-2012 Matteo Boscariol <boscarim@hotmail.com>
# Copyright © 2012-2014 Luca Wehrstedt <luca.wehrstedt@gmail.com>
# Copyright © 2013 Bernard Blackham <bernard@largestprime.net>
# Copyright © 2014 Artem Iglikov <artem.iglikov@gmail.com>
# Copyright © 2014 Fabian Gundlach <320pointsguy@gmail.com>
#
# This program is free software: you can redistribute it and/or modify
# it under the terms of the GNU Affero General Public License as
# published by the Free Software Foundation, either version 3 of the
# License, or (at your option) any later version.
#
# This program is distributed in the hope that it will be useful,
# but WITHOUT ANY WARRANTY; without even the implied warranty of
# MERCHANTABILITY or FITNESS FOR A PARTICULAR PURPOSE.  See the
# GNU Affero General Public License for more details.
#
# You should have received a copy of the GNU Affero General Public License
# along with this program.  If not, see <http://www.gnu.org/licenses/>.

"""ContestWebServer serves the webpage that contestants are using to:

- view information about the contest (times, ...);
- view tasks;
- view documentation (STL, ...);
- submit questions;
- view announcements and answer to questions;
- submit solutions;
- view the state and maybe the score of their submissions;
- release submissions to see their full score;
- query the test interface.

"""

from __future__ import absolute_import
from __future__ import print_function
from __future__ import unicode_literals

import base64
import gettext
import glob
import io
import json
import logging
import os
import pickle
import pkg_resources
import re
import socket
import struct
import tempfile
import traceback
from datetime import timedelta
from urllib import quote

import tornado.web

from sqlalchemy import func

from werkzeug.http import parse_accept_header
from werkzeug.datastructures import LanguageAccept

from cms import SOURCE_EXT_TO_LANGUAGE_MAP, ConfigError, config, ServiceCoord
from cms.io import WebService
from cms.db import Session, Contest, User, Task, Question, Submission, Token, \
    File, UserTest, UserTestFile, UserTestManager, PrintJob
from cms.db.filecacher import FileCacher
from cms.grading.tasktypes import get_task_type
from cms.grading.scoretypes import get_score_type
from cms.server import file_handler_gen, extract_archive, \
    actual_phase_required, get_url_root, filter_ascii, \
    CommonRequestHandler, format_size, compute_actual_phase
from cmscommon.isocodes import is_language_code, translate_language_code, \
    is_country_code, translate_country_code, \
    is_language_country_code, translate_language_country_code
from cmscommon.crypto import encrypt_number
from cmscommon.datetime import make_datetime, make_timestamp, get_timezone
from cmscommon.mimetypes import get_type_for_file_name


logger = logging.getLogger(__name__)


def check_ip(client, wanted):
    """Return if client IP belongs to the wanted subnet.

    client (string): IP address to verify.
    wanted (string): IP address or subnet to check against.

    return (bool): whether client equals wanted (if the latter is an IP
        address) or client belongs to wanted (if it's a subnet).

    """
    wanted, sep, subnet = wanted.partition('/')
    subnet = 32 if sep == "" else int(subnet)
    snmask = 2 ** 32 - 2 ** (32 - subnet)
    wanted = struct.unpack(">I", socket.inet_aton(wanted))[0]
    client = struct.unpack(">I", socket.inet_aton(client))[0]
    return (wanted & snmask) == (client & snmask)


class BaseHandler(CommonRequestHandler):
    """Base RequestHandler for this application.

    All the RequestHandler classes in this application should be a
    child of this class.

    """

    # Whether the login cookie duration has to be refreshed when
    # this handler is called. Useful to filter asynchronous
    # requests.
    refresh_cookie = True

    def prepare(self):
        """This method is executed at the beginning of each request.

        """
        self.timestamp = make_datetime()

        self.set_header("Cache-Control", "no-cache, must-revalidate")

        self.sql_session = Session()
        self.contest = Contest.get_from_id(self.application.service.contest,
                                           self.sql_session)

        self._ = self.locale.translate

        self.r_params = self.render_params()

    def get_current_user(self):
        """Gets the current user logged in from the cookies

        If a valid cookie is retrieved, return a User object with the
        username specified in the cookie. Otherwise, return None.

        """
        if self.get_secure_cookie("login") is None:
            return None

        # Parse cookie.
        try:
            cookie = pickle.loads(self.get_secure_cookie("login"))
            username = cookie[0]
            password = cookie[1]
            last_update = make_datetime(cookie[2])
        except:
            self.clear_cookie("login")
            return None

        # Check if the cookie is expired.
        if self.timestamp - last_update > \
                timedelta(seconds=config.cookie_duration):
            self.clear_cookie("login")
            return None

        # Load the user from DB.
        user = self.sql_session.query(User)\
            .filter(User.contest == self.contest)\
            .filter(User.username == username).first()

        # Check if user exists and is allowed to login.
        if user is None or user.password != password:
            self.clear_cookie("login")
            return None
        if config.ip_lock and user.ip is not None \
                and not check_ip(self.request.remote_ip, user.ip):
            self.clear_cookie("login")
            return None
        if config.block_hidden_users and user.hidden:
            self.clear_cookie("login")
            return None

        if self.refresh_cookie:
            self.set_secure_cookie("login",
                                   pickle.dumps((user.username,
                                                 user.password,
                                                 make_timestamp())),
                                   expires_days=None)

        return user

    def get_user_locale(self):
        self.langs = self.application.service.langs

        if self.contest.allowed_localizations:
            # We just check if a prefix of each language is allowed
            # because this way one can just type "en" to include also
            # "en-US" (and similar cases with other languages). It's
            # the same approach promoted by HTTP in its Accept header
            # parsing rules.
            # TODO Be more fussy with prefix checking: validate strings
            # (match with "[A-Za-z]+(-[A-Za-z]+)*") and verify that the
            # prefix is on the dashes.
            self.langs = [lang for lang in self.langs if any(
                lang.startswith(prefix)
                for prefix in self.contest.allowed_localizations)]

        if not self.langs:
            logger.warning("No allowed localization matches any installed one."
                           "Resorting to en-US.")
            self.langs = ["en-US"]
        else:
            # TODO Be more fussy with prefix checking: validate strings
            # (match with "[A-Za-z]+(-[A-Za-z]+)*") and verify that the
            # prefix is on the dashes.
            useless = [
                prefix for prefix in self.contest.allowed_localizations
                if not any(lang.startswith(prefix) for lang in self.langs)]
            if useless:
                logger.warning("The following allowed localizations don't "
                               "match any installed one: %s" %
                               ",".join(useless))

        # TODO We fallback on any available language if none matches:
        # we could return 406 Not Acceptable instead.
        # Select the one the user likes most.
        self.browser_lang = parse_accept_header(
            self.request.headers.get("Accept-Language", ""),
            LanguageAccept).best_match(self.langs, self.langs[0])

        self.cookie_lang = self.get_cookie("language", None)

        if self.cookie_lang in self.langs:
            lang = self.cookie_lang
        else:
            lang = self.browser_lang

        self.set_header("Content-Language", lang)
        lang = lang.replace("-", "_")

        iso_639_locale = gettext.translation(
            "iso_639",
            os.path.join(config.iso_codes_prefix, "share", "locale"),
            [lang],
            fallback=True)
        iso_3166_locale = gettext.translation(
            "iso_3166",
            os.path.join(config.iso_codes_prefix, "share", "locale"),
            [lang],
            fallback=True)
        shared_mime_info_locale = gettext.translation(
            "shared-mime-info",
            os.path.join(
                config.shared_mime_info_prefix, "share", "locale"),
            [lang],
            fallback=True)
        cms_locale = gettext.translation(
            "cms",
            self.application.service.localization_dir,
            [lang],
            fallback=True)
        cms_locale.add_fallback(iso_639_locale)
        cms_locale.add_fallback(iso_3166_locale)
        cms_locale.add_fallback(shared_mime_info_locale)

        # Add translate method to simulate tornado.Locale's interface
        def translate(message, plural_message=None, count=None):
            if plural_message is not None:
                assert count is not None
                return cms_locale.ungettext(message, plural_message, count)
            else:
                return cms_locale.ugettext(message)
        cms_locale.translate = translate

        return cms_locale

    @staticmethod
    def _get_token_status(obj):
        """Return the status of the tokens for the given object.

        obj (Contest or Task): an object that has the token_* attributes.
        return (int): one of 0 (disabled), 1 (enabled/finite) and 2
                      (enabled/infinite).

        """
        if obj.token_mode == "disabled":
            return 0
        elif obj.token_mode == "finite":
            return 1
        elif obj.token_mode == "infinite":
            return 2
        else:
            raise RuntimeError("Unknown token_mode value.")

    def render_params(self):
        """Return the default render params used by almost all handlers.

        return (dict): default render params

        """
        ret = {}
        ret["timestamp"] = self.timestamp
        ret["contest"] = self.contest
        ret["url_root"] = get_url_root(self.request.path)

        if self.current_user is None:
            ret["phase"] = self.contest.main_group.phase(self.timestamp)
        else:
            ret["phase"] = self.current_user.group.phase(self.timestamp)

        ret["printing_enabled"] = (config.printer is not None)

        if self.current_user is not None:
            res = compute_actual_phase(
<<<<<<< HEAD
                self.timestamp, self.contest.start, self.contest.stop,
                self.contest.per_user_time, self.current_user.starting_time,
=======
                self.timestamp, self.current_user.group.start, self.current_user.group.stop,
                self.current_user.group.per_user_time, self.current_user.starting_time,
>>>>>>> eabbe95c
                self.current_user.delay_time, self.current_user.extra_time)

            ret["actual_phase"], ret["current_phase_begin"], \
                ret["current_phase_end"], ret["valid_phase_begin"], \
                ret["valid_phase_end"] = res

            if ret["actual_phase"] == 0:
                ret["phase"] = 0

            # set the timezone used to format timestamps
            ret["timezone"] = get_timezone(self.current_user, self.contest)

        # some information about token configuration
        ret["tokens_contest"] = self._get_token_status(self.contest)

        t_tokens = sum(self._get_token_status(t) for t in self.contest.tasks)
        if t_tokens == 0:
            ret["tokens_tasks"] = 0  # all disabled
        elif t_tokens == 2 * len(self.contest.tasks):
            ret["tokens_tasks"] = 2  # all infinite
        else:
            ret["tokens_tasks"] = 1  # all finite or mixed

        ret["langs"] = self.langs

        # TODO Now all language names are shown in the active language.
        # It would be better to show them in the corresponding one.
        ret["lang_names"] = {}
        for lang in self.langs:
            language_name = None
            try:
                language_name = translate_language_country_code(
                    lang.replace("-", "_"), self.locale)
            except ValueError:
                language_name = translate_language_code(
                    lang.replace("-", "_"), self.locale)
            ret["lang_names"][lang] = language_name

        ret["cookie_lang"] = self.cookie_lang
        ret["browser_lang"] = self.browser_lang

        return ret

    def finish(self, *args, **kwds):
        """Finish this response, ending the HTTP request.

        We override this method in order to properly close the database.

        TODO - Now that we have greenlet support, this method could be
        refactored in terms of context manager or something like
        that. So far I'm leaving it to minimize changes.

        """
        if hasattr(self, "sql_session"):
            try:
                self.sql_session.close()
            except Exception as error:
                logger.warning("Couldn't close SQL connection: %r" % error)
        try:
            tornado.web.RequestHandler.finish(self, *args, **kwds)
        except IOError:
            # When the client closes the connection before we reply,
            # Tornado raises an IOError exception, that would pollute
            # our log with unnecessarily critical messages
            logger.debug("Connection closed before our reply.")

    def write_error(self, status_code, **kwargs):
        if "exc_info" in kwargs and \
                kwargs["exc_info"][0] != tornado.web.HTTPError:
            exc_info = kwargs["exc_info"]
            logger.error(
                "Uncaught exception (%r) while processing a request: %s" %
                (exc_info[1], ''.join(traceback.format_exception(*exc_info))))

        # We assume that if r_params is defined then we have at least
        # the data we need to display a basic template with the error
        # information. If r_params is not defined (i.e. something went
        # *really* bad) we simply return a basic textual error notice.
        if hasattr(self, 'r_params'):
            self.render("error.html", status_code=status_code, **self.r_params)
        else:
            self.write("A critical error has occurred :-(")
            self.finish()


FileHandler = file_handler_gen(BaseHandler)


class ContestWebServer(WebService):
    """Service that runs the web server serving the contestants.

    """
    def __init__(self, shard, contest):
        parameters = {
            "login_url": "/",
            "template_path": pkg_resources.resource_filename(
                "cms.server", "templates/contest"),
            "static_path": pkg_resources.resource_filename(
                "cms.server", "static"),
            "cookie_secret": base64.b64encode(config.secret_key),
            "debug": config.tornado_debug,
            "is_proxy_used": config.is_proxy_used,
        }

        try:
            listen_address = config.contest_listen_address[shard]
            listen_port = config.contest_listen_port[shard]
        except IndexError:
            raise ConfigError("Wrong shard number for %s, or missing "
                              "address/port configuration. Please check "
                              "contest_listen_address and contest_listen_port "
                              "in cms.conf." % __name__)

        super(ContestWebServer, self).__init__(
            listen_port,
            _cws_handlers,
            parameters,
            shard=shard,
            listen_address=listen_address)

        self.contest = contest

        # This is a dictionary (indexed by username) of pending
        # notification. Things like "Yay, your submission went
        # through.", not things like "Your question has been replied",
        # that are handled by the db. Each username points to a list
        # of tuples (timestamp, subject, text).
        self.notifications = {}

        # Retrieve the available translations.
        if config.installed:
            self.localization_dir = os.path.join(
                "/", "usr", "local", "share", "locale")
        else:
            self.localization_dir = os.path.join(
                os.path.dirname(__file__), "mo")
        self.langs = ["en-US"] + [
            path.split("/")[-3].replace("_", "-") for path in glob.glob(
                os.path.join(self.localization_dir,
                             "*", "LC_MESSAGES", "cms.mo"))]

        self.file_cacher = FileCacher(self)
        self.evaluation_service = self.connect_to(
            ServiceCoord("EvaluationService", 0))
        self.scoring_service = self.connect_to(
            ServiceCoord("ScoringService", 0))

        ranking_enabled = len(config.rankings) > 0
        self.proxy_service = self.connect_to(
            ServiceCoord("ProxyService", 0),
            must_be_present=ranking_enabled)

        printing_enabled = config.printer is not None
        self.printing_service = self.connect_to(
            ServiceCoord("PrintingService", 0),
            must_be_present=printing_enabled)

    NOTIFICATION_ERROR = "error"
    NOTIFICATION_WARNING = "warning"
    NOTIFICATION_SUCCESS = "success"

    def add_notification(self, username, timestamp, subject, text, level):
        """Store a new notification to send to a user at the first
        opportunity (i.e., at the first request fot db notifications).

        username (string): the user to notify.
        timestamp (datetime): the time of the notification.
        subject (string): subject of the notification.
        text (string): body of the notification.
        level (string): one of NOTIFICATION_* (defined above)

        """
        if username not in self.notifications:
            self.notifications[username] = []
        self.notifications[username].append((timestamp, subject, text, level))


class MainHandler(BaseHandler):
    """Home page handler.

    """
    def get(self):
        self.render("overview.html", **self.r_params)


class DocumentationHandler(BaseHandler):
    """Displays the instruction (compilation lines, documentation,
    ...) of the contest.

    """
    @tornado.web.authenticated
    def get(self):
        self.render("documentation.html", **self.r_params)


class LoginHandler(BaseHandler):
    """Login handler.

    """
    def post(self):
        username = self.get_argument("username", "")
        password = self.get_argument("password", "")
        next_page = self.get_argument("next", "/")
        user = self.sql_session.query(User)\
            .filter(User.contest == self.contest)\
            .filter(User.username == username).first()

        filtered_user = filter_ascii(username)
        filtered_pass = filter_ascii(password)
        if user is None or user.password != password:
            logger.info("Login error: user=%s pass=%s remote_ip=%s." %
                        (filtered_user, filtered_pass, self.request.remote_ip))
            self.redirect("/?login_error=true")
            return
        if config.ip_lock and user.ip is not None \
                and not check_ip(self.request.remote_ip, user.ip):
            logger.info("Unexpected IP: user=%s pass=%s remote_ip=%s." %
                        (filtered_user, filtered_pass, self.request.remote_ip))
            self.redirect("/?login_error=true")
            return
        if user.hidden and config.block_hidden_users:
            logger.info("Hidden user login attempt: "
                        "user=%s pass=%s remote_ip=%s." %
                        (filtered_user, filtered_pass, self.request.remote_ip))
            self.redirect("/?login_error=true")
            return

        logger.info("User logged in: user=%s remote_ip=%s." %
                    (filtered_user, self.request.remote_ip))
        self.set_secure_cookie("login",
                               pickle.dumps((user.username,
                                             user.password,
                                             make_timestamp())),
                               expires_days=None)
        self.redirect(next_page)


class StartHandler(BaseHandler):
    """Start handler.

    Used by a user who wants to start his per_user_time.

    """
    @tornado.web.authenticated
    @actual_phase_required(-1)
    def post(self):
        user = self.get_current_user()

        logger.info("Starting now for user %s" % user.username)
        user.starting_time = self.timestamp
        self.sql_session.commit()

        self.redirect("/")


class LogoutHandler(BaseHandler):
    """Logout handler.

    """
    def get(self):
        self.clear_cookie("login")
        self.redirect("/")


class TaskDescriptionHandler(BaseHandler):
    """Shows the data of a task in the contest.

    """
    @tornado.web.authenticated
    @actual_phase_required(0)
    def get(self, task_name):
        try:
            task = self.contest.get_task(task_name)
        except KeyError:
            raise tornado.web.HTTPError(404)

        # FIXME are submissions actually needed by this handler?
        submissions = self.sql_session.query(Submission)\
            .filter(Submission.user == self.current_user)\
            .filter(Submission.task == task).all()

        for statement in task.statements.itervalues():
            lang_code = statement.language
            if is_language_country_code(lang_code):
                statement.language_name = \
                    translate_language_country_code(lang_code, self.locale)
            elif is_language_code(lang_code):
                statement.language_name = \
                    translate_language_code(lang_code, self.locale)
            elif is_country_code(lang_code):
                statement.language_name = \
                    translate_country_code(lang_code, self.locale)
            else:
                statement.language_name = lang_code

        self.render("task_description.html",
                    task=task, submissions=submissions, **self.r_params)


class TaskSubmissionsHandler(BaseHandler):
    """Shows the data of a task in the contest.

    """
    @tornado.web.authenticated
    @actual_phase_required(0)
    def get(self, task_name):
        try:
            task = self.contest.get_task(task_name)
        except KeyError:
            raise tornado.web.HTTPError(404)

        submissions = self.sql_session.query(Submission)\
            .filter(Submission.user == self.current_user)\
            .filter(Submission.task == task).all()

        self.render("task_submissions.html",
                    task=task, submissions=submissions, **self.r_params)


class TaskStatementViewHandler(FileHandler):
    """Shows the statement file of a task in the contest.

    """
    @tornado.web.authenticated
    @actual_phase_required(0)
    def get(self, task_name, lang_code):
        try:
            task = self.contest.get_task(task_name)
        except KeyError:
            raise tornado.web.HTTPError(404)

        if lang_code not in task.statements:
            raise tornado.web.HTTPError(404)

        statement = task.statements[lang_code].digest
        self.sql_session.close()

        if lang_code != '':
            filename = "%s (%s).pdf" % (task.name, lang_code)
        else:
            filename = "%s.pdf" % task.name

        self.fetch(statement, "application/pdf", filename)


class TaskAttachmentViewHandler(FileHandler):
    """Shows an attachment file of a task in the contest.

    """
    @tornado.web.authenticated
    @actual_phase_required(0)
    def get(self, task_name, filename):
        try:
            task = self.contest.get_task(task_name)
        except KeyError:
            raise tornado.web.HTTPError(404)

        if filename not in task.attachments:
            raise tornado.web.HTTPError(404)

        attachment = task.attachments[filename].digest
        self.sql_session.close()

        mimetype = get_type_for_file_name(filename)
        if mimetype is None:
            mimetype = 'application/octet-stream'

        self.fetch(attachment, mimetype, filename)


class SubmissionFileHandler(FileHandler):
    """Send back a submission file.

    """
    @tornado.web.authenticated
    @actual_phase_required(0)
    def get(self, task_name, submission_num, filename):
        try:
            task = self.contest.get_task(task_name)
        except KeyError:
            raise tornado.web.HTTPError(404)

        submission = self.sql_session.query(Submission)\
            .filter(Submission.user == self.current_user)\
            .filter(Submission.task == task)\
            .order_by(Submission.timestamp)\
            .offset(int(submission_num) - 1).first()
        if submission is None:
            raise tornado.web.HTTPError(404)

        # The following code assumes that submission.files is a subset
        # of task.submission_format. CWS will always ensure that for new
        # submissions, yet, if the submission_format changes during the
        # competition, this may not hold anymore for old submissions.

        # filename follows our convention (e.g. 'foo.%l'), real_filename
        # follows the one we present to the user (e.g. 'foo.c').
        real_filename = filename
        if submission.language is not None:
            if filename in submission.files:
                real_filename = filename.replace("%l", submission.language)
            else:
                # We don't recognize this filename. Let's try to 'undo'
                # the '%l' -> 'c|cpp|pas' replacement before giving up.
                filename = re.sub('\.%s$' % submission.language, '.%l',
                                  filename)

        if filename not in submission.files:
            raise tornado.web.HTTPError(404)

        digest = submission.files[filename].digest
        self.sql_session.close()

        mimetype = get_type_for_file_name(real_filename)
        if mimetype is None:
            mimetype = 'application/octet-stream'

        self.fetch(digest, mimetype, real_filename)


class CommunicationHandler(BaseHandler):
    """Displays the private conversations between the logged in user
    and the contest managers..

    """
    @tornado.web.authenticated
    def get(self):
        self.set_secure_cookie("unread_count", "0")
        self.render("communication.html", **self.r_params)


class NotificationsHandler(BaseHandler):
    """Displays notifications.

    """

    refresh_cookie = False

    @tornado.web.authenticated
    def get(self):
        if not self.current_user:
            raise tornado.web.HTTPError(403)
        res = []
        last_notification = make_datetime(
            float(self.get_argument("last_notification", "0")))

        # Announcements
        for announcement in self.contest.announcements:
            if announcement.timestamp > last_notification \
                    and announcement.timestamp < self.timestamp:
                res.append({"type": "announcement",
                            "timestamp":
                            make_timestamp(announcement.timestamp),
                            "subject": announcement.subject,
                            "text": announcement.text})

        if self.current_user is not None:
            # Private messages
            for message in self.current_user.messages:
                if message.timestamp > last_notification \
                        and message.timestamp < self.timestamp:
                    res.append({"type": "message",
                                "timestamp": make_timestamp(message.timestamp),
                                "subject": message.subject,
                                "text": message.text})

            # Answers to questions
            for question in self.current_user.questions:
                if question.reply_timestamp is not None \
                        and question.reply_timestamp > last_notification \
                        and question.reply_timestamp < self.timestamp:
                    subject = question.reply_subject
                    text = question.reply_text
                    if question.reply_subject is None:
                        subject = question.reply_text
                        text = ""
                    elif question.reply_text is None:
                        text = ""
                    res.append({"type": "question",
                                "timestamp":
                                make_timestamp(question.reply_timestamp),
                                "subject": subject,
                                "text": text})

        # Update the unread_count cookie before taking notifications
        # into account because we don't want to count them.
        prev_unread_count = self.get_secure_cookie("unread_count")
        next_unread_count = len(res) + (
            int(prev_unread_count) if prev_unread_count is not None else 0)
        self.set_secure_cookie("unread_count", "%d" % next_unread_count)

        # Simple notifications
        notifications = self.application.service.notifications
        username = self.current_user.username
        if username in notifications:
            for notification in notifications[username]:
                res.append({"type": "notification",
                            "timestamp": make_timestamp(notification[0]),
                            "subject": notification[1],
                            "text": notification[2],
                            "level": notification[3]})
            del notifications[username]

        self.write(json.dumps(res))


class QuestionHandler(BaseHandler):
    """Called when the user submits a question.

    """
    @tornado.web.authenticated
    def post(self):
        # User can post only if we want.
        if not config.allow_questions:
            raise tornado.web.HTTPError(404)

        question = Question(self.timestamp,
                            self.get_argument("question_subject", ""),
                            self.get_argument("question_text", ""),
                            user=self.current_user)
        self.sql_session.add(question)
        self.sql_session.commit()

        logger.info("Question submitted by user %s."
                    % self.current_user.username)

        # Add "All ok" notification.
        self.application.service.add_notification(
            self.current_user.username,
            self.timestamp,
            self._("Question received"),
            self._("Your question has been received, you will be "
                   "notified when the it will be answered."),
            ContestWebServer.NOTIFICATION_SUCCESS)

        self.redirect("/communication")


class SubmitHandler(BaseHandler):
    """Handles the received submissions.

    """
    @tornado.web.authenticated
    @actual_phase_required(0)
    def post(self, task_name):
        try:
            task = self.contest.get_task(task_name)
        except KeyError:
            raise tornado.web.HTTPError(404)

        # Alias for easy access
        contest = self.contest

        # Enforce maximum number of submissions
        try:
            if contest.max_submission_number is not None:
                submission_c = self.sql_session\
                    .query(func.count(Submission.id))\
                    .join(Submission.task)\
                    .filter(Task.contest == contest)\
                    .filter(Submission.user == self.current_user).scalar()
                if submission_c >= contest.max_submission_number:
                    raise ValueError(
                        self._("You have reached the maximum limit of "
                               "at most %d submissions among all tasks.") %
                        contest.max_submission_number)
            if task.max_submission_number is not None:
                submission_t = self.sql_session\
                    .query(func.count(Submission.id))\
                    .filter(Submission.task == task)\
                    .filter(Submission.user == self.current_user).scalar()
                if submission_t >= task.max_submission_number:
                    raise ValueError(
                        self._("You have reached the maximum limit of "
                               "at most %d submissions on this task.") %
                        task.max_submission_number)
        except ValueError as error:
            self.application.service.add_notification(
                self.current_user.username,
                self.timestamp,
                self._("Too many submissions!"),
                error.message,
                ContestWebServer.NOTIFICATION_ERROR)
            self.redirect("/tasks/%s/submissions" % quote(task.name, safe=''))
            return

        # Enforce minimum time between submissions
        try:
            if contest.min_submission_interval is not None:
                last_submission_c = self.sql_session.query(Submission)\
                    .join(Submission.task)\
                    .filter(Task.contest == contest)\
                    .filter(Submission.user == self.current_user)\
                    .order_by(Submission.timestamp.desc()).first()
                if last_submission_c is not None and \
                        self.timestamp - last_submission_c.timestamp < \
                        contest.min_submission_interval:
                    raise ValueError(
                        self._("Among all tasks, you can submit again "
                               "after %d seconds from last submission.") %
                        contest.min_submission_interval.total_seconds())
            # We get the last submission even if we may not need it
            # for min_submission_interval because we may need it later,
            # in case this is a ALLOW_PARTIAL_SUBMISSION task.
            last_submission_t = self.sql_session.query(Submission)\
                .filter(Submission.task == task)\
                .filter(Submission.user == self.current_user)\
                .order_by(Submission.timestamp.desc()).first()
            if task.min_submission_interval is not None:
                if last_submission_t is not None and \
                        self.timestamp - last_submission_t.timestamp < \
                        task.min_submission_interval:
                    raise ValueError(
                        self._("For this task, you can submit again "
                               "after %d seconds from last submission.") %
                        task.min_submission_interval.total_seconds())
        except ValueError as error:
            self.application.service.add_notification(
                self.current_user.username,
                self.timestamp,
                self._("Submissions too frequent!"),
                error.message,
                ContestWebServer.NOTIFICATION_ERROR)
            self.redirect("/tasks/%s/submissions" % quote(task.name, safe=''))
            return

        # Ensure that the user did not submit multiple files with the
        # same name.
        if any(len(filename) != 1 for filename in self.request.files.values()):
            self.application.service.add_notification(
                self.current_user.username,
                self.timestamp,
                self._("Invalid submission format!"),
                self._("Please select the correct files."),
                ContestWebServer.NOTIFICATION_ERROR)
            self.redirect("/tasks/%s/submissions" % quote(task.name, safe=''))
            return

        # If the user submitted an archive, extract it and use content
        # as request.files.
        if len(self.request.files) == 1 and \
                self.request.files.keys()[0] == "submission":
            archive_data = self.request.files["submission"][0]
            del self.request.files["submission"]

            # Extract the files from the archive.
            temp_archive_file, temp_archive_filename = \
                tempfile.mkstemp(dir=config.temp_dir)
            with os.fdopen(temp_archive_file, "w") as temp_archive_file:
                temp_archive_file.write(archive_data["body"])

            archive_contents = extract_archive(temp_archive_filename,
                                               archive_data["filename"])

            if archive_contents is None:
                self.application.service.add_notification(
                    self.current_user.username,
                    self.timestamp,
                    self._("Invalid archive format!"),
                    self._("The submitted archive could not be opened."),
                    ContestWebServer.NOTIFICATION_ERROR)
                self.redirect("/tasks/%s/submissions" % quote(task.name,
                                                              safe=''))
                return

            for item in archive_contents:
                self.request.files[item["filename"]] = [item]

        # This ensure that the user sent one file for every name in
        # submission format and no more. Less is acceptable if task
        # type says so.
        task_type = get_task_type(dataset=task.active_dataset)
        required = set([sfe.filename for sfe in task.submission_format])
        provided = set(self.request.files.keys())
        if not (required == provided or (task_type.ALLOW_PARTIAL_SUBMISSION
                                         and required.issuperset(provided))):
            self.application.service.add_notification(
                self.current_user.username,
                self.timestamp,
                self._("Invalid submission format!"),
                self._("Please select the correct files."),
                ContestWebServer.NOTIFICATION_ERROR)
            self.redirect("/tasks/%s/submissions" % quote(task.name, safe=''))
            return

        # Add submitted files. After this, files is a dictionary indexed
        # by *our* filenames (something like "output01.txt" or
        # "taskname.%l", and whose value is a couple
        # (user_assigned_filename, content).
        files = {}
        for uploaded, data in self.request.files.iteritems():
            files[uploaded] = (data[0]["filename"], data[0]["body"])

        # If we allow partial submissions, implicitly we recover the
        # non-submitted files from the previous submission. And put them
        # in file_digests (i.e. like they have already been sent to FS).
        submission_lang = None
        file_digests = {}
        retrieved = 0
        if task_type.ALLOW_PARTIAL_SUBMISSION and \
                last_submission_t is not None:
            for filename in required.difference(provided):
                if filename in last_submission_t.files:
                    # If we retrieve a language-dependent file from
                    # last submission, we take not that language must
                    # be the same.
                    if "%l" in filename:
                        submission_lang = last_submission_t.language
                    file_digests[filename] = \
                        last_submission_t.files[filename].digest
                    retrieved += 1

        # We need to ensure that everytime we have a .%l in our
        # filenames, the user has the extension of an allowed
        # language, and that all these are the same (i.e., no
        # mixed-language submissions).
        def which_language(user_filename):
            """Determine the language of user_filename from its
            extension.

            user_filename (string): the file to test.
            return (string): the extension of user_filename, or None
                             if it is not a recognized language.

            """
            for source_ext, language in SOURCE_EXT_TO_LANGUAGE_MAP.iteritems():
                if user_filename.endswith(source_ext):
                    return language
            return None

        error = None
        for our_filename in files:
            user_filename = files[our_filename][0]
            if our_filename.find(".%l") != -1:
                lang = which_language(user_filename)
                if lang is None:
                    error = self._("Cannot recognize submission's language.")
                    break
                elif submission_lang is not None and \
                        submission_lang != lang:
                    error = self._("All sources must be in the same language.")
                    break
                elif lang not in contest.languages:
                    error = self._(
                        "Language %s not allowed in this contest." % lang)
                    break
                else:
                    submission_lang = lang
        if error is not None:
            self.application.service.add_notification(
                self.current_user.username,
                self.timestamp,
                self._("Invalid submission!"),
                error,
                ContestWebServer.NOTIFICATION_ERROR)
            self.redirect("/tasks/%s/submissions" % quote(task.name, safe=''))
            return

        # Check if submitted files are small enough.
        if any([len(f[1]) > config.max_submission_length
                for f in files.values()]):
            self.application.service.add_notification(
                self.current_user.username,
                self.timestamp,
                self._("Submission too big!"),
                self._("Each source file must be at most %d bytes long.") %
                config.max_submission_length,
                ContestWebServer.NOTIFICATION_ERROR)
            self.redirect("/tasks/%s/submissions" % quote(task.name, safe=''))
            return

        # All checks done, submission accepted.

        # Attempt to store the submission locally to be able to
        # recover a failure.
        if config.submit_local_copy:
            try:
                path = os.path.join(
                    config.submit_local_copy_path.replace("%s",
                                                          config.data_dir),
                    self.current_user.username)
                if not os.path.exists(path):
                    os.makedirs(path)
                # Pickle in ASCII format produces str, not unicode,
                # therefore we open the file in binary mode.
                with io.open(
                        os.path.join(path,
                                     "%d" % make_timestamp(self.timestamp)),
                        "wb") as file_:
                    pickle.dump((self.contest.id,
                                 self.current_user.id,
                                 task.id,
                                 files), file_)
            except Exception as error:
                logger.warning("Submission local copy failed - %s" %
                               traceback.format_exc())

        # We now have to send all the files to the destination...
        try:
            for filename in files:
                digest = self.application.service.file_cacher.put_file_content(
                    files[filename][1],
                    "Submission file %s sent by %s at %d." % (
                        filename, self.current_user.username,
                        make_timestamp(self.timestamp)))
                file_digests[filename] = digest

        # In case of error, the server aborts the submission
        except Exception as error:
            logger.error("Storage failed! %s" % error)
            self.application.service.add_notification(
                self.current_user.username,
                self.timestamp,
                self._("Submission storage failed!"),
                self._("Please try again."),
                ContestWebServer.NOTIFICATION_ERROR)
            self.redirect("/tasks/%s/submissions" % quote(task.name, safe=''))
            return

        # All the files are stored, ready to submit!
        logger.info("All files stored for submission sent by %s" %
                    self.current_user.username)
        submission = Submission(self.timestamp,
                                submission_lang,
                                user=self.current_user,
                                task=task)

        for filename, digest in file_digests.items():
            self.sql_session.add(File(filename, digest, submission=submission))
        self.sql_session.add(submission)
        self.sql_session.commit()
        self.application.service.evaluation_service.new_submission(
            submission_id=submission.id)
        self.application.service.add_notification(
            self.current_user.username,
            self.timestamp,
            self._("Submission received"),
            self._("Your submission has been received "
                   "and is currently being evaluated."),
            ContestWebServer.NOTIFICATION_SUCCESS)
        # The argument (encripted submission id) is not used by CWS
        # (nor it discloses information to the user), but it is useful
        # for automatic testing to obtain the submission id).
        # FIXME is it actually used by something?
        self.redirect("/tasks/%s/submissions?%s" % (
            quote(task.name, safe=''),
            encrypt_number(submission.id)))


class UseTokenHandler(BaseHandler):
    """Called when the user try to use a token on a submission.

    """
    @tornado.web.authenticated
    @actual_phase_required(0)
    def post(self, task_name, submission_num):
        try:
            task = self.contest.get_task(task_name)
        except KeyError:
            raise tornado.web.HTTPError(404)

        submission = self.sql_session.query(Submission)\
            .filter(Submission.user == self.current_user)\
            .filter(Submission.task == task)\
            .order_by(Submission.timestamp)\
            .offset(int(submission_num) - 1).first()
        if submission is None:
            raise tornado.web.HTTPError(404)

        # Don't trust the user, check again if (s)he can really play
        # the token.
        tokens_available = self.contest.tokens_available(
            self.current_user.username,
            task.name,
            self.timestamp)
        if tokens_available[0] == 0 or tokens_available[2] is not None:
            logger.warning("User %s tried to play a token "
                           "when it shouldn't."
                           % self.current_user.username)
            # Add "no luck" notification
            self.application.service.add_notification(
                self.current_user.username,
                self.timestamp,
                self._("Token request discarded"),
                self._("Your request has been discarded because you have no "
                       "tokens available."),
                ContestWebServer.NOTIFICATION_ERROR)
            self.redirect("/tasks/%s/submissions" % quote(task.name, safe=''))
            return

        if submission.token is None:
            token = Token(self.timestamp, submission=submission)
            self.sql_session.add(token)
            self.sql_session.commit()
        else:
            self.application.service.add_notification(
                self.current_user.username,
                self.timestamp,
                self._("Token request discarded"),
                self._("Your request has been discarded because you already "
                       "used a token on that submission."),
                ContestWebServer.NOTIFICATION_WARNING)
            self.redirect("/tasks/%s/submissions" % quote(task.name, safe=''))
            return

        # Inform ProxyService and eventually the ranking that the
        # token has been played.
        self.application.service.proxy_service.submission_tokened(
            submission_id=submission.id)

        logger.info("Token played by user %s on task %s."
                    % (self.current_user.username, task.name))

        # Add "All ok" notification.
        self.application.service.add_notification(
            self.current_user.username,
            self.timestamp,
            self._("Token request received"),
            self._("Your request has been received "
                   "and applied to the submission."),
            ContestWebServer.NOTIFICATION_SUCCESS)

        self.redirect("/tasks/%s/submissions" % quote(task.name, safe=''))


class SubmissionStatusHandler(BaseHandler):

    refresh_cookie = False

    @tornado.web.authenticated
    @actual_phase_required(0)
    def get(self, task_name, submission_num):
        try:
            task = self.contest.get_task(task_name)
        except KeyError:
            raise tornado.web.HTTPError(404)

        submission = self.sql_session.query(Submission)\
            .filter(Submission.user == self.current_user)\
            .filter(Submission.task == task)\
            .order_by(Submission.timestamp)\
            .offset(int(submission_num) - 1).first()
        if submission is None:
            raise tornado.web.HTTPError(404)

        sr = submission.get_result(task.active_dataset)
        score_type = get_score_type(dataset=task.active_dataset, info=submission.additional_info)

        # TODO: use some kind of constants to refer to the status.
        data = dict()
        if sr is None or not sr.compiled():
            data["status"] = 1
            data["status_text"] = self._("Compiling...")
        elif sr.compilation_failed():
            data["status"] = 2
            data["status_text"] = "%s <a class=\"details\">%s</a>" % (
                self._("Compilation failed"), self._("details"))
        elif not sr.evaluated(not submission.tokened()):
            data["status"] = 3
            data["status_text"] = self._("Evaluating...")
        elif not sr.scored(not submission.tokened()):
            data["status"] = 4
            data["status_text"] = self._("Scoring...")
        else:
            data["status"] = 5
            data["status_text"] = "%s <a class=\"details\">%s</a>" % (
                self._("Evaluated"), self._("details"))

            mpubs, mprivs, dummy = score_type.max_scores()

            if score_type is not None and score_type.max_public_score != 0:
                data["max_public_score"] = "%g" % \
                    round(mpubs, task.score_precision)
            data["public_score"] = "%g" % \
                round(sr.public_score, task.score_precision)
            if submission.tokened():
                if score_type is not None and score_type.max_score != 0:
                    data["max_score"] = "%g" % \
                        round(mprivs, task.score_precision)
                data["score"] = "%g" % \
                    round(sr.score, task.score_precision)
            if submission.is_unit_test():                
                try:
                    data["verdict"] = json.loads(sr.score_details)["verdict"]
                except:
                    pass

        self.write(data)


class SubmissionDetailsHandler(BaseHandler):

    refresh_cookie = False

    @tornado.web.authenticated
    @actual_phase_required(0)
    def get(self, task_name, submission_num):
        try:
            task = self.contest.get_task(task_name)
        except KeyError:
            raise tornado.web.HTTPError(404)

        submission = self.sql_session.query(Submission)\
            .filter(Submission.user == self.current_user)\
            .filter(Submission.task == task)\
            .order_by(Submission.timestamp)\
            .offset(int(submission_num) - 1).first()
        if submission is None:
            raise tornado.web.HTTPError(404)

        sr = submission.get_result(task.active_dataset)
        score_type = get_score_type(dataset=task.active_dataset, info=submission.additional_info)

        details = None
        if sr is not None:
            if submission.tokened():
                details = sr.score_details
            else:
                details = sr.public_score_details

            if sr.scored(not submission.tokened()):
                details = score_type.get_html_details(details, self._)
            else:
                details = None

        self.render("submission_details.html",
                    sr=sr,
                    details=details)


class UserTestInterfaceHandler(BaseHandler):
    """Serve the interface to test programs.

    """
    @tornado.web.authenticated
    @actual_phase_required(0)
    def get(self):
        user_tests = dict()
        default_task = None

        for task in self.contest.tasks:
            if self.request.query == task.name:
                default_task = task
            user_tests[task.id] = self.sql_session.query(UserTest)\
                .filter(UserTest.user == self.current_user)\
                .filter(UserTest.task == task).all()

        if default_task is None and len(self.contest.tasks) > 0:
            default_task = self.contest.tasks[0]

        self.render("test_interface.html", default_task=default_task,
                    user_tests=user_tests, **self.r_params)


class UserTestHandler(BaseHandler):

    refresh_cookie = False

    # The following code has been taken from SubmitHandler and adapted
    # for UserTests.

    @tornado.web.authenticated
    @actual_phase_required(0)
    def post(self, task_name):
        try:
            task = self.contest.get_task(task_name)
        except KeyError:
            raise tornado.web.HTTPError(404)

        # Check that the task is testable
        task_type = get_task_type(dataset=task.active_dataset)
        if not task_type.testable:
            logger.warning("User %s tried to make test on task %s." %
                           (self.current_user.username, task_name))
            raise tornado.web.HTTPError(404)

        # Alias for easy access
        contest = self.contest

        # Enforce maximum number of user_tests
        try:
            if contest.max_user_test_number is not None:
                user_test_c = self.sql_session.query(func.count(UserTest.id))\
                    .join(UserTest.task)\
                    .filter(Task.contest == contest)\
                    .filter(UserTest.user == self.current_user).scalar()
                if user_test_c >= contest.max_user_test_number:
                    raise ValueError(
                        self._("You have reached the maximum limit of "
                               "at most %d tests among all tasks.") %
                        contest.max_user_test_number)
            if task.max_user_test_number is not None:
                user_test_t = self.sql_session.query(func.count(UserTest.id))\
                    .filter(UserTest.task == task)\
                    .filter(UserTest.user == self.current_user).scalar()
                if user_test_t >= task.max_user_test_number:
                    raise ValueError(
                        self._("You have reached the maximum limit of "
                               "at most %d tests on this task.") %
                        task.max_user_test_number)
        except ValueError as error:
            self.application.service.add_notification(
                self.current_user.username,
                self.timestamp,
                self._("Too many tests!"),
                error.message,
                ContestWebServer.NOTIFICATION_ERROR)
            self.redirect("/testing?%s" % quote(task.name, safe=''))
            return

        # Enforce minimum time between user_tests
        try:
            if contest.min_user_test_interval is not None:
                last_user_test_c = self.sql_session.query(UserTest)\
                    .join(UserTest.task)\
                    .filter(Task.contest == contest)\
                    .filter(UserTest.user == self.current_user)\
                    .order_by(UserTest.timestamp.desc()).first()
                if last_user_test_c is not None and \
                        self.timestamp - last_user_test_c.timestamp < \
                        contest.min_user_test_interval:
                    raise ValueError(
                        self._("Among all tasks, you can test again "
                               "after %d seconds from last test.") %
                        contest.min_user_test_interval.total_seconds())
            # We get the last user_test even if we may not need it
            # for min_user_test_interval because we may need it later,
            # in case this is a ALLOW_PARTIAL_SUBMISSION task.
            last_user_test_t = self.sql_session.query(UserTest)\
                .filter(UserTest.task == task)\
                .filter(UserTest.user == self.current_user)\
                .order_by(UserTest.timestamp.desc()).first()
            if task.min_user_test_interval is not None:
                if last_user_test_t is not None and \
                        self.timestamp - last_user_test_t.timestamp < \
                        task.min_user_test_interval:
                    raise ValueError(
                        self._("For this task, you can test again "
                               "after %d seconds from last test.") %
                        task.min_user_test_interval.total_seconds())
        except ValueError as error:
            self.application.service.add_notification(
                self.current_user.username,
                self.timestamp,
                self._("Tests too frequent!"),
                error.message,
                ContestWebServer.NOTIFICATION_ERROR)
            self.redirect("/testing?%s" % quote(task.name, safe=''))
            return

        # Ensure that the user did not submit multiple files with the
        # same name.
        if any(len(filename) != 1 for filename in self.request.files.values()):
            self.application.service.add_notification(
                self.current_user.username,
                self.timestamp,
                self._("Invalid test format!"),
                self._("Please select the correct files."),
                ContestWebServer.NOTIFICATION_ERROR)
            self.redirect("/testing?%s" % quote(task.name, safe=''))
            return

        # If the user submitted an archive, extract it and use content
        # as request.files.
        if len(self.request.files) == 1 and \
                self.request.files.keys()[0] == "submission":
            archive_data = self.request.files["submission"][0]
            del self.request.files["submission"]

            # Extract the files from the archive.
            temp_archive_file, temp_archive_filename = \
                tempfile.mkstemp(dir=config.temp_dir)
            with os.fdopen(temp_archive_file, "w") as temp_archive_file:
                temp_archive_file.write(archive_data["body"])

            archive_contents = extract_archive(temp_archive_filename,
                                               archive_data["filename"])

            if archive_contents is None:
                self.application.service.add_notification(
                    self.current_user.username,
                    self.timestamp,
                    self._("Invalid archive format!"),
                    self._("The submitted archive could not be opened."),
                    ContestWebServer.NOTIFICATION_ERROR)
                self.redirect("/testing?%s" % quote(task.name, safe=''))
                return

            for item in archive_contents:
                self.request.files[item["filename"]] = [item]

        # This ensure that the user sent one file for every name in
        # submission format and no more. Less is acceptable if task
        # type says so.
        required = set([sfe.filename for sfe in task.submission_format] +
                       task_type.get_user_managers(task.submission_format) +
                       ["input"])
        provided = set(self.request.files.keys())
        if not (required == provided or (task_type.ALLOW_PARTIAL_SUBMISSION
                                         and required.issuperset(provided))):
            self.application.service.add_notification(
                self.current_user.username,
                self.timestamp,
                self._("Invalid test format!"),
                self._("Please select the correct files."),
                ContestWebServer.NOTIFICATION_ERROR)
            self.redirect("/testing?%s" % quote(task.name, safe=''))
            return

        # Add submitted files. After this, files is a dictionary indexed
        # by *our* filenames (something like "output01.txt" or
        # "taskname.%l", and whose value is a couple
        # (user_assigned_filename, content).
        files = {}
        for uploaded, data in self.request.files.iteritems():
            files[uploaded] = (data[0]["filename"], data[0]["body"])

        # If we allow partial submissions, implicitly we recover the
        # non-submitted files from the previous submission. And put them
        # in file_digests (i.e. like they have already been sent to FS).
        submission_lang = None
        file_digests = {}
        retrieved = 0
        if task_type.ALLOW_PARTIAL_SUBMISSION and last_user_test_t is not None:
            for filename in required.difference(provided):
                if filename in last_user_test_t.files:
                    # If we retrieve a language-dependent file from
                    # last submission, we take not that language must
                    # be the same.
                    if "%l" in filename:
                        submission_lang = last_user_test_t.language
                    file_digests[filename] = \
                        last_user_test_t.files[filename].digest
                    retrieved += 1

        # We need to ensure that everytime we have a .%l in our
        # filenames, the user has one amongst ".cpp", ".c", or ".pas,
        # and that all these are the same (i.e., no mixed-language
        # submissions).
        def which_language(user_filename):
            """Determine the language of user_filename from its
            extension.

            user_filename (string): the file to test.
            return (string): the extension of user_filename, or None
                             if it is not a recognized language.

            """
            for source_ext, language in SOURCE_EXT_TO_LANGUAGE_MAP.iteritems():
                if user_filename.endswith(source_ext):
                    return language
            return None

        error = None
        for our_filename in files:
            user_filename = files[our_filename][0]
            if our_filename.find(".%l") != -1:
                lang = which_language(user_filename)
                if lang is None:
                    error = self._("Cannot recognize test's language.")
                    break
                elif submission_lang is not None and \
                        submission_lang != lang:
                    error = self._("All sources must be in the same language.")
                    break
                else:
                    submission_lang = lang
        if error is not None:
            self.application.service.add_notification(
                self.current_user.username,
                self.timestamp,
                self._("Invalid test!"),
                error,
                ContestWebServer.NOTIFICATION_ERROR)
            self.redirect("/testing?%s" % quote(task.name, safe=''))
            return

        # Check if submitted files are small enough.
        if any([len(f[1]) > config.max_submission_length
                for n, f in files.items() if n != "input"]):
            self.application.service.add_notification(
                self.current_user.username,
                self.timestamp,
                self._("Test too big!"),
                self._("Each source file must be at most %d bytes long.") %
                config.max_submission_length,
                ContestWebServer.NOTIFICATION_ERROR)
            self.redirect("/testing?%s" % quote(task.name, safe=''))
            return
        if len(files["input"][1]) > config.max_input_length:
            self.application.service.add_notification(
                self.current_user.username,
                self.timestamp,
                self._("Input too big!"),
                self._("The input file must be at most %d bytes long.") %
                config.max_input_length,
                ContestWebServer.NOTIFICATION_ERROR)
            self.redirect("/testing?%s" % quote(task.name, safe=''))
            return

        # All checks done, submission accepted.

        # Attempt to store the submission locally to be able to
        # recover a failure.
        if config.tests_local_copy:
            try:
                path = os.path.join(
                    config.tests_local_copy_path.replace("%s",
                                                         config.data_dir),
                    self.current_user.username)
                if not os.path.exists(path):
                    os.makedirs(path)
                # Pickle in ASCII format produces str, not unicode,
                # therefore we open the file in binary mode.
                with io.open(
                        os.path.join(path,
                                     "%d" % make_timestamp(self.timestamp)),
                        "wb") as file_:
                    pickle.dump((self.contest.id,
                                 self.current_user.id,
                                 task.id,
                                 files), file_)
            except Exception as error:
                logger.error("Test local copy failed - %s" %
                             traceback.format_exc())

        # We now have to send all the files to the destination...
        try:
            for filename in files:
                digest = self.application.service.file_cacher.put_file_content(
                    files[filename][1],
                    "Test file %s sent by %s at %d." % (
                        filename, self.current_user.username,
                        make_timestamp(self.timestamp)))
                file_digests[filename] = digest

        # In case of error, the server aborts the submission
        except Exception as error:
            logger.error("Storage failed! %s" % error)
            self.application.service.add_notification(
                self.current_user.username,
                self.timestamp,
                self._("Test storage failed!"),
                self._("Please try again."),
                ContestWebServer.NOTIFICATION_ERROR)
            self.redirect("/testing?%s" % quote(task.name, safe=''))
            return

        # All the files are stored, ready to submit!
        logger.info("All files stored for test sent by %s" %
                    self.current_user.username)
        user_test = UserTest(self.timestamp,
                             submission_lang,
                             file_digests["input"],
                             user=self.current_user,
                             task=task)

        for filename in [sfe.filename for sfe in task.submission_format]:
            digest = file_digests[filename]
            self.sql_session.add(
                UserTestFile(filename, digest, user_test=user_test))
        for filename in task_type.get_user_managers(task.submission_format):
            digest = file_digests[filename]
            if submission_lang is not None:
                filename = filename.replace("%l", submission_lang)
            self.sql_session.add(
                UserTestManager(filename, digest, user_test=user_test))

        self.sql_session.add(user_test)
        self.sql_session.commit()
        self.application.service.evaluation_service.new_user_test(
            user_test_id=user_test.id)
        self.application.service.add_notification(
            self.current_user.username,
            self.timestamp,
            self._("Test received"),
            self._("Your test has been received "
                   "and is currently being executed."),
            ContestWebServer.NOTIFICATION_SUCCESS)
        self.redirect("/testing?%s" % quote(task.name, safe=''))


class UserTestStatusHandler(BaseHandler):

    refresh_cookie = False

    @tornado.web.authenticated
    @actual_phase_required(0)
    def get(self, task_name, user_test_num):
        try:
            task = self.contest.get_task(task_name)
        except KeyError:
            raise tornado.web.HTTPError(404)

        user_test = self.sql_session.query(UserTest)\
            .filter(UserTest.user == self.current_user)\
            .filter(UserTest.task == task)\
            .order_by(UserTest.timestamp)\
            .offset(int(user_test_num) - 1).first()
        if user_test is None:
            raise tornado.web.HTTPError(404)

        ur = user_test.get_result(task.active_dataset)

        # TODO: use some kind of constants to refer to the status.
        data = dict()
        if ur is None or not ur.compiled():
            data["status"] = 1
            data["status_text"] = self._("Compiling...")
        elif ur.compilation_failed():
            data["status"] = 2
            data["status_text"] = "%s <a class=\"details\">%s</a>" % (
                self._("Compilation failed"), self._("details"))
        elif not ur.evaluated():
            data["status"] = 3
            data["status_text"] = self._("Executing...")
        else:
            data["status"] = 4
            data["status_text"] = "%s <a class=\"details\">%s</a>" % (
                self._("Executed"), self._("details"))
            if ur.execution_time is not None:
                data["time"] = self._("%(seconds)0.3f s") % {
                    'seconds': ur.execution_time}
            else:
                data["time"] = None
            if ur.execution_memory is not None:
                data["memory"] = format_size(ur.execution_memory)
            else:
                data["memory"] = None
            data["output"] = ur.output is not None

        self.write(data)


class UserTestDetailsHandler(BaseHandler):

    refresh_cookie = False

    @tornado.web.authenticated
    @actual_phase_required(0)
    def get(self, task_name, user_test_num):
        try:
            task = self.contest.get_task(task_name)
        except KeyError:
            raise tornado.web.HTTPError(404)

        user_test = self.sql_session.query(UserTest)\
            .filter(UserTest.user == self.current_user)\
            .filter(UserTest.task == task)\
            .order_by(UserTest.timestamp)\
            .offset(int(user_test_num) - 1).first()
        if user_test is None:
            raise tornado.web.HTTPError(404)

        tr = user_test.get_result(task.active_dataset)

        self.render("user_test_details.html", task=task, tr=tr)


class UserTestIOHandler(FileHandler):
    """Send back a submission file.

    """
    @tornado.web.authenticated
    @actual_phase_required(0)
    def get(self, task_name, user_test_num, io):
        try:
            task = self.contest.get_task(task_name)
        except KeyError:
            raise tornado.web.HTTPError(404)

        user_test = self.sql_session.query(UserTest)\
            .filter(UserTest.user == self.current_user)\
            .filter(UserTest.task == task)\
            .order_by(UserTest.timestamp)\
            .offset(int(user_test_num) - 1).first()
        if user_test is None:
            raise tornado.web.HTTPError(404)

        if io == "input":
            digest = user_test.input
        else:  # io == "output"
            tr = user_test.get_result(task.active_dataset)
            digest = tr.output if tr is not None else None
        self.sql_session.close()

        if digest is None:
            raise tornado.web.HTTPError(404)

        mimetype = 'text/plain'

        self.fetch(digest, mimetype, io)


class UserTestFileHandler(FileHandler):
    """Send back a submission file.

    """
    @tornado.web.authenticated
    @actual_phase_required(0)
    def get(self, task_name, user_test_num, filename):
        try:
            task = self.contest.get_task(task_name)
        except KeyError:
            raise tornado.web.HTTPError(404)

        user_test = self.sql_session.query(UserTest)\
            .filter(UserTest.user == self.current_user)\
            .filter(UserTest.task == task)\
            .order_by(UserTest.timestamp)\
            .offset(int(user_test_num) - 1).first()
        if user_test is None:
            raise tornado.web.HTTPError(404)

        # filename follows our convention (e.g. 'foo.%l'), real_filename
        # follows the one we present to the user (e.g. 'foo.c').
        real_filename = filename
        if user_test.language is not None:
            real_filename = filename.replace("%l", user_test.language)

        if filename in user_test.files:
            digest = user_test.files[filename].digest
        elif filename in user_test.managers:
            digest = user_test.managers[filename].digest
        else:
            raise tornado.web.HTTPError(404)
        self.sql_session.close()

        mimetype = get_type_for_file_name(real_filename)
        if mimetype is None:
            mimetype = 'application/octet-stream'

        self.fetch(digest, mimetype, real_filename)


class PrintingHandler(BaseHandler):
    """Serve the interface to print and handle submitted print jobs.

    """
    @tornado.web.authenticated
    @actual_phase_required(0)
    def get(self):
        if not self.r_params["printing_enabled"]:
            self.redirect("/")
            return

        printjobs = self.sql_session.query(PrintJob)\
            .filter(PrintJob.user == self.current_user).all()

        remaining_jobs = max(0, config.max_jobs_per_user - len(printjobs))

        self.render("printing.html",
                    printjobs=printjobs,
                    remaining_jobs=remaining_jobs,
                    max_pages=config.max_pages_per_job,
                    pdf_printing_allowed=config.pdf_printing_allowed,
                    **self.r_params)

    @tornado.web.authenticated
    @actual_phase_required(0)
    def post(self):
        if not self.r_params["printing_enabled"]:
            self.redirect("/")
            return

        printjobs = self.sql_session.query(PrintJob)\
            .filter(PrintJob.user == self.current_user).all()
        old_count = len(printjobs)
        if config.max_jobs_per_user <= old_count:
            self.application.service.add_notification(
                self.current_user.username,
                self.timestamp,
                self._("Too many print jobs!"),
                self._("You have reached the maximum limit of "
                       "at most %d print jobs.") % config.max_jobs_per_user,
                ContestWebServer.NOTIFICATION_ERROR)
            self.redirect("/printing")
            return

        # Ensure that the user did not submit multiple files with the
        # same name and that the user sent exactly one file.
        if any(len(filename) != 1
               for filename in self.request.files.values()) \
                or set(self.request.files.keys()) != set(["file"]):
            self.application.service.add_notification(
                self.current_user.username,
                self.timestamp,
                self._("Invalid format!"),
                self._("Please select the correct files."),
                ContestWebServer.NOTIFICATION_ERROR)
            self.redirect("/printing")
            return

        filename = self.request.files["file"][0]["filename"]
        data = self.request.files["file"][0]["body"]

        # Check if submitted file is small enough.
        if len(data) > config.max_print_length:
            self.application.service.add_notification(
                self.current_user.username,
                self.timestamp,
                self._("File too big!"),
                self._("Each file must be at most %d bytes long.") %
                config.max_print_length,
                ContestWebServer.NOTIFICATION_ERROR)
            self.redirect("/printing")
            return

        # We now have to send the file to the destination...
        try:
            digest = self.application.service.file_cacher.put_file_content(
                data,
                "Print job sent by %s at %d." % (
                    self.current_user.username,
                    make_timestamp(self.timestamp)))

        # In case of error, the server aborts
        except Exception as error:
            logger.error("Storage failed! %s" % error)
            self.application.service.add_notification(
                self.current_user.username,
                self.timestamp,
                self._("Print job storage failed!"),
                self._("Please try again."),
                ContestWebServer.NOTIFICATION_ERROR)
            self.redirect("/printing")
            return

        # The file is stored, ready to submit!
        logger.info("File stored for print job sent by %s" %
                    self.current_user.username)

        printjob = PrintJob(timestamp=self.timestamp,
                            user=self.current_user,
                            filename=filename,
                            digest=digest)

        self.sql_session.add(printjob)
        self.sql_session.commit()
        self.application.service.printing_service.new_printjob(
            printjob_id=printjob.id)
        self.application.service.add_notification(
            self.current_user.username,
            self.timestamp,
            self._("Print job received"),
            self._("Your print job has been received."),
            ContestWebServer.NOTIFICATION_SUCCESS)
        self.redirect("/printing")


class StaticFileGzHandler(tornado.web.StaticFileHandler):
    """Handle files which may be gzip-compressed on the filesystem."""
    def get(self, path, *args, **kwargs):
        # Unless told otherwise, default to text/plain.
        self.set_header("Content-Type", "text/plain")
        try:
            # Try an ordinary request.
            tornado.web.StaticFileHandler.get(self, path, *args, **kwargs)
        except tornado.web.HTTPError as error:
            if error.status_code == 404:
                # If that failed, try servicing it with a .gz extension.
                path = "%s.gz" % path

                tornado.web.StaticFileHandler.get(self, path, *args, **kwargs)

                # If it succeeded, then mark the encoding as gzip.
                self.set_header("Content-Encoding", "gzip")
            else:
                raise


_cws_handlers = [
    (r"/", MainHandler),
    (r"/login", LoginHandler),
    (r"/logout", LogoutHandler),
    (r"/start", StartHandler),
    (r"/tasks/(.*)/description", TaskDescriptionHandler),
    (r"/tasks/(.*)/submissions", TaskSubmissionsHandler),
    (r"/tasks/(.*)/statements/(.*)", TaskStatementViewHandler),
    (r"/tasks/(.*)/attachments/(.*)", TaskAttachmentViewHandler),
    (r"/tasks/(.*)/submit", SubmitHandler),
    (r"/tasks/(.*)/submissions/([1-9][0-9]*)", SubmissionStatusHandler),
    (r"/tasks/(.*)/submissions/([1-9][0-9]*)/details",
     SubmissionDetailsHandler),
    (r"/tasks/(.*)/submissions/([1-9][0-9]*)/files/(.*)",
     SubmissionFileHandler),
    (r"/tasks/(.*)/submissions/([1-9][0-9]*)/token", UseTokenHandler),
    (r"/tasks/(.*)/test", UserTestHandler),
    (r"/tasks/(.*)/tests/([1-9][0-9]*)", UserTestStatusHandler),
    (r"/tasks/(.*)/tests/([1-9][0-9]*)/details", UserTestDetailsHandler),
    (r"/tasks/(.*)/tests/([1-9][0-9]*)/(input|output)", UserTestIOHandler),
    (r"/tasks/(.*)/tests/([1-9][0-9]*)/files/(.*)", UserTestFileHandler),
    (r"/communication", CommunicationHandler),
    (r"/documentation", DocumentationHandler),
    (r"/notifications", NotificationsHandler),
    (r"/question", QuestionHandler),
    (r"/testing", UserTestInterfaceHandler),
    (r"/printing", PrintingHandler),
    (r"/stl/(.*)", StaticFileGzHandler, {"path": config.stl_path}),
]<|MERGE_RESOLUTION|>--- conflicted
+++ resolved
@@ -308,13 +308,10 @@
 
         if self.current_user is not None:
             res = compute_actual_phase(
-<<<<<<< HEAD
-                self.timestamp, self.contest.start, self.contest.stop,
-                self.contest.per_user_time, self.current_user.starting_time,
-=======
-                self.timestamp, self.current_user.group.start, self.current_user.group.stop,
-                self.current_user.group.per_user_time, self.current_user.starting_time,
->>>>>>> eabbe95c
+                self.timestamp, self.current_user.group.start,
+                self.current_user.group.stop,
+                self.current_user.group.per_user_time,
+                self.current_user.starting_time,
                 self.current_user.delay_time, self.current_user.extra_time)
 
             ret["actual_phase"], ret["current_phase_begin"], \
@@ -1261,7 +1258,8 @@
             raise tornado.web.HTTPError(404)
 
         sr = submission.get_result(task.active_dataset)
-        score_type = get_score_type(dataset=task.active_dataset, info=submission.additional_info)
+        score_type = get_score_type(dataset=task.active_dataset,
+                                    info=submission.additional_info)
 
         # TODO: use some kind of constants to refer to the status.
         data = dict()
@@ -1296,7 +1294,7 @@
                         round(mprivs, task.score_precision)
                 data["score"] = "%g" % \
                     round(sr.score, task.score_precision)
-            if submission.is_unit_test():                
+            if submission.is_unit_test():
                 try:
                     data["verdict"] = json.loads(sr.score_details)["verdict"]
                 except:
@@ -1326,7 +1324,8 @@
             raise tornado.web.HTTPError(404)
 
         sr = submission.get_result(task.active_dataset)
-        score_type = get_score_type(dataset=task.active_dataset, info=submission.additional_info)
+        score_type = get_score_type(dataset=task.active_dataset,
+                                    info=submission.additional_info)
 
         details = None
         if sr is not None:
