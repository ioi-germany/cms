--- conflicted
+++ resolved
@@ -77,11 +77,7 @@
 
 # Instantiate or import these objects.
 
-<<<<<<< HEAD
 version = 7
-=======
-version = 6
->>>>>>> 6baa3776
 
 
 engine = create_engine(config.database, echo=config.database_debug,
