#!/usr/bin/env python3

# Contest Management System - http://cms-dev.github.io/
# Copyright © 2010-2012 Giovanni Mascellani <mascellani@poisson.phc.unipi.it>
# Copyright © 2010-2018 Stefano Maggiolo <s.maggiolo@gmail.com>
# Copyright © 2010-2012 Matteo Boscariol <boscarim@hotmail.com>
# Copyright © 2013 Bernard Blackham <bernard@largestprime.net>
# Copyright © 2013-2018 Luca Wehrstedt <luca.wehrstedt@gmail.com>
# Copyright © 2016 Myungwoo Chun <mc.tamaki@gmail.com>
# Copyright © 2016 Masaki Hara <ackie.h.gmai@gmail.com>
# Copyright © 2016 Amir Keivan Mohtashami <akmohtashami97@gmail.com>
# Copyright © 2018 William Di Luigi <williamdiluigi@gmail.com>
#
# This program is free software: you can redistribute it and/or modify
# it under the terms of the GNU Affero General Public License as
# published by the Free Software Foundation, either version 3 of the
# License, or (at your option) any later version.
#
# This program is distributed in the hope that it will be useful,
# but WITHOUT ANY WARRANTY; without even the implied warranty of
# MERCHANTABILITY or FITNESS FOR A PARTICULAR PURPOSE.  See the
# GNU Affero General Public License for more details.
#
# You should have received a copy of the GNU Affero General Public License
# along with this program.  If not, see <http://www.gnu.org/licenses/>.

"""Utilities functions that interacts with the database.

"""

import logging

from sqlalchemy import create_engine, MetaData
from sqlalchemy.orm import configure_mappers, joinedload, subqueryload

from cms import config


logger = logging.getLogger(__name__)


# Define what this package will provide.

__all__ = [
    "version", "engine",
    # session
    "Session", "ScopedSession", "SessionGen", "custom_psycopg2_connection",
    # types
    "CastingArray", "Codename", "Filename", "FilenameSchema",
    "FilenameSchemaArray", "Digest",
    # base
    "metadata", "Base",
    # fsobject
    "FSObject", "LargeObject",
    # contest
    "Contest", "Announcement",
    # user
    "User", "Team", "Participation", "Message", "Question", "Group",
    # admin
    "Admin",
    # task
    "Task", "Statement", "Attachment", "Spoiler", "Dataset", "Manager",
    "Testcase",
    # submission
    "Submission", "File", "Token", "SubmissionResult", "Executable",
    "Evaluation",
    # usertest
    "UserTest", "UserTestFile", "UserTestManager", "UserTestResult",
    "UserTestExecutable",
    # printjob
    "PrintJob",
    # init
    "init_db",
    # drop
    "drop_db",
    # util
    "test_db_connection", "get_contest_list", "is_contest_id",
    "ask_for_contest", "get_submissions", "get_submission_results",
    "get_datasets_to_judge", "enumerate_files"
]


# Instantiate or import these objects.

version = 42

engine = create_engine(config.database, echo=config.database_debug,
                       pool_timeout=60, pool_recycle=120)

metadata = MetaData(engine)

from .session import Session, ScopedSession, SessionGen, \
    custom_psycopg2_connection

from .types import CastingArray, Codename, Filename, FilenameSchema, \
    FilenameSchemaArray, Digest
from .base import Base
from .fsobject import FSObject, LargeObject
from .admin import Admin
from .contest import Contest, Announcement
<<<<<<< HEAD
from .user import User, Team, Participation, Message, Question, Group
from .admin import Admin
from .task import Task, Statement, Attachment, Spoiler, Dataset, \
    Manager, Testcase
=======
from .user import User, Team, Participation, Message, Question
from .task import Task, Statement, Attachment, Dataset, Manager, Testcase
>>>>>>> d4c9e926
from .submission import Submission, File, Token, SubmissionResult, \
    Executable, Evaluation
from .usertest import UserTest, UserTestFile, UserTestManager, \
    UserTestResult, UserTestExecutable
from .printjob import PrintJob

from .init import init_db
from .drop import drop_db

from .util import test_db_connection, get_contest_list, is_contest_id, \
    ask_for_contest, get_submissions, get_submission_results, \
    get_datasets_to_judge, enumerate_files


configure_mappers()


# The following is a method of Dataset that cannot be put in the right
# file because of circular dependencies.

def get_submission_results_for_dataset(self, dataset):
    """Return a list of all submission results against the specified
    dataset.

    Also preloads the executable and evaluation objects relative to
    the submission results.

    returns ([SubmissionResult]): list of submission results.

    """
    # We issue this query manually to optimize it: we load all
    # executables and evaluations at once instead of having SA
    # lazy-load them when we access them for each SubmissionResult,
    # one at a time.
    return self.sa_session\
        .query(SubmissionResult)\
        .filter(SubmissionResult.dataset == dataset)\
        .options(joinedload(SubmissionResult.submission))\
        .options(subqueryload(SubmissionResult.executables))\
        .options(subqueryload(SubmissionResult.evaluations))\
        .all()


Dataset.get_submission_results = get_submission_results_for_dataset<|MERGE_RESOLUTION|>--- conflicted
+++ resolved
@@ -98,15 +98,9 @@
 from .fsobject import FSObject, LargeObject
 from .admin import Admin
 from .contest import Contest, Announcement
-<<<<<<< HEAD
 from .user import User, Team, Participation, Message, Question, Group
-from .admin import Admin
 from .task import Task, Statement, Attachment, Spoiler, Dataset, \
     Manager, Testcase
-=======
-from .user import User, Team, Participation, Message, Question
-from .task import Task, Statement, Attachment, Dataset, Manager, Testcase
->>>>>>> d4c9e926
 from .submission import Submission, File, Token, SubmissionResult, \
     Executable, Evaluation
 from .usertest import UserTest, UserTestFile, UserTestManager, \
