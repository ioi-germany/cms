#!/usr/bin/env python2
# -*- coding: utf-8 -*-

# Programming contest management system
# Copyright © 2010-2012 Giovanni Mascellani <mascellani@poisson.phc.unipi.it>
# Copyright © 2010-2013 Stefano Maggiolo <s.maggiolo@gmail.com>
# Copyright © 2010-2012 Matteo Boscariol <boscarim@hotmail.com>
# Copyright © 2012-2013 Luca Wehrstedt <luca.wehrstedt@gmail.com>
# Copyright © 2013 Bernard Blackham <bernard@largestprime.net>
#
# This program is free software: you can redistribute it and/or modify
# it under the terms of the GNU Affero General Public License as
# published by the Free Software Foundation, either version 3 of the
# License, or (at your option) any later version.
#
# This program is distributed in the hope that it will be useful,
# but WITHOUT ANY WARRANTY; without even the implied warranty of
# MERCHANTABILITY or FITNESS FOR A PARTICULAR PURPOSE.  See the
# GNU Affero General Public License for more details.
#
# You should have received a copy of the GNU Affero General Public License
# along with this program.  If not, see <http://www.gnu.org/licenses/>.

"""Contest-related database interface for SQLAlchemy.

"""

from __future__ import absolute_import
from __future__ import unicode_literals

from datetime import timedelta

from sqlalchemy.schema import Column, ForeignKey, CheckConstraint
from sqlalchemy.types import Integer, Unicode, DateTime, Interval
from sqlalchemy.orm import relationship, backref

from . import Base, RepeatedUnicode

from cms import DEFAULT_LANGUAGES
from cmscommon.datetime import make_datetime


class Contest(Base):
    """Class to store a contest (which is a single day of a
    programming competition).

    """
    __tablename__ = 'contests'
    __table_args__ = (
        CheckConstraint("start <= stop"),
        CheckConstraint("token_initial <= token_max"),
    )

    # Auto increment primary key.
    id = Column(
        Integer,
        primary_key=True)

    # Short name of the contest, and longer description. Both human
    # readable.
    name = Column(
        Unicode,
        nullable=False)
    description = Column(
        Unicode,
        nullable=False)

    # The list of languages shorthand allowed in the contest,
    # e.g. cpp. The codes must be the same as those in cms.LANGUAGES.
    languages = Column(
        RepeatedUnicode(),
        nullable=False,
        default=DEFAULT_LANGUAGES)

    # Follows the enforcement of token for any person, for all the
    # task. This enforcements add up to the ones defined task-wise.

    # token_initial is the initial number of tokens available, or None
    # to disable completely the tokens.
    token_initial = Column(
        Integer,
        CheckConstraint("token_initial >= 0"),
        nullable=True)
    # token_max is the maximum number in any given time, or None not
    # to enforce this limitation.
    token_max = Column(
        Integer,
        CheckConstraint("token_max > 0"),
        nullable=True)
    # token_total is the maximum number that can be used in the whole
    # contest, or None not to enforce this limitation.
    token_total = Column(
        Integer,
        CheckConstraint("token_total > 0"),
        nullable=True)
    # token_min_interval is the minimum interval in seconds between
    # two uses of a token (set it to 0 to not enforce any limitation).
    token_min_interval = Column(
        Interval,
        CheckConstraint("token_min_interval >= '0 seconds'"),
        nullable=False,
        default=timedelta())
    # Every token_gen_time from the beginning of the contest we generate
    # token_gen_number tokens. If _gen_number is 0 no tokens will be
    # generated, if _gen_number is > 0 and _gen_time is 0 tokens will be
    # infinite. In case of infinite tokens, the values of _initial, _max
    # and _total will be ignored (except when token_initial is None).
    token_gen_time = Column(
        Interval,
        CheckConstraint("token_gen_time >= '0 seconds'"),
        nullable=False,
        default=timedelta())
    token_gen_number = Column(
        Integer,
        CheckConstraint("token_gen_number >= 0"),
        nullable=False,
        default=0)

    # Timezone for the contest. All timestamps in CWS will be shown
    # using the timezone associated to the logged-in user or (if it's
    # None or an invalid string) the timezone associated to the
    # contest or (if it's None or an invalid string) the local
    # timezone of the server. This value has to be a string like
    # "Europe/Rome", "Australia/Sydney", "America/New_York", etc.
    timezone = Column(
        Unicode,
        nullable=True)

    # Maximum number of submissions or user_tests allowed for each user
    # during the whole contest or None to not enforce this limitation.
    max_submission_number = Column(
        Integer,
        CheckConstraint("max_submission_number > 0"),
        nullable=True)
    max_user_test_number = Column(
        Integer,
        CheckConstraint("max_user_test_number > 0"),
        nullable=True)

    # Minimum interval between two submissions or user_tests, or None to
    # not enforce this limitation.
    min_submission_interval = Column(
        Interval,
        CheckConstraint("min_submission_interval > '0 seconds'"),
        nullable=True)
    min_user_test_interval = Column(
        Interval,
        CheckConstraint("min_user_test_interval > '0 seconds'"),
        nullable=True)

    # The scores for this contest will be rounded to this number of
    # decimal places.
    score_precision = Column(
        Integer,
        CheckConstraint("score_precision >= 0"),
        nullable=False,
        default=0)

    # Contest (id and object) to which this user group belongs.
    main_group_id = Column(
        Integer,
        ForeignKey("group.id", use_alter=True, name="fk_contest_main_group_id",
                   onupdate="CASCADE", ondelete="SET NULL"),
        nullable=False,
        index=True)
    main_group = relationship(
        "Group",
        primaryjoin="Group.id==Contest.main_group_id")

    # Follows the description of the fields automatically added by
    # SQLAlchemy.
    # tasks (list of Task objects)
    # announcements (list of Announcement objects)
    # users (list of User objects)
    # groups (list of Group objects)

    # Moreover, we have the following methods.
    # get_submissions (defined in __init__.py)
    # get_submission_results (defined in __init__.py)
    # get_user_tests (defined in __init__.py)
    # get_user_test_results (defined in __init__.py)

    # FIXME - Use SQL syntax
    def get_task(self, task_name):
        """Return the first task in the contest with the given name.

        task_name (string): the name of the task we are interested in.
        return (Task): the corresponding task object, or KeyError.

        """
        for task in self.tasks:
            if task.name == task_name:
                return task
        raise KeyError("Task not found")

    # FIXME - Use SQL syntax
    def get_task_index(self, task_name):
        """Return the index of the first task in the contest with the
        given name.

        task_name (string): the name of the task we are interested in.
        return (int): the index of the corresponding task, or
                      KeyError.

        """
        for idx, task in enumerate(self.tasks):
            if task.name == task_name:
                return idx
        raise KeyError("Task not found")

    # FIXME - Use SQL syntax
    def get_user(self, username):
        """Return the first user in the contest with the given name.

        username (string): the name of the user we are interested in.
        return (User): the corresponding user object, or KeyError.

        """
        for user in self.users:
            if user.username == username:
                return user
        raise KeyError("User not found")

<<<<<<< HEAD
    def enumerate_files(self, skip_submissions=False, skip_user_tests=False,
                        skip_generated=False):
=======
    def get_group(self, name):
        """ Return the group with the given name.

        name (string): the name of the group we are interested in.
        return (Group): the corresponding group object, or KeyError.

        """
        # FIXME - Use SQL syntax
        for g in self.groups:
            if g.name == name:
                return g
        raise KeyError("Group not found")

    def enumerate_files(self, skip_submissions=False,
                        skip_user_tests=False, light=False):
>>>>>>> 6baa3776
        """Enumerate all the files (by digest) referenced by the
        contest.

        return (set): a set of strings, the digests of the file
                      referenced in the contest.

        """
        # Here we cannot use yield, because we want to detect
        # duplicates
        files = set()
        for task in self.tasks:

            # Enumerate statements
            for file_ in task.statements.itervalues():
                files.add(file_.digest)

            # Enumerate attachments
            for file_ in task.attachments.itervalues():
                files.add(file_.digest)

            # Enumerate managers
            for dataset in task.datasets:
                for file_ in dataset.managers.itervalues():
                    files.add(file_.digest)

            # Enumerate testcases
            for dataset in task.datasets:
                for testcase in dataset.testcases.itervalues():
                    files.add(testcase.input)
                    files.add(testcase.output)

        if not skip_submissions:
            for submission in self.get_submissions():

                # Enumerate files
                for file_ in submission.files.itervalues():
                    files.add(file_.digest)

                # Enumerate executables
                if not skip_generated:
                    for sr in submission.results:
                        for file_ in sr.executables.itervalues():
                            files.add(file_.digest)

        if not skip_user_tests:
            for user_test in self.get_user_tests():

                files.add(user_test.input)

                if not skip_generated:
                    for ur in user_test.results:
                        if ur.output is not None:
                            files.add(ur.output)

                # Enumerate files
                for file_ in user_test.files.itervalues():
                    files.add(file_.digest)

                # Enumerate managers
                for file_ in user_test.managers.itervalues():
                    files.add(file_.digest)

                # Enumerate executables
                if not skip_generated:
                    for ur in user_test.results:
                        for file_ in ur.executables.itervalues():
                            files.add(file_.digest)

        return files

<<<<<<< HEAD
    def phase(self, timestamp):
        """Return: -1 if contest isn't started yet at time timestamp,
                    0 if the contest is active at time timestamp,
                    1 if the contest has ended.

        timestamp (datetime): the time we are iterested in.
        return (int): contest phase as above.

        """
        if self.start is not None and self.start > timestamp:
            return -1
        if self.stop is None or self.stop > timestamp:
            return 0
        return 1

=======
>>>>>>> 6baa3776
    @staticmethod
    def _tokens_available(token_timestamps, token_initial,
                          token_max, token_total, token_min_interval,
                          token_gen_time, token_gen_number,
                          start, timestamp):
        """Do exactly the same computation stated in tokens_available,
        but ensuring only a single set of token_* directive.
        Basically, tokens_available call this twice for contest-wise
        and task-wise parameters and then assemble the result.

        token_timestamps ([datetime]): list of timestamps of used
            tokens.
        token_* (int): the parameters we want to enforce.
        start (datetime): the time from which we start accumulating
            tokens.
        timestamp (datetime): the time relative to which make the
            calculation (has to be greater than or equal to all
            elements of token_timestamps).

        return ((int, datetime|None, datetime|None)): same as
            tokens_available.

        """
        # If token_initial is None, it means that the admin disabled
        # tokens usage, hence no tokens.
        if token_initial is None:
            return (0, None, None)

        # expiration is the timestamp at which all min_intervals for
        # the tokens played up to now have expired (i.e. the first
        # time at which we can play another token). If no tokens have
        # been played so far, this time is the start of the contest.
        expiration = \
            token_timestamps[-1] + token_min_interval \
            if len(token_timestamps) > 0 else start

        # If we have infinite tokens we don't need to simulate
        # anything, since nothing gets consumed or generated. We can
        # return immediately.
        if token_gen_number > 0 and token_gen_time == timedelta():
            return (-1, None, expiration if expiration > timestamp else None)

        # If we already played the total number allowed, we don't have
        # anything left.
        played_tokens = len(token_timestamps)
        if token_total is not None and played_tokens >= token_total:
            return (0, None, None)

        # If we're in the case "generate 0 tokens every 0 seconds" we
        # set the _gen_time to a non-zero value, to ease calculations.
        if token_gen_time == timedelta():
            token_gen_time = timedelta(seconds=1)

        # avail is the current number of available tokens. We are
        # going to rebuild all the history to know how many of them we
        # have now.
        # We start with the initial number (it's already capped to max
        # by the DB). token_initial can be ignored after this.
        avail = token_initial

        def generate_tokens(prev_time, next_time):
            """Compute how many tokens have been generated between the
            two timestamps.

            prev_time (datetime): timestamp of begin of interval.
            next_time (datetime): timestamp of end of interval.
            return (int): number of tokens generated.

            """
            # How many generation times we passed from start to
            # the previous considered time?
            before_prev = int((prev_time - start).total_seconds()
                              / token_gen_time.total_seconds())
            # And from start to the current considered time?
            before_next = int((next_time - start).total_seconds()
                              / token_gen_time.total_seconds())
            # So...
            return token_gen_number * (before_next - before_prev)

        # Previous time we considered
        prev_token = start

        # Simulating!
        for token in token_timestamps:
            # Increment the number of tokens because of generation.
            avail += generate_tokens(prev_token, token)
            if token_max is not None:
                avail = min(avail, token_max)

            # Play the token.
            avail -= 1

            prev_token = token

        avail += generate_tokens(prev_token, timestamp)
        if token_max is not None:
            avail = min(avail, token_max)

        # Compute the time in which the next token will be generated.
        next_gen_time = None
        if token_gen_number > 0 and (token_max is None or avail < token_max):
            next_gen_time = \
                start + token_gen_time * \
                int((timestamp - start).total_seconds() /
                    token_gen_time.total_seconds() + 1)

        # If we have more tokens than how many we are allowed to play,
        # cap it, and note that no more will be generated.
        if token_total is not None:
            if avail >= token_total - played_tokens:
                avail = token_total - played_tokens
                next_gen_time = None

        return (avail,
                next_gen_time,
                expiration if expiration > timestamp else None)

    def tokens_available(self, username, task_name, timestamp=None):
        """Return three pieces of data:

        [0] the number of available tokens for the user to play on the
            task (independently from the fact that (s)he can play it
            right now or not due to a min_interval wating for
            expiration); -1 means infinite tokens;

        [1] the next time in which a token will be generated (or
            None); from the user perspective, i.e.: if the user will
            do nothing, [1] is the first time in which his number of
            available tokens will be greater than [0];

        [2] the time when the min_interval will expire, or None

        In particular, let r the return value of this method. We can
        sketch the code in the following way.:

        if r[0] > 0 or r[0] == -1:
            we have tokens
            if r[2] is None:
                we can play a token
            else:
                we must wait till r[2] to play a token
            if r[1] is not None:
                next one will be generated at r[1]
            else:
                no other tokens will be generated (max/total reached ?)
        else:
            we don't have tokens right now
            if r[1] is not None:
                next one will be generated at r[1]
                if r[2] is not None and r[2] > r[1]:
                    but we must wait also till r[2] to play it
            else:
                no other tokens will be generated (max/total reached ?)

        Note also that this method assumes that all played tokens were
        regularly played, and that there are no tokens played in the
        future. Also, if r[0] == 0 and r[1] is None, then r[2] should
        be ignored.

        username (string): the username of the user.
        task_name (string): the name of the task.
        timestamp (datetime): the time relative to which making the
            calculation.

        return ((int, datetime|None, datetime|None)): see description
            above.

        """
        if timestamp is None:
            timestamp = make_datetime()

        user = self.get_user(username)
        group = user.group
        task = self.get_task(task_name)

        # Take the list of the tokens already played (sorted by time).
        tokens = user.get_tokens()
        token_timestamps_contest = sorted([token.timestamp
                                           for token in tokens])
        token_timestamps_task = sorted([
            token.timestamp for token in tokens
            if token.submission.task.name == task_name])

        # If the contest is USACO-style (i.e., the time for each user
        # start when he/she logs in for the first time), then we start
        # accumulating tokens from the user starting time; otherwise,
        # from the start of the contest.
        start = group.start
        if group.per_user_time is not None:
            start = user.starting_time

        # Compute separately for contest-wise and task-wise.
        res_contest = Contest._tokens_available(
            token_timestamps_contest, self.token_initial,
            self.token_max, self.token_total, self.token_min_interval,
            self.token_gen_time, self.token_gen_number,
            start, timestamp)
        res_task = Contest._tokens_available(
            token_timestamps_task, task.token_initial,
            task.token_max, task.token_total, task.token_min_interval,
            task.token_gen_time, task.token_gen_number,
            start, timestamp)

        # Merge the results.

        # First, the "expiration".
        if res_contest[2] is None:
            expiration = res_task[2]
        elif res_task[2] is None:
            expiration = res_contest[2]
        else:
            expiration = max(res_task[2], res_contest[2])

        # Then, check if both are infinite
        if res_contest[0] == -1 and res_task[0] == -1:
            res = (-1, None, expiration)
        # Else, "combine" them appropriately.
        else:
            # Having infinite contest tokens, in this situation, is the
            # same as having a finite number that is strictly greater
            # than the task tokens. The same holds the other way, too.
            if res_contest[0] == -1:
                res_contest = (res_task[0] + 1, None, None)
            if res_task[0] == -1:
                res_task = (res_contest[0] + 1, None, None)

            # About next token generation time: we need to see when the
            # *minimum* between res_contest[0] and res_task[0] is
            # increased by one, so if there is an actual minimum we
            # need to consider only the next generation time for it.
            # Otherwise, if they are equal, we need both to generate an
            # additional token and we store the maximum between the two
            # next times of generation.
            if res_contest[0] < res_task[0]:
                # We have more task-tokens than contest-tokens.
                # We just need a contest-token to be generated.
                res = (res_contest[0], res_contest[1], expiration)
            elif res_task[0] < res_contest[0]:
                # We have more contest-tokens than task-tokens.
                # We just need a task-token to be generated.
                res = (res_task[0], res_task[1], expiration)
            else:
                # Darn, we need both!
                if res_contest[1] is None or res_task[1] is None:
                    res = (res_task[0], None, expiration)
                else:
                    res = (res_task[0], max(res_contest[1], res_task[1]),
                           expiration)

        return res


class Announcement(Base):
    """Class to store a messages sent by the contest managers to all
    the users.

    """
    __tablename__ = 'announcements'

    # Auto increment primary key.
    id = Column(
        Integer,
        primary_key=True)

    # Time, subject and text of the announcement.
    timestamp = Column(
        DateTime,
        nullable=False)
    subject = Column(
        Unicode,
        nullable=False)
    text = Column(
        Unicode,
        nullable=False)

    # Contest (id and object) owning the announcement.
    contest_id = Column(
        Integer,
        ForeignKey(Contest.id,
                   onupdate="CASCADE", ondelete="CASCADE"),
        nullable=False,
        index=True)
    contest = relationship(
        Contest,
        backref=backref(
            'announcements',
            order_by=[timestamp],
            cascade="all, delete-orphan",
            passive_deletes=True))<|MERGE_RESOLUTION|>--- conflicted
+++ resolved
@@ -47,7 +47,6 @@
     """
     __tablename__ = 'contests'
     __table_args__ = (
-        CheckConstraint("start <= stop"),
         CheckConstraint("token_initial <= token_max"),
     )
 
@@ -221,10 +220,6 @@
                 return user
         raise KeyError("User not found")
 
-<<<<<<< HEAD
-    def enumerate_files(self, skip_submissions=False, skip_user_tests=False,
-                        skip_generated=False):
-=======
     def get_group(self, name):
         """ Return the group with the given name.
 
@@ -238,9 +233,8 @@
                 return g
         raise KeyError("Group not found")
 
-    def enumerate_files(self, skip_submissions=False,
-                        skip_user_tests=False, light=False):
->>>>>>> 6baa3776
+    def enumerate_files(self, skip_submissions=False, skip_user_tests=False,
+                        skip_generated=False):
         """Enumerate all the files (by digest) referenced by the
         contest.
 
@@ -311,24 +305,6 @@
 
         return files
 
-<<<<<<< HEAD
-    def phase(self, timestamp):
-        """Return: -1 if contest isn't started yet at time timestamp,
-                    0 if the contest is active at time timestamp,
-                    1 if the contest has ended.
-
-        timestamp (datetime): the time we are iterested in.
-        return (int): contest phase as above.
-
-        """
-        if self.start is not None and self.start > timestamp:
-            return -1
-        if self.stop is None or self.stop > timestamp:
-            return 0
-        return 1
-
-=======
->>>>>>> 6baa3776
     @staticmethod
     def _tokens_available(token_timestamps, token_initial,
                           token_max, token_total, token_min_interval,
