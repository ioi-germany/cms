--- conflicted
+++ resolved
@@ -9,11 +9,8 @@
 # Copyright © 2015 Fabian Gundlach <320pointsguy@gmail.com>
 # Copyright © 2016 Myungwoo Chun <mc.tamaki@gmail.com>
 # Copyright © 2016 Amir Keivan Mohtashami <akmohtashami97@gmail.com>
-<<<<<<< HEAD
 # Copyright © 2017 Tobias Lenz <t_lenz94@web.de>
-=======
 # Copyright © 2018 William Di Luigi <williamdiluigi@gmail.com>
->>>>>>> d4c9e926
 #
 # This program is free software: you can redistribute it and/or modify
 # it under the terms of the GNU Affero General Public License as
@@ -32,18 +29,7 @@
 
 """
 
-<<<<<<< HEAD
-from __future__ import absolute_import
-from __future__ import division
-from __future__ import print_function
-from __future__ import unicode_literals
-from future.builtins.disabled import *  # noqa
-from future.builtins import *  # noqa
-
-from datetime import timedelta
-=======
 from datetime import datetime, timedelta
->>>>>>> d4c9e926
 
 from sqlalchemy.dialects.postgresql import ARRAY
 from sqlalchemy.ext.orderinglist import ordering_list
