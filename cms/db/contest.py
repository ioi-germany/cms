--- conflicted
+++ resolved
@@ -231,7 +231,6 @@
         nullable=False,
         default=0)
 
-<<<<<<< HEAD
     # Contest (id and object) to which this user group belongs.
     main_group_id = Column(
         Integer,
@@ -246,11 +245,7 @@
 
     # Follows the description of the fields automatically added by
     # SQLAlchemy.
-    # tasks (list of Task objects)
-    # announcements (list of Announcement objects)
-    # participations (list of Participation objects)
     # groups (list of Group objects)
-=======
     # These one-to-many relationships are the reversed directions of
     # the ones defined in the "child" classes using foreign keys.
 
@@ -274,7 +269,9 @@
         cascade="all, delete-orphan",
         passive_deletes=True,
         back_populates="contest")
->>>>>>> bbe7e2c5
+
+    # TODO Add groups here?
+
 
     # Moreover, we have the following methods.
     # get_submissions (defined in __init__.py)
@@ -282,7 +279,6 @@
     # get_user_tests (defined in __init__.py)
     # get_user_test_results (defined in __init__.py)
 
-<<<<<<< HEAD
     # FIXME - Use SQL syntax
     def get_task(self, task_name):
         """Return the first task in the contest with the given name.
@@ -329,8 +325,6 @@
                 return g
         raise KeyError("Group not found")
 
-=======
->>>>>>> bbe7e2c5
     def enumerate_files(self, skip_submissions=False, skip_user_tests=False,
                         skip_generated=False):
         """Enumerate all the files (by digest) referenced by the
@@ -404,7 +398,6 @@
 
         return files
 
-<<<<<<< HEAD
     @staticmethod
     def _tokens_available(token_timestamps, token_mode,
                           token_max_number, token_min_interval,
@@ -646,7 +639,7 @@
                            expiration)
 
         return res
-=======
+
     def phase(self, timestamp):
         """Return: -1 if contest isn't started yet at time timestamp,
                     0 if the contest is active at time timestamp,
@@ -670,8 +663,6 @@
             elif timestamp <= self.analysis_stop:
                 return 2
         return 3
->>>>>>> bbe7e2c5
-
 
 class Announcement(Base):
     """Class to store a messages sent by the contest managers to all
