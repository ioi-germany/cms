#!/usr/bin/env python2
# -*- coding: utf-8 -*-

# Programming contest management system
# Copyright © 2010-2012 Giovanni Mascellani <mascellani@poisson.phc.unipi.it>
# Copyright © 2010-2013 Stefano Maggiolo <s.maggiolo@gmail.com>
# Copyright © 2010-2012 Matteo Boscariol <boscarim@hotmail.com>
# Copyright © 2012-2014 Luca Wehrstedt <luca.wehrstedt@gmail.com>
# Copyright © 2013 Bernard Blackham <bernard@largestprime.net>
#
# This program is free software: you can redistribute it and/or modify
# it under the terms of the GNU Affero General Public License as
# published by the Free Software Foundation, either version 3 of the
# License, or (at your option) any later version.
#
# This program is distributed in the hope that it will be useful,
# but WITHOUT ANY WARRANTY; without even the implied warranty of
# MERCHANTABILITY or FITNESS FOR A PARTICULAR PURPOSE.  See the
# GNU Affero General Public License for more details.
#
# You should have received a copy of the GNU Affero General Public License
# along with this program.  If not, see <http://www.gnu.org/licenses/>.

"""Contest-related database interface for SQLAlchemy.

"""

from __future__ import absolute_import
from __future__ import unicode_literals

from datetime import timedelta

from sqlalchemy.schema import Column, ForeignKey, CheckConstraint
from sqlalchemy.types import Integer, Unicode, DateTime, Interval, Enum
from sqlalchemy.orm import relationship, backref

from . import Base, RepeatedUnicode

from cms import DEFAULT_LANGUAGES
from cmscommon.datetime import make_datetime


class Contest(Base):
    """Class to store a contest (which is a single day of a
    programming competition).

    """
    __tablename__ = 'contests'
    __table_args__ = (
<<<<<<< HEAD
        CheckConstraint("token_initial <= token_max"),
=======
        CheckConstraint("start <= stop"),
        CheckConstraint("token_gen_initial <= token_gen_max"),
>>>>>>> d956482d
    )

    # Auto increment primary key.
    id = Column(
        Integer,
        primary_key=True)

    # Short name of the contest, and longer description. Both human
    # readable.
    name = Column(
        Unicode,
        nullable=False)
    description = Column(
        Unicode,
        nullable=False)

    # The list of languages shorthand allowed in the contest,
    # e.g. cpp. The codes must be the same as those in cms.LANGUAGES.
    languages = Column(
        RepeatedUnicode(),
        nullable=False,
        default=DEFAULT_LANGUAGES)

    # The parameters that control contest-tokens follow. Note that
    # their effect during the contest depends on the interaction with
    # the parameters that control task-tokens, defined on each Task.

    # The "kind" of token rules that will be active during the contest.
    # - disabled: The user will never be able to use any token.
    # - finite: The user has a finite amount of tokens and can choose
    #   when to use them, subject to some limitations. Tokens may not
    #   be all available at start, but given periodically during the
    #   contest instead.
    # - infinite: The user will always be able to use a token.
    token_mode = Column(
        Enum("disabled", "finite", "infinite", name="token_mode"),
        nullable=False,
        default="infinite")

    # The maximum number of tokens a contestant is allowed to use
    # during the whole contest (on all tasks).
    token_max_number = Column(
        Integer,
        CheckConstraint("token_max_number > 0"),
        nullable=True)

    # The minimum interval between two successive uses of tokens for
    # the same user (on any task).
    token_min_interval = Column(
        Interval,
        CheckConstraint("token_min_interval >= '0 seconds'"),
        nullable=False,
        default=timedelta())

    # The parameters that control generation (if mode is "finite"):
    # the user starts with "initial" tokens and receives "number" more
    # every "interval", but their total number is capped to "max".
    token_gen_initial = Column(
        Integer,
        CheckConstraint("token_gen_initial >= 0"),
        nullable=False,
        default=2)
    token_gen_number = Column(
        Integer,
        CheckConstraint("token_gen_number >= 0"),
        nullable=False,
        default=2)
    token_gen_interval = Column(
        Interval,
        CheckConstraint("token_gen_interval > '0 seconds'"),
        nullable=False,
        default=timedelta(minutes=30))
    token_gen_max = Column(
        Integer,
        CheckConstraint("token_gen_max > 0"),
        nullable=True)

    # Timezone for the contest. All timestamps in CWS will be shown
    # using the timezone associated to the logged-in user or (if it's
    # None or an invalid string) the timezone associated to the
    # contest or (if it's None or an invalid string) the local
    # timezone of the server. This value has to be a string like
    # "Europe/Rome", "Australia/Sydney", "America/New_York", etc.
    timezone = Column(
        Unicode,
        nullable=True)

    # Maximum number of submissions or user_tests allowed for each user
    # during the whole contest or None to not enforce this limitation.
    max_submission_number = Column(
        Integer,
        CheckConstraint("max_submission_number > 0"),
        nullable=True)
    max_user_test_number = Column(
        Integer,
        CheckConstraint("max_user_test_number > 0"),
        nullable=True)

    # Minimum interval between two submissions or user_tests, or None to
    # not enforce this limitation.
    min_submission_interval = Column(
        Interval,
        CheckConstraint("min_submission_interval > '0 seconds'"),
        nullable=True)
    min_user_test_interval = Column(
        Interval,
        CheckConstraint("min_user_test_interval > '0 seconds'"),
        nullable=True)

    # The scores for this contest will be rounded to this number of
    # decimal places.
    score_precision = Column(
        Integer,
        CheckConstraint("score_precision >= 0"),
        nullable=False,
        default=0)

    # Contest (id and object) to which this user group belongs.
    main_group_id = Column(
        Integer,
        ForeignKey("group.id", use_alter=True, name="fk_contest_main_group_id",
                   onupdate="CASCADE", ondelete="SET NULL"),
        nullable=False,
        index=True)
    main_group = relationship(
        "Group",
        primaryjoin="Group.id==Contest.main_group_id")

    # Follows the description of the fields automatically added by
    # SQLAlchemy.
    # tasks (list of Task objects)
    # announcements (list of Announcement objects)
    # users (list of User objects)
    # groups (list of Group objects)

    # Moreover, we have the following methods.
    # get_submissions (defined in __init__.py)
    # get_submission_results (defined in __init__.py)
    # get_user_tests (defined in __init__.py)
    # get_user_test_results (defined in __init__.py)

    # FIXME - Use SQL syntax
    def get_task(self, task_name):
        """Return the first task in the contest with the given name.

        task_name (string): the name of the task we are interested in.
        return (Task): the corresponding task object, or KeyError.

        """
        for task in self.tasks:
            if task.name == task_name:
                return task
        raise KeyError("Task not found")

    # FIXME - Use SQL syntax
    def get_task_index(self, task_name):
        """Return the index of the first task in the contest with the
        given name.

        task_name (string): the name of the task we are interested in.
        return (int): the index of the corresponding task, or
                      KeyError.

        """
        for idx, task in enumerate(self.tasks):
            if task.name == task_name:
                return idx
        raise KeyError("Task not found")

    # FIXME - Use SQL syntax
    def get_user(self, username):
        """Return the first user in the contest with the given name.

        username (string): the name of the user we are interested in.
        return (User): the corresponding user object, or KeyError.

        """
        for user in self.users:
            if user.username == username:
                return user
        raise KeyError("User not found")

    def get_group(self, name):
        """ Return the group with the given name.

        name (string): the name of the group we are interested in.
        return (Group): the corresponding group object, or KeyError.

        """
        # FIXME - Use SQL syntax
        for g in self.groups:
            if g.name == name:
                return g
        raise KeyError("Group not found")

    def enumerate_files(self, skip_submissions=False, skip_user_tests=False,
                        skip_generated=False):
        """Enumerate all the files (by digest) referenced by the
        contest.

        return (set): a set of strings, the digests of the file
                      referenced in the contest.

        """
        # Here we cannot use yield, because we want to detect
        # duplicates
        files = set()
        for task in self.tasks:

            # Enumerate statements
            for file_ in task.statements.itervalues():
                files.add(file_.digest)

            # Enumerate attachments
            for file_ in task.attachments.itervalues():
                files.add(file_.digest)

            # Enumerate managers
            for dataset in task.datasets:
                for file_ in dataset.managers.itervalues():
                    files.add(file_.digest)

            # Enumerate testcases
            for dataset in task.datasets:
                for testcase in dataset.testcases.itervalues():
                    files.add(testcase.input)
                    files.add(testcase.output)

        if not skip_submissions:
            for submission in self.get_submissions():

                # Enumerate files
                for file_ in submission.files.itervalues():
                    files.add(file_.digest)

                # Enumerate executables
                if not skip_generated:
                    for sr in submission.results:
                        for file_ in sr.executables.itervalues():
                            files.add(file_.digest)

        if not skip_user_tests:
            for user_test in self.get_user_tests():

                files.add(user_test.input)

                if not skip_generated:
                    for ur in user_test.results:
                        if ur.output is not None:
                            files.add(ur.output)

                # Enumerate files
                for file_ in user_test.files.itervalues():
                    files.add(file_.digest)

                # Enumerate managers
                for file_ in user_test.managers.itervalues():
                    files.add(file_.digest)

                # Enumerate executables
                if not skip_generated:
                    for ur in user_test.results:
                        for file_ in ur.executables.itervalues():
                            files.add(file_.digest)

        return files

    @staticmethod
    def _tokens_available(token_timestamps, token_mode,
                          token_max_number, token_min_interval,
                          token_gen_initial, token_gen_number,
                          token_gen_interval, token_gen_max, start, timestamp):
        """Do exactly the same computation stated in tokens_available,
        but ensuring only a single set of token_* directive.
        Basically, tokens_available call this twice for contest-wise
        and task-wise parameters and then assemble the result.

        token_timestamps ([datetime]): list of timestamps of used
            tokens, sorted in chronological order.
        token_* (int): the parameters we want to enforce.
        start (datetime): the time from which we start accumulating
            tokens.
        timestamp (datetime): the time relative to which make the
            calculation (has to be greater than or equal to all
            elements of token_timestamps).

        return ((int, datetime|None, datetime|None)): same as
            tokens_available.

        """
        # If tokens are disabled there are no tokens available.
        if token_mode == "disabled":
            return (0, None, None)

        # If tokens are infinite there are always tokens available.
        if token_mode == "infinite":
            return (-1, None, None)

        # expiration is the timestamp at which all min_intervals for
        # the tokens played up to now have expired (i.e. the first
        # time at which we can play another token). If no tokens have
        # been played so far, this time is the start of the contest.
        expiration = \
            token_timestamps[-1] + token_min_interval \
            if len(token_timestamps) > 0 else start

        # If we already played the total number allowed, we don't have
        # anything left.
        played_tokens = len(token_timestamps)
        if token_max_number is not None and played_tokens >= token_max_number:
            return (0, None, None)

        # avail is the current number of available tokens. We are
        # going to rebuild all the history to know how many of them we
        # have now.
        # We start with the initial number (it's already capped to max
        # by the DB). token_gen_initial can be ignored after this.
        avail = token_gen_initial

        def generate_tokens(prev_time, next_time):
            """Compute how many tokens have been generated between the
            two timestamps.

            prev_time (datetime): timestamp of begin of interval.
            next_time (datetime): timestamp of end of interval.
            return (int): number of tokens generated.

            """
            # How many generation times we passed from start to
            # the previous considered time?
            before_prev = int((prev_time - start).total_seconds()
                              / token_gen_interval.total_seconds())
            # And from start to the current considered time?
            before_next = int((next_time - start).total_seconds()
                              / token_gen_interval.total_seconds())
            # So...
            return token_gen_number * (before_next - before_prev)

        # Previous time we considered
        prev_token = start

        # Simulating!
        for token in token_timestamps:
            # Increment the number of tokens because of generation.
            avail += generate_tokens(prev_token, token)
            if token_gen_max is not None:
                avail = min(avail, token_gen_max)

            # Play the token.
            avail -= 1

            prev_token = token

        avail += generate_tokens(prev_token, timestamp)
        if token_gen_max is not None:
            avail = min(avail, token_gen_max)

        # Compute the time in which the next token will be generated.
        next_gen_time = None
        if token_gen_number > 0 and \
                (token_gen_max is None or avail < token_gen_max):
            next_gen_time = \
                start + token_gen_interval * \
                int((timestamp - start).total_seconds() /
                    token_gen_interval.total_seconds() + 1)

        # If we have more tokens than how many we are allowed to play,
        # cap it, and note that no more will be generated.
        if token_max_number is not None:
            if avail >= token_max_number - played_tokens:
                avail = token_max_number - played_tokens
                next_gen_time = None

        return (avail,
                next_gen_time,
                expiration if expiration > timestamp else None)

    def tokens_available(self, username, task_name, timestamp=None):
        """Return three pieces of data:

        [0] the number of available tokens for the user to play on the
            task (independently from the fact that (s)he can play it
            right now or not due to a min_interval wating for
            expiration); -1 means infinite tokens;

        [1] the next time in which a token will be generated (or
            None); from the user perspective, i.e.: if the user will
            do nothing, [1] is the first time in which his number of
            available tokens will be greater than [0];

        [2] the time when the min_interval will expire, or None

        In particular, let r the return value of this method. We can
        sketch the code in the following way.:

        if r[0] > 0 or r[0] == -1:
            we have tokens
            if r[2] is None:
                we can play a token
            else:
                we must wait till r[2] to play a token
            if r[1] is not None:
                next one will be generated at r[1]
            else:
                no other tokens will be generated (max/total reached ?)
        else:
            we don't have tokens right now
            if r[1] is not None:
                next one will be generated at r[1]
                if r[2] is not None and r[2] > r[1]:
                    but we must wait also till r[2] to play it
            else:
                no other tokens will be generated (max/total reached ?)

        Note also that this method assumes that all played tokens were
        regularly played, and that there are no tokens played in the
        future. Also, if r[0] == 0 and r[1] is None, then r[2] should
        be ignored.

        username (string): the username of the user.
        task_name (string): the name of the task.
        timestamp (datetime): the time relative to which making the
            calculation.

        return ((int, datetime|None, datetime|None)): see description
            above.

        """
        if timestamp is None:
            timestamp = make_datetime()

        user = self.get_user(username)
        group = user.group
        task = self.get_task(task_name)

        # Take the list of the tokens already played (sorted by time).
        tokens = user.get_tokens()
        token_timestamps_contest = sorted([token.timestamp
                                           for token in tokens])
        token_timestamps_task = sorted([
            token.timestamp for token in tokens
            if token.submission.task.name == task_name])

        # If the contest is USACO-style (i.e., the time for each user
        # start when he/she logs in for the first time), then we start
        # accumulating tokens from the user starting time; otherwise,
        # from the start of the contest.
        start = group.start
        if group.per_user_time is not None:
            start = user.starting_time

        # Compute separately for contest-wise and task-wise.
        res_contest = Contest._tokens_available(
            token_timestamps_contest, self.token_mode,
            self.token_max_number, self.token_min_interval,
            self.token_gen_initial, self.token_gen_number,
            self.token_gen_interval, self.token_gen_max, start, timestamp)
        res_task = Contest._tokens_available(
            token_timestamps_task, task.token_mode,
            task.token_max_number, task.token_min_interval,
            task.token_gen_initial, task.token_gen_number,
            task.token_gen_interval, task.token_gen_max, start, timestamp)

        # Merge the results.

        # First, the "expiration".
        if res_contest[2] is None:
            expiration = res_task[2]
        elif res_task[2] is None:
            expiration = res_contest[2]
        else:
            expiration = max(res_task[2], res_contest[2])

        # Then, check if both are infinite
        if res_contest[0] == -1 and res_task[0] == -1:
            res = (-1, None, expiration)
        # Else, "combine" them appropriately.
        else:
            # Having infinite contest tokens, in this situation, is the
            # same as having a finite number that is strictly greater
            # than the task tokens. The same holds the other way, too.
            if res_contest[0] == -1:
                res_contest = (res_task[0] + 1, None, None)
            if res_task[0] == -1:
                res_task = (res_contest[0] + 1, None, None)

            # About next token generation time: we need to see when the
            # *minimum* between res_contest[0] and res_task[0] is
            # increased by one, so if there is an actual minimum we
            # need to consider only the next generation time for it.
            # Otherwise, if they are equal, we need both to generate an
            # additional token and we store the maximum between the two
            # next times of generation.
            if res_contest[0] < res_task[0]:
                # We have more task-tokens than contest-tokens.
                # We just need a contest-token to be generated.
                res = (res_contest[0], res_contest[1], expiration)
            elif res_task[0] < res_contest[0]:
                # We have more contest-tokens than task-tokens.
                # We just need a task-token to be generated.
                res = (res_task[0], res_task[1], expiration)
            else:
                # Darn, we need both!
                if res_contest[1] is None or res_task[1] is None:
                    res = (res_task[0], None, expiration)
                else:
                    res = (res_task[0], max(res_contest[1], res_task[1]),
                           expiration)

        return res


class Announcement(Base):
    """Class to store a messages sent by the contest managers to all
    the users.

    """
    __tablename__ = 'announcements'

    # Auto increment primary key.
    id = Column(
        Integer,
        primary_key=True)

    # Time, subject and text of the announcement.
    timestamp = Column(
        DateTime,
        nullable=False)
    subject = Column(
        Unicode,
        nullable=False)
    text = Column(
        Unicode,
        nullable=False)

    # Contest (id and object) owning the announcement.
    contest_id = Column(
        Integer,
        ForeignKey(Contest.id,
                   onupdate="CASCADE", ondelete="CASCADE"),
        nullable=False,
        index=True)
    contest = relationship(
        Contest,
        backref=backref(
            'announcements',
            order_by=[timestamp],
            cascade="all, delete-orphan",
            passive_deletes=True))<|MERGE_RESOLUTION|>--- conflicted
+++ resolved
@@ -47,12 +47,7 @@
     """
     __tablename__ = 'contests'
     __table_args__ = (
-<<<<<<< HEAD
-        CheckConstraint("token_initial <= token_max"),
-=======
-        CheckConstraint("start <= stop"),
         CheckConstraint("token_gen_initial <= token_gen_max"),
->>>>>>> d956482d
     )
 
     # Auto increment primary key.
