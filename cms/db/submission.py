#!/usr/bin/env python3

# Contest Management System - http://cms-dev.github.io/
# Copyright © 2010-2012 Giovanni Mascellani <mascellani@poisson.phc.unipi.it>
# Copyright © 2010-2015 Stefano Maggiolo <s.maggiolo@gmail.com>
# Copyright © 2010-2012 Matteo Boscariol <boscarim@hotmail.com>
# Copyright © 2012-2018 Luca Wehrstedt <luca.wehrstedt@gmail.com>
# Copyright © 2013 Bernard Blackham <bernard@largestprime.net>
# Copyright © 2013-2014 Tobias Lenz <t_lenz94@web.de>
# Copyright © 2014 Fabian Gundlach <320pointsguy@gmail.com>
# Copyright © 2016 Amir Keivan Mohtashami <akmohtashami97@gmail.com>
# Copyright © 2013 Tobias Lenz <t_lenz94@web.de>
#
# This program is free software: you can redistribute it and/or modify
# it under the terms of the GNU Affero General Public License as
# published by the Free Software Foundation, either version 3 of the
# License, or (at your option) any later version.
#
# This program is distributed in the hope that it will be useful,
# but WITHOUT ANY WARRANTY; without even the implied warranty of
# MERCHANTABILITY or FITNESS FOR A PARTICULAR PURPOSE.  See the
# GNU Affero General Public License for more details.
#
# You should have received a copy of the GNU Affero General Public License
# along with this program.  If not, see <http://www.gnu.org/licenses/>.

"""Submission-related database interface for SQLAlchemy.

"""

from sqlalchemy import Boolean
from sqlalchemy.dialects.postgresql import ARRAY, JSONB
from sqlalchemy.orm import relationship
from sqlalchemy.orm.collections import attribute_mapped_collection
from sqlalchemy.schema import Column, ForeignKey, ForeignKeyConstraint, \
    UniqueConstraint
from sqlalchemy.types import Integer, Float, String, Unicode, DateTime, Enum, \
    BigInteger

from cmscommon.datetime import make_datetime
<<<<<<< HEAD

import json

=======
>>>>>>> d4c9e926
from . import Filename, FilenameSchema, Digest, Base, Participation, Task, \
    Dataset, Testcase


class Submission(Base):
    """Class to store a submission.

    """
    __tablename__ = 'submissions'

    # Auto increment primary key.
    id = Column(
        Integer,
        primary_key=True)

    # User and Contest, thus Participation (id and object) that did the
    # submission.
    participation_id = Column(
        Integer,
        ForeignKey(Participation.id,
                   onupdate="CASCADE", ondelete="CASCADE"),
        nullable=False,
        index=True)
    participation = relationship(
        Participation,
        back_populates="submissions")

    # Task (id and object) of the submission.
    task_id = Column(
        Integer,
        ForeignKey(Task.id,
                   onupdate="CASCADE", ondelete="CASCADE"),
        nullable=False,
        index=True)
    task = relationship(
        Task,
        back_populates="submissions")

    # Time of the submission.
    timestamp = Column(
        DateTime,
        nullable=False)

    # Language of submission, or None if not applicable.
    language = Column(
        String,
        nullable=True)

    # Comment from the administrator on the submission.
    comment = Column(
        Unicode,
        nullable=False,
        default="")

    # If false, submission will not be considered in contestant's score.
    official = Column(
        Boolean,
        nullable=False,
        default=True,
    )

    @property
    def short_comment(self):
        """The first line of the comment."""
        return self.comment.split("\n", 1)[0]

    # Unit test parameters (None if the submission is not a unit test)
    additional_info = Column(
        String,
        nullable=True)

    # These one-to-many relationships are the reversed directions of
    # the ones defined in the "child" classes using foreign keys.

    files = relationship(
        "File",
        collection_class=attribute_mapped_collection("filename"),
        cascade="all, delete-orphan",
        passive_deletes=True,
        back_populates="submission")

    token = relationship(
        "Token",
        uselist=False,
        cascade="all, delete-orphan",
        passive_deletes=True,
        back_populates="submission")

    results = relationship(
        "SubmissionResult",
        cascade="all, delete-orphan",
        passive_deletes=True,
        back_populates="submission")

    def get_result(self, dataset=None):
        """Return the result associated to a dataset.

        dataset (Dataset|None): the dataset for which the caller wants
            the submission result; if None, the active one is used.

        return (SubmissionResult|None): the submission result
            associated to this submission and the given dataset, if it
            exists in the database, otherwise None.

        """
        if dataset is not None:
            # Use IDs to avoid triggering a lazy-load query.
            assert self.task_id == dataset.task_id
            dataset_id = dataset.id
        else:
            dataset_id = self.task.active_dataset_id

        return SubmissionResult.get_from_id(
            (self.id, dataset_id), self.sa_session)

    def get_result_or_create(self, dataset=None):
        """Return and, if necessary, create the result for a dataset.

        dataset (Dataset|None): the dataset for which the caller wants
            the submission result; if None, the active one is used.

        return (SubmissionResult): the submission result associated to
            the this submission and the given dataset; if it
            does not exists, a new one is created.

        """
        if dataset is None:
            dataset = self.task.active_dataset

        submission_result = self.get_result(dataset)

        if submission_result is None:
            submission_result = SubmissionResult(submission=self,
                                                 dataset=dataset)

        return submission_result

    def tokened(self):
        """Return if the submission should be treated as tokened submission

        return (bool): True if tokened, False otherwise.

        """
        return self.token is not None or self.is_unit_test()

    def is_unit_test(self):
        if self.additional_info is None:
            return False

        ai = json.loads(self.additional_info)
        assert ai["unit_test"] is True
        return True


class File(Base):
    """Class to store information about one file submitted within a
    submission.

    """
    __tablename__ = 'files'
    __table_args__ = (
        UniqueConstraint('submission_id', 'filename'),
    )

    # Auto increment primary key.
    id = Column(
        Integer,
        primary_key=True)

    # Submission (id and object) owning the file.
    submission_id = Column(
        Integer,
        ForeignKey(Submission.id,
                   onupdate="CASCADE", ondelete="CASCADE"),
        nullable=False,
        index=True)
    submission = relationship(
        Submission,
        back_populates="files")

    # Filename and digest of the submitted file.
    filename = Column(
        FilenameSchema,
        nullable=False)
    digest = Column(
        Digest,
        nullable=False)


class Token(Base):
    """Class to store information about a token.

    """
    __tablename__ = 'tokens'
    __table_args__ = (
        UniqueConstraint('submission_id'),
    )

    # Auto increment primary key.
    id = Column(
        Integer,
        primary_key=True)

    # Submission (id and object) the token has been used on.
    submission_id = Column(
        Integer,
        ForeignKey(Submission.id,
                   onupdate="CASCADE", ondelete="CASCADE"),
        nullable=False,
        index=True)
    submission = relationship(
        Submission,
        back_populates="token",
        single_parent=True)

    # Time the token was played.
    timestamp = Column(
        DateTime,
        nullable=False,
        default=make_datetime)


class SubmissionResult(Base):
    """Class to store the evaluation results of a submission.

    """
    # Possible statuses of a submission result. COMPILING and
    # EVALUATING do not necessarily imply we are going to schedule
    # compilation and evalution for these submission results: for
    # example, they might be for datasets not scheduled for
    # evaluation, or they might have passed the maximum number of
    # tries. If a submission result does not exists for a pair
    # (submission, dataset), its status can be implicitly assumed to
    # be COMPILING.
    COMPILING = 1
    COMPILATION_FAILED = 2
    EVALUATING = 3
    SCORING = 4
    SCORED = 5

    __tablename__ = 'submission_results'
    __table_args__ = (
        UniqueConstraint('submission_id', 'dataset_id'),
    )

    # Primary key is (submission_id, dataset_id).
    submission_id = Column(
        Integer,
        ForeignKey(Submission.id,
                   onupdate="CASCADE", ondelete="CASCADE"),
        primary_key=True)
    submission = relationship(
        Submission,
        back_populates="results")

    dataset_id = Column(
        Integer,
        ForeignKey(Dataset.id,
                   onupdate="CASCADE", ondelete="CASCADE"),
        primary_key=True)
    dataset = relationship(
        Dataset)

    # Now below follow the actual result fields.

    # Compilation outcome (can be None = yet to compile, "ok" =
    # compilation successful and we can evaluate, "fail" =
    # compilation unsuccessful, throw it away).
    compilation_outcome = Column(
        Enum("ok", "fail", name="compilation_outcome"),
        nullable=True)

    # The output from the sandbox (to allow localization the first item
    # of the list is a format string, possibly containing some "%s",
    # that will be filled in using the remaining items of the list).
    compilation_text = Column(
        ARRAY(String),
        nullable=False,
        default=[])

    # Number of failures during compilation.
    compilation_tries = Column(
        Integer,
        nullable=False,
        default=0)

    # The compiler stdout and stderr.
    compilation_stdout = Column(
        Unicode,
        nullable=True)
    compilation_stderr = Column(
        Unicode,
        nullable=True)

    # Other information about the compilation.
    compilation_time = Column(
        Float,
        nullable=True)
    compilation_wall_clock_time = Column(
        Float,
        nullable=True)
    compilation_memory = Column(
        BigInteger,
        nullable=True)

    # Worker shard and sandbox where the compilation was performed.
    compilation_shard = Column(
        Integer,
        nullable=True)
    compilation_sandbox = Column(
        Unicode,
        nullable=True)

    # Evaluation outcome (can be None = yet to evaluate, "ok" =
    # evaluation successful). At any time, this should be equal to
    # evaluations != [].
    evaluation_outcome = Column(
        Enum("ok", name="evaluation_outcome"),
        nullable=True)

    # Number of failures during evaluation.
    evaluation_tries = Column(
        Integer,
        nullable=False,
        default=0)

    # Score as computed by ScoringService. Null means not yet scored.
    score = Column(
        Float,
        nullable=True)

    # Score details. It's a JSON-like structure containing information
    # that is given to ScoreType.get_html_details to generate an HTML
    # snippet that is shown on AWS and, if the user used a token, on
    # CWS to display the details of the submission.
    # For example, results for each testcases, subtask, etc.
    score_details = Column(
        JSONB,
        nullable=True)

    # The same as the last two fields, but only showing information
    # visible to the user (assuming they did not use a token on this
    # submission).
    public_score = Column(
        Float,
        nullable=True)
    public_score_details = Column(
        JSONB,
        nullable=True)

    unit_test_score_details = Column(
        JSONB,
        nullable=True)

    # Ranking score details. It is a list of strings that are going to
    # be shown in a single row in the table of submission in RWS.
    ranking_score_details = Column(
        ARRAY(String),
        nullable=True)

    # These one-to-many relationships are the reversed directions of
    # the ones defined in the "child" classes using foreign keys.

    executables = relationship(
        "Executable",
        collection_class=attribute_mapped_collection("filename"),
        cascade="all, delete-orphan",
        passive_deletes=True,
        back_populates="submission_result")

    evaluations = relationship(
        "Evaluation",
        cascade="all, delete-orphan",
        passive_deletes=True,
        back_populates="submission_result")

    def get_status(self):
        """Return the status of this object.

        """
        if not self.compiled():
            return SubmissionResult.COMPILING
        elif self.compilation_failed():
            return SubmissionResult.COMPILATION_FAILED
        elif not self.evaluated():
            return SubmissionResult.EVALUATING
        elif not self.scored():
            return SubmissionResult.SCORING
        else:
            return SubmissionResult.SCORED

    def get_evaluation(self, testcase):
        """Return the Evaluation of this SR on the given Testcase, if any

        testcase (Testcase): the testcase the returned evaluation will
            belong to.

        return (Evaluation|None): the (only!) evaluation of this
            submission result on the given testcase, or None if there
            isn't any.

        """
        # Use IDs to avoid triggering a lazy-load query.
        assert self.dataset_id == testcase.dataset_id

        # XXX If self.evaluations is already loaded we can walk over it
        # and spare a query.
        # (We could use .one() and avoid a LIMIT but we would need to
        # catch a NoResultFound exception.)
        return self.sa_session.query(Evaluation)\
            .filter(Evaluation.submission_result == self)\
            .filter(Evaluation.testcase == testcase)\
            .first()

    def get_max_evaluation_resources(self):
        """Return the maximum time and memory used by this result

        return (float|None, int|None): max used time in seconds and
            memory in bytes, or None if data is incomplete or
            unavailable.

        """
        t, m = None, None
        if self.evaluated() and self.evaluations:
            for ev in self.evaluations:
                if ev.execution_time is not None \
                        and (t is None or t < ev.execution_time):
                    t = ev.execution_time
                if ev.execution_memory is not None \
                        and (m is None or m < ev.execution_memory):
                    m = ev.execution_memory
        return (t, m)

    def compiled(self):
        """Return whether the submission result has been compiled.

        return (bool): True if compiled, False otherwise.

        """
        return self.compilation_outcome is not None

    @staticmethod
    def filter_compiled():
        """Return a filtering expression for compiled submission results.

        """
        return SubmissionResult.compilation_outcome.isnot(None)

    def compilation_failed(self):
        """Return whether the submission result did not compile.

        return (bool): True if the compilation failed (in the sense
            that there is a problem in the user's source), False if
            not yet compiled or compilation was successful.

        """
        return self.compilation_outcome == "fail"

    @staticmethod
    def filter_compilation_failed():
        """Return a filtering expression for submission results failing
        compilation.

        """
        return SubmissionResult.compilation_outcome == "fail"

    def compilation_succeeded(self):
        """Return whether the submission compiled.

        return (bool): True if the compilation succeeded (in the sense
            that an executable was created), False if not yet compiled
            or compilation was unsuccessful.

        """
        return self.compilation_outcome == "ok"

    @staticmethod
    def filter_compilation_succeeded():
        """Return a filtering expression for submission results passing
        compilation.

        """
        return SubmissionResult.compilation_outcome == "ok"

    def evaluated(self):
        """Return whether the submission result has been evaluated.

        return (bool): True if evaluated, False otherwise.

        """
        return self.evaluation_outcome is not None

    @staticmethod
    def filter_evaluated():
        """Return a filtering lambda for evaluated submission results.

        """
        return SubmissionResult.evaluation_outcome.isnot(None)

    def needs_scoring(self):
        """Return whether the submission result needs to be scored.

        return (bool): True if in need of scoring, False otherwise.

        """
        return (self.compilation_failed() or self.evaluated()) and \
            not self.scored()

    def scored(self):
        """Return whether the submission result has been scored.

        return (bool): True if scored, False otherwise.

        """
        return all(getattr(self, k) is not None for k in [
            "score", "score_details",
            "public_score", "public_score_details",
            "ranking_score_details"])

    @staticmethod
    def filter_scored():
        """Return a filtering lambda for scored submission results.

        """
        return ((SubmissionResult.score.isnot(None))
                & (SubmissionResult.score_details.isnot(None))
                & (SubmissionResult.public_score.isnot(None))
                & (SubmissionResult.public_score_details.isnot(None))
                & (SubmissionResult.ranking_score_details.isnot(None)))

    def invalidate_compilation(self):
        """Blank all compilation and evaluation outcomes, and the score.

        """
        self.invalidate_evaluation()
        self.compilation_outcome = None
        self.compilation_text = []
        self.compilation_tries = 0
        self.compilation_time = None
        self.compilation_wall_clock_time = None
        self.compilation_memory = None
        self.compilation_shard = None
        self.compilation_sandbox = None
        self.executables = {}

    def invalidate_evaluation(self):
        """Blank the evaluation outcomes and the score.

        """
        self.invalidate_score()
        self.evaluation_outcome = None
        self.evaluation_tries = 0
        self.evaluations = []

    def invalidate_score(self):
        """Blank the score.

        """
        self.score = None
        self.score_details = None
        self.public_score = None
        self.public_score_details = None
        self.ranking_score_details = None
        self.unit_test_score_details = None

    def set_compilation_outcome(self, success):
        """Set the compilation outcome based on the success.

        success (bool): if the compilation was successful.

        """
        self.compilation_outcome = "ok" if success else "fail"

    def set_evaluation_outcome(self):
        """Set the evaluation outcome (always ok now).

        """
        self.evaluation_outcome = "ok"


class Executable(Base):
    """Class to store information about one file generated by the
    compilation of a submission.

    """
    __tablename__ = 'executables'
    __table_args__ = (
        ForeignKeyConstraint(
            ('submission_id', 'dataset_id'),
            (SubmissionResult.submission_id, SubmissionResult.dataset_id),
            onupdate="CASCADE", ondelete="CASCADE"),
        UniqueConstraint('submission_id', 'dataset_id', 'filename'),
    )

    # Auto increment primary key.
    id = Column(
        Integer,
        primary_key=True)

    # Submission (id and object) owning the executable.
    submission_id = Column(
        Integer,
        ForeignKey(Submission.id,
                   onupdate="CASCADE", ondelete="CASCADE"),
        nullable=False,
        index=True)
    submission = relationship(
        Submission,
        viewonly=True)

    # Dataset (id and object) owning the executable.
    dataset_id = Column(
        Integer,
        ForeignKey(Dataset.id,
                   onupdate="CASCADE", ondelete="CASCADE"),
        nullable=False,
        index=True)
    dataset = relationship(
        Dataset,
        viewonly=True)

    # SubmissionResult owning the executable.
    submission_result = relationship(
        SubmissionResult,
        back_populates="executables")

    # Filename and digest of the generated executable.
    filename = Column(
        Filename,
        nullable=False)
    digest = Column(
        Digest,
        nullable=False)


class Evaluation(Base):
    """Class to store information about the outcome of the evaluation
    of a submission against one testcase.

    """
    __tablename__ = 'evaluations'
    __table_args__ = (
        ForeignKeyConstraint(
            ('submission_id', 'dataset_id'),
            (SubmissionResult.submission_id, SubmissionResult.dataset_id),
            onupdate="CASCADE", ondelete="CASCADE"),
        UniqueConstraint('submission_id', 'dataset_id', 'testcase_id'),
    )

    # Auto increment primary key.
    id = Column(
        Integer,
        primary_key=True)

    # Submission (id and object) owning the evaluation.
    submission_id = Column(
        Integer,
        ForeignKey(Submission.id,
                   onupdate="CASCADE", ondelete="CASCADE"),
        nullable=False,
        index=True)
    submission = relationship(
        Submission,
        viewonly=True)

    # Dataset (id and object) owning the evaluation.
    dataset_id = Column(
        Integer,
        ForeignKey(Dataset.id,
                   onupdate="CASCADE", ondelete="CASCADE"),
        nullable=False,
        index=True)
    dataset = relationship(
        Dataset,
        viewonly=True)

    # SubmissionResult owning the evaluation.
    submission_result = relationship(
        SubmissionResult,
        back_populates="evaluations")

    # Testcase (id and object) this evaluation was performed on.
    testcase_id = Column(
        Integer,
        ForeignKey(Testcase.id,
                   onupdate="CASCADE", ondelete="CASCADE"),
        nullable=False,
        index=True)
    testcase = relationship(
        Testcase)

    # String containing the outcome of the evaluation (usually 1.0,
    # ...) not necessary the points awarded, that will be computed by
    # the score type.
    outcome = Column(
        Unicode,
        nullable=True)

    # The output from the grader, usually "Correct", "Time limit", ...
    # (to allow localization the first item of the list is a format
    # string, possibly containing some "%s", that will be filled in
    # using the remaining items of the list).
    text = Column(
        ARRAY(String),
        nullable=False,
        default=[])

    # Evaluation's time and wall-clock time, in seconds.
    execution_time = Column(
        Float,
        nullable=True)
    execution_wall_clock_time = Column(
        Float,
        nullable=True)

    # Memory used by the evaluation, in bytes.
    execution_memory = Column(
        BigInteger,
        nullable=True)

    # Worker shard and sandbox where the evaluation was performed.
    evaluation_shard = Column(
        Integer,
        nullable=True)
    evaluation_sandbox = Column(
        Unicode,
        nullable=True)

    @property
    def codename(self):
        """Return the codename of the testcase."""
        return self.testcase.codename<|MERGE_RESOLUTION|>--- conflicted
+++ resolved
@@ -9,7 +9,6 @@
 # Copyright © 2013-2014 Tobias Lenz <t_lenz94@web.de>
 # Copyright © 2014 Fabian Gundlach <320pointsguy@gmail.com>
 # Copyright © 2016 Amir Keivan Mohtashami <akmohtashami97@gmail.com>
-# Copyright © 2013 Tobias Lenz <t_lenz94@web.de>
 #
 # This program is free software: you can redistribute it and/or modify
 # it under the terms of the GNU Affero General Public License as
@@ -28,6 +27,8 @@
 
 """
 
+import json
+
 from sqlalchemy import Boolean
 from sqlalchemy.dialects.postgresql import ARRAY, JSONB
 from sqlalchemy.orm import relationship
@@ -38,12 +39,6 @@
     BigInteger
 
 from cmscommon.datetime import make_datetime
-<<<<<<< HEAD
-
-import json
-
-=======
->>>>>>> d4c9e926
 from . import Filename, FilenameSchema, Digest, Base, Participation, Task, \
     Dataset, Testcase
 
