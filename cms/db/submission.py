#!/usr/bin/env python2
# -*- coding: utf-8 -*-

# Programming contest management system
# Copyright © 2010-2012 Giovanni Mascellani <mascellani@poisson.phc.unipi.it>
# Copyright © 2010-2012 Stefano Maggiolo <s.maggiolo@gmail.com>
# Copyright © 2010-2012 Matteo Boscariol <boscarim@hotmail.com>
# Copyright © 2012-2013 Luca Wehrstedt <luca.wehrstedt@gmail.com>
# Copyright © 2013 Bernard Blackham <bernard@largestprime.net>
<<<<<<< HEAD
# Copyright © 2013 Tobias Lenz <t_lenz94@web.de>
=======
>>>>>>> d5df2423
# Copyright © 2014 Fabian Gundlach <320pointsguy@gmail.com>
#
# This program is free software: you can redistribute it and/or modify
# it under the terms of the GNU Affero General Public License as
# published by the Free Software Foundation, either version 3 of the
# License, or (at your option) any later version.
#
# This program is distributed in the hope that it will be useful,
# but WITHOUT ANY WARRANTY; without even the implied warranty of
# MERCHANTABILITY or FITNESS FOR A PARTICULAR PURPOSE.  See the
# GNU Affero General Public License for more details.
#
# You should have received a copy of the GNU Affero General Public License
# along with this program.  If not, see <http://www.gnu.org/licenses/>.

"""Submission-related database interface for SQLAlchemy.

"""

from __future__ import absolute_import
from __future__ import unicode_literals

from sqlalchemy.schema import Column, ForeignKey, ForeignKeyConstraint, \
    UniqueConstraint
from sqlalchemy.types import Integer, Float, String, Unicode, DateTime
from sqlalchemy.orm import relationship, backref

from . import Base, User, Task, Dataset, Testcase
from .smartmappedcollection import smart_mapped_collection

from cmscommon.datetime import make_datetime


class Submission(Base):
    """Class to store a submission.

    """
    __tablename__ = 'submissions'

    # Auto increment primary key.
    id = Column(
        Integer,
        primary_key=True)

    # User (id and object) that did the submission.
    user_id = Column(
        Integer,
        ForeignKey(User.id,
                   onupdate="CASCADE", ondelete="CASCADE"),
        nullable=False,
        index=True)
    user = relationship(
        User,
        backref=backref("submissions",
                        cascade="all, delete-orphan",
                        passive_deletes=True))

    # Task (id and object) of the submission.
    task_id = Column(
        Integer,
        ForeignKey(Task.id,
                   onupdate="CASCADE", ondelete="CASCADE"),
        nullable=False,
        index=True)
    task = relationship(
        Task,
        backref=backref("submissions",
                        cascade="all, delete-orphan",
                        passive_deletes=True))

    # Time of the submission.
    timestamp = Column(
        DateTime,
        nullable=False)

    # Language of submission, or None if not applicable.
    language = Column(
        String,
        nullable=True)

    # Comment from the administrator on this submission
    comment = Column(
        Unicode,
        nullable=False,
        default="")

    @property
    def short_comment(self):
        """The first line of the comment
        """
        lines = self.comment.split("\n")
        if len(lines) == 0:
            return ""
        return lines[0]

    # Additional parameters
    additional_info = Column(
        String,
        nullable=True)

    # Follows the description of the fields automatically added by
    # SQLAlchemy.
    # files (dict of File objects indexed by filename)
    # token (Token object or None)
    # results (list of SubmissionResult objects)

    def get_result(self, dataset=None):
        if dataset is not None:
            # Use IDs to avoid triggering a lazy-load query.
            assert self.task_id == dataset.task_id
            dataset_id = dataset.id
        else:
            dataset_id = self.task.active_dataset_id

        return SubmissionResult.get_from_id(
            (self.id, dataset_id), self.sa_session)

    def get_result_or_create(self, dataset=None):
        if dataset is None:
            dataset = self.task.active_dataset

        submission_result = self.get_result(dataset)

        if submission_result is None:
            submission_result = SubmissionResult(submission=self,
                                                 dataset=dataset)

        return submission_result

    def tokened(self):
        """Return if the user played a token against the submission.

        return (bool): True if tokened, False otherwise.

        """
        return self.token is not None


class File(Base):
    """Class to store information about one file submitted within a
    submission.

    """
    __tablename__ = 'files'
    __table_args__ = (
        UniqueConstraint('submission_id', 'filename'),
    )

    # Auto increment primary key.
    id = Column(
        Integer,
        primary_key=True)

    # Submission (id and object) owning the file.
    submission_id = Column(
        Integer,
        ForeignKey(Submission.id,
                   onupdate="CASCADE", ondelete="CASCADE"),
        nullable=False,
        index=True)
    submission = relationship(
        Submission,
        backref=backref('files',
                        collection_class=smart_mapped_collection('filename'),
                        cascade="all, delete-orphan",
                        passive_deletes=True))

    # Filename and digest of the submitted file.
    filename = Column(
        Unicode,
        nullable=False)
    digest = Column(
        String,
        nullable=False)


class Token(Base):
    """Class to store information about a token.

    """
    __tablename__ = 'tokens'
    __table_args__ = (
        UniqueConstraint('submission_id'),
    )

    # Auto increment primary key.
    id = Column(
        Integer,
        primary_key=True)

    # Submission (id and object) the token has been used on.
    submission_id = Column(
        Integer,
        ForeignKey(Submission.id,
                   onupdate="CASCADE", ondelete="CASCADE"),
        nullable=False,
        index=True)
    submission = relationship(
        Submission,
        backref=backref(
            "token",
            uselist=False,
            cascade="all, delete-orphan",
            passive_deletes=True),
        single_parent=True)

    # Time the token was played.
    timestamp = Column(
        DateTime,
        nullable=False,
        default=make_datetime)


class SubmissionResult(Base):
    """Class to store the evaluation results of a submission.

    """
    __tablename__ = 'submission_results'
    __table_args__ = (
        UniqueConstraint('submission_id', 'dataset_id'),
    )

    # Primary key is (submission_id, dataset_id).
    submission_id = Column(
        Integer,
        ForeignKey(Submission.id,
                   onupdate="CASCADE", ondelete="CASCADE"),
        primary_key=True)
    submission = relationship(
        Submission,
        backref=backref(
            "results",
            cascade="all, delete-orphan",
            passive_deletes=True))

    dataset_id = Column(
        Integer,
        ForeignKey(Dataset.id,
                   onupdate="CASCADE", ondelete="CASCADE"),
        primary_key=True)
    dataset = relationship(
        Dataset)

    # Now below follow the actual result fields.

    # Compilation outcome (can be None = yet to compile, "ok" =
    # compilation successful and we can evaluate, "fail" =
    # compilation unsuccessful, throw it away).
    compilation_outcome = Column(
        String,
        nullable=True)

    # String containing output from the sandbox.
    compilation_text = Column(
        String,
        nullable=True)

    # Number of attempts of compilation.
    compilation_tries = Column(
        Integer,
        nullable=False,
        default=0)

    # The compiler stdout and stderr.
    compilation_stdout = Column(
        Unicode,
        nullable=True)
    compilation_stderr = Column(
        Unicode,
        nullable=True)

    # Other information about the compilation.
    compilation_time = Column(
        Float,
        nullable=True)
    compilation_wall_clock_time = Column(
        Float,
        nullable=True)
    compilation_memory = Column(
        Integer,
        nullable=True)

    # Worker shard and sandbox where the compilation was performed.
    compilation_shard = Column(
        Integer,
        nullable=True)
    compilation_sandbox = Column(
        Unicode,
        nullable=True)

    # For public test cases only:
    # Evaluation outcome (can be None = yet to evaluate, "ok" =
    # evaluation successful). At any time, this should be equal to
    # evaluations != [].
    public_evaluation_outcome = Column(
        String,
        nullable=True)

    # Number of attempts of evaluation.
    public_evaluation_tries = Column(
        Integer,
        nullable=False,
        default=0)

    # For private test cases only:
    # Evaluation outcome (can be None = yet to evaluate, "ok" =
    # evaluation successful). At any time, this should be equal to
    # evaluations != [].
    private_evaluation_outcome = Column(
        String,
        nullable=True)

    # Number of attempts of evaluation.
    private_evaluation_tries = Column(
        Integer,
        nullable=False,
        default=0)

    # Score as computed by ScoringService. Null means not yet scored.
    score = Column(
        Float,
        nullable=True)

    # Score details. It's a JSON-encoded string containing information
    # that is given to ScoreType.get_html_details to generate an HTML
    # snippet that is shown on AWS and, if the user used a token, on
    # CWS to display the details of the submission.
    # For example, results for each testcases, subtask, etc.
    score_details = Column(
        String,
        nullable=True)

    # The same as the last two fields, but from the point of view of
    # the user (when he/she did not play a token).
    public_score = Column(
        Float,
        nullable=True)
    public_score_details = Column(
        String,
        nullable=True)

    # Ranking score details. It is a list of strings that are going to
    # be shown in a single row in the table of submission in RWS. JSON
    # encoded.
    ranking_score_details = Column(
        String,
        nullable=True)

    # Follows the description of the fields automatically added by
    # SQLAlchemy.
    # executables (dict of Executable objects indexed by filename)
    # evaluations (list of Evaluation objects)

    def get_evaluation(self, testcase):
        """Return the Evaluation of this SR on the given Testcase, if any

        testcase (Testcase): the testcase the returned evaluation will
                             belong to
        return (Evaluation): the (only!) evaluation of this submission
                             result on the given testcase, or None if
                             there isn't any.

        """
        # Use IDs to avoid triggering a lazy-load query.
        assert self.dataset_id == testcase.dataset_id

        # XXX If self.evaluations is already loaded we can walk over it
        # and spare a query.
        # (We could use .one() and avoid a LIMIT but we would need to
        # catch a NoResultFound exception.)
        self.sa_session.query(Evaluation)\
            .filter(Evaluation.submission_result == self)\
            .filter(Evaluation.testcase == testcase)\
            .first()

    def compiled(self):
        """Return whether the submission result has been compiled.

        return (bool): True if compiled, False otherwise.

        """
        return self.compilation_outcome is not None

    def compilation_failed(self):
        """Return whether the submission result did not compile.

        return (bool): True if the compilation failed (in the sense
            that there is a problem in the user's source), False if
            not yet compiled or compilation was successful.

        """
        return self.compilation_outcome == "fail"

    def compilation_succeeded(self):
        """Return whether the submission compiled.

        return (bool): True if the compilation succeeded (in the sense
            that an executable was created), False if not yet compiled
            or compilation was unsuccessful.

        """
        return self.compilation_outcome == "ok"

    def public_evaluated(self):
        """Return whether the submission result has been evaluated on the
        public test cases.

        return (bool): True if evaluated, False otherwise.

        """
        return self.public_evaluation_outcome is not None

    def evaluated(self, public=False):
        """Return whether the submission result has been evaluated.

        public (bool): if True, return whether it has been evaluated
                       for public test cases; otherwise return whether
                       it has been evaluated for all test cases
        return (bool): True if evaluated, False otherwise.

        """
        return self.public_evaluated() and \
            (public or self.private_evaluation_outcome is not None)

    def needs_public_scoring(self):
        """Return whether the submission result needs to be scored
        publicly (whether public_score should be computed now).

        return (bool): True if in need of scoring, False otherwise.

        """
        return (self.compilation_failed() or self.public_evaluated()) and \
            not self.public_scored()

    def needs_private_scoring(self):
        """Return whether the submission result needs to be scored
        privately (whether score should be computed now).

        return (bool): True if in need of scoring, False otherwise.

        """
        return (self.compilation_failed() or self.evaluated()) and \
            not self.scored()

    def public_scored(self):
        """Return whether the submission result has been scored for the
        public test cases.

        return (bool): True if scored, False otherwise.

        """
        return all(getattr(self, k) is not None for k in [
            "public_score", "public_score_details"])

    def scored(self, public=False):
        """Return whether the submission result has been scored.

        public (bool): if True, return whether it has been scored
                       for public test cases; otherwise return whether
                       it has been scored for all test cases
        return (bool): True if scored, False otherwise.

        """
        return self.public_scored() and \
            (public or all(getattr(self, k) is not None for k in [
                "score", "score_details",
                "ranking_score_details"]))

    def invalidate_compilation(self):
        """Blank all compilation and evaluation outcomes, and the score.

        """
        self.invalidate_evaluation()
        self.compilation_outcome = None
        self.compilation_text = None
        self.compilation_tries = 0
        self.compilation_time = None
        self.compilation_wall_clock_time = None
        self.compilation_memory = None
        self.compilation_shard = None
        self.compilation_sandbox = None
        self.executables = {}

    def invalidate_evaluation(self):
        """Blank the evaluation outcomes and the score.

        """
        self.invalidate_score()
        self.public_evaluation_outcome = None
        self.public_evaluation_tries = 0
        self.private_evaluation_outcome = None
        self.private_evaluation_tries = 0
        self.evaluations = []

    def invalidate_score(self):
        """Blank the score.

        """
        self.score = None
        self.score_details = None
        self.public_score = None
        self.public_score_details = None
        self.ranking_score_details = None

    def set_compilation_outcome(self, success):
        """Set the compilation outcome based on the success.

        success (bool): if the compilation was successful.

        """
        self.compilation_outcome = "ok" if success else "fail"

    def set_evaluation_outcome(self, public):
        """Set the evaluation outcome (always ok now).

        """
        if public:
            self.public_evaluation_outcome = "ok"
        else:
            self.private_evaluation_outcome = "ok"


class Executable(Base):
    """Class to store information about one file generated by the
    compilation of a submission.

    """
    __tablename__ = 'executables'
    __table_args__ = (
        ForeignKeyConstraint(
            ('submission_id', 'dataset_id'),
            (SubmissionResult.submission_id, SubmissionResult.dataset_id),
            onupdate="CASCADE", ondelete="CASCADE"),
        UniqueConstraint('submission_id', 'dataset_id', 'filename'),
    )

    # Auto increment primary key.
    id = Column(
        Integer,
        primary_key=True)

    # Submission (id and object) owning the executable.
    submission_id = Column(
        Integer,
        ForeignKey(Submission.id,
                   onupdate="CASCADE", ondelete="CASCADE"),
        nullable=False,
        index=True)
    submission = relationship(
        Submission)

    # Dataset (id and object) owning the executable.
    dataset_id = Column(
        Integer,
        ForeignKey(Dataset.id,
                   onupdate="CASCADE", ondelete="CASCADE"),
        nullable=False,
        index=True)
    dataset = relationship(
        Dataset)

    # SubmissionResult owning the executable.
    submission_result = relationship(
        SubmissionResult,
        backref=backref('executables',
                        collection_class=smart_mapped_collection('filename'),
                        cascade="all, delete-orphan",
                        passive_deletes=True))

    # Filename and digest of the generated executable.
    filename = Column(
        Unicode,
        nullable=False)
    digest = Column(
        String,
        nullable=False)


class Evaluation(Base):
    """Class to store information about the outcome of the evaluation
    of a submission against one testcase.

    """
    __tablename__ = 'evaluations'
    __table_args__ = (
        ForeignKeyConstraint(
            ('submission_id', 'dataset_id'),
            (SubmissionResult.submission_id, SubmissionResult.dataset_id),
            onupdate="CASCADE", ondelete="CASCADE"),
        UniqueConstraint('submission_id', 'dataset_id', 'testcase_id'),
    )

    # Auto increment primary key.
    id = Column(
        Integer,
        primary_key=True)

    # Submission (id and object) owning the evaluation.
    submission_id = Column(
        Integer,
        ForeignKey(Submission.id,
                   onupdate="CASCADE", ondelete="CASCADE"),
        nullable=False,
        index=True)
    submission = relationship(
        Submission)

    # Dataset (id and object) owning the evaluation.
    dataset_id = Column(
        Integer,
        ForeignKey(Dataset.id,
                   onupdate="CASCADE", ondelete="CASCADE"),
        nullable=False,
        index=True)
    dataset = relationship(
        Dataset)

    # SubmissionResult owning the evaluation.
    submission_result = relationship(
        SubmissionResult,
        backref=backref('evaluations',
                        cascade="all, delete-orphan",
                        passive_deletes=True))

    # Testcase (id and object) this evaluation was performed on.
    testcase_id = Column(
        Integer,
        ForeignKey(Testcase.id,
                   onupdate="CASCADE", ondelete="CASCADE"),
        nullable=False,
        index=True)
    testcase = relationship(
        Testcase)

    # String containing the outcome of the evaluation (usually 1.0,
    # ...) not necessary the points awarded, that will be computed by
    # the score type.
    outcome = Column(
        Unicode,
        nullable=True)

    # String containing output from the grader (usually "Correct",
    # "Time limit", ...).
    text = Column(
        String,
        nullable=True)

    # Evaluation's time and wall-clock time, in seconds.
    execution_time = Column(
        Float,
        nullable=True)
    execution_wall_clock_time = Column(
        Float,
        nullable=True)

    # Memory used by the evaluation, in bytes.
    execution_memory = Column(
        Integer,
        nullable=True)

    # Output file's digest for this test
    output = Column(
        String,
        nullable=True)

    # Worker shard and sandbox where the evaluation was performed.
    evaluation_shard = Column(
        Integer,
        nullable=True)
    evaluation_sandbox = Column(
        Unicode,
        nullable=True)

    @property
    def codename(self):
        return self.testcase.codename<|MERGE_RESOLUTION|>--- conflicted
+++ resolved
@@ -7,10 +7,7 @@
 # Copyright © 2010-2012 Matteo Boscariol <boscarim@hotmail.com>
 # Copyright © 2012-2013 Luca Wehrstedt <luca.wehrstedt@gmail.com>
 # Copyright © 2013 Bernard Blackham <bernard@largestprime.net>
-<<<<<<< HEAD
 # Copyright © 2013 Tobias Lenz <t_lenz94@web.de>
-=======
->>>>>>> d5df2423
 # Copyright © 2014 Fabian Gundlach <320pointsguy@gmail.com>
 #
 # This program is free software: you can redistribute it and/or modify
