#!/usr/bin/env python2
# -*- coding: utf-8 -*-

# Contest Management System - http://cms-dev.github.io/
# Copyright © 2010-2012 Giovanni Mascellani <mascellani@poisson.phc.unipi.it>
# Copyright © 2010-2012 Stefano Maggiolo <s.maggiolo@gmail.com>
# Copyright © 2010-2012 Matteo Boscariol <boscarim@hotmail.com>
# Copyright © 2012-2013 Luca Wehrstedt <luca.wehrstedt@gmail.com>
# Copyright © 2013 Bernard Blackham <bernard@largestprime.net>
# Copyright © 2013-2014 Tobias Lenz <t_lenz94@web.de>
# Copyright © 2014 Fabian Gundlach <320pointsguy@gmail.com>
#
# This program is free software: you can redistribute it and/or modify
# it under the terms of the GNU Affero General Public License as
# published by the Free Software Foundation, either version 3 of the
# License, or (at your option) any later version.
#
# This program is distributed in the hope that it will be useful,
# but WITHOUT ANY WARRANTY; without even the implied warranty of
# MERCHANTABILITY or FITNESS FOR A PARTICULAR PURPOSE.  See the
# GNU Affero General Public License for more details.
#
# You should have received a copy of the GNU Affero General Public License
# along with this program.  If not, see <http://www.gnu.org/licenses/>.

"""Submission-related database interface for SQLAlchemy.

"""

from __future__ import absolute_import
from __future__ import print_function
from __future__ import unicode_literals

from sqlalchemy.schema import Column, ForeignKey, ForeignKeyConstraint, \
    UniqueConstraint
from sqlalchemy.types import Integer, Float, String, Unicode, DateTime
from sqlalchemy.orm import relationship, backref

from . import Base, User, Task, Dataset, Testcase
from .smartmappedcollection import smart_mapped_collection

from cmscommon.datetime import make_datetime

import json

class Submission(Base):
    """Class to store a submission.

    """
    __tablename__ = 'submissions'

    # Auto increment primary key.
    id = Column(
        Integer,
        primary_key=True)

    # User (id and object) that did the submission.
    user_id = Column(
        Integer,
        ForeignKey(User.id,
                   onupdate="CASCADE", ondelete="CASCADE"),
        nullable=False,
        index=True)
    user = relationship(
        User,
        backref=backref("submissions",
                        cascade="all, delete-orphan",
                        passive_deletes=True))

    # Task (id and object) of the submission.
    task_id = Column(
        Integer,
        ForeignKey(Task.id,
                   onupdate="CASCADE", ondelete="CASCADE"),
        nullable=False,
        index=True)
    task = relationship(
        Task,
        backref=backref("submissions",
                        cascade="all, delete-orphan",
                        passive_deletes=True))

    # Time of the submission.
    timestamp = Column(
        DateTime,
        nullable=False)

    # Language of submission, or None if not applicable.
    language = Column(
        String,
        nullable=True)

<<<<<<< HEAD
    # Additional parameters
    additional_info = Column(
        String,
        nullable=True)
        
=======
>>>>>>> eabbe95c
    # Comment from the administrator on the submission.
    comment = Column(
        Unicode,
        nullable=False,
        default="")

    @property
    def short_comment(self):
        """The first line of the comment."""
        return self.comment.split("\n", 1)[0]
<<<<<<< HEAD
=======

    # Additional parameters
    additional_info = Column(
        String,
        nullable=True)
>>>>>>> eabbe95c

    # Follows the description of the fields automatically added by
    # SQLAlchemy.
    # files (dict of File objects indexed by filename)
    # token (Token object or None)
    # results (list of SubmissionResult objects)

    def get_result(self, dataset=None):
        """Return the result associated to a dataset.

        dataset (Dataset|None): the dataset for which the caller wants
            the submission result; if None, the active one is used.

        return (SubmissionResult|None): the submission result
            associated to this submission and the given dataset, if it
            exists in the database, otherwise None.

        """
        if dataset is not None:
            # Use IDs to avoid triggering a lazy-load query.
            assert self.task_id == dataset.task_id
            dataset_id = dataset.id
        else:
            dataset_id = self.task.active_dataset_id

        return SubmissionResult.get_from_id(
            (self.id, dataset_id), self.sa_session)

    def get_result_or_create(self, dataset=None):
        """Return and, if necessary, create the result for a dataset.

        dataset (Dataset|None): the dataset for which the caller wants
            the submission result; if None, the active one is used.

        return (SubmissionResult): the submission result associated to
            the this submission and the given dataset; if it
            does not exists, a new one is created.

        """
        if dataset is None:
            dataset = self.task.active_dataset

        submission_result = self.get_result(dataset)

        if submission_result is None:
            submission_result = SubmissionResult(submission=self,
                                                 dataset=dataset)

        return submission_result

    def tokened(self):
        """Return if the submission should be treated as tokened submission

        return (bool): True if tokened, False otherwise.

        """
        return self.token is not None or self.is_unit_test()


    def is_unit_test(self):
        if self.additional_info is None: return False
        
        ai = json.loads(self.additional_info)
        return "unit_test" in ai and ai["unit_test"]

class File(Base):
    """Class to store information about one file submitted within a
    submission.

    """
    __tablename__ = 'files'
    __table_args__ = (
        UniqueConstraint('submission_id', 'filename'),
    )

    # Auto increment primary key.
    id = Column(
        Integer,
        primary_key=True)

    # Submission (id and object) owning the file.
    submission_id = Column(
        Integer,
        ForeignKey(Submission.id,
                   onupdate="CASCADE", ondelete="CASCADE"),
        nullable=False,
        index=True)
    submission = relationship(
        Submission,
        backref=backref('files',
                        collection_class=smart_mapped_collection('filename'),
                        cascade="all, delete-orphan",
                        passive_deletes=True))

    # Filename and digest of the submitted file.
    filename = Column(
        Unicode,
        nullable=False)
    digest = Column(
        String,
        nullable=False)


class Token(Base):
    """Class to store information about a token.

    """
    __tablename__ = 'tokens'
    __table_args__ = (
        UniqueConstraint('submission_id'),
    )

    # Auto increment primary key.
    id = Column(
        Integer,
        primary_key=True)

    # Submission (id and object) the token has been used on.
    submission_id = Column(
        Integer,
        ForeignKey(Submission.id,
                   onupdate="CASCADE", ondelete="CASCADE"),
        nullable=False,
        index=True)
    submission = relationship(
        Submission,
        backref=backref(
            "token",
            uselist=False,
            cascade="all, delete-orphan",
            passive_deletes=True),
        single_parent=True)

    # Time the token was played.
    timestamp = Column(
        DateTime,
        nullable=False,
        default=make_datetime)


class SubmissionResult(Base):
    """Class to store the evaluation results of a submission.

    """
    __tablename__ = 'submission_results'
    __table_args__ = (
        UniqueConstraint('submission_id', 'dataset_id'),
    )

    # Primary key is (submission_id, dataset_id).
    submission_id = Column(
        Integer,
        ForeignKey(Submission.id,
                   onupdate="CASCADE", ondelete="CASCADE"),
        primary_key=True)
    submission = relationship(
        Submission,
        backref=backref(
            "results",
            cascade="all, delete-orphan",
            passive_deletes=True))

    dataset_id = Column(
        Integer,
        ForeignKey(Dataset.id,
                   onupdate="CASCADE", ondelete="CASCADE"),
        primary_key=True)
    dataset = relationship(
        Dataset)

    # Now below follow the actual result fields.

    # Compilation outcome (can be None = yet to compile, "ok" =
    # compilation successful and we can evaluate, "fail" =
    # compilation unsuccessful, throw it away).
    compilation_outcome = Column(
        String,
        nullable=True)

    # String containing output from the sandbox.
    compilation_text = Column(
        String,
        nullable=True)

    # Number of attempts of compilation.
    compilation_tries = Column(
        Integer,
        nullable=False,
        default=0)

    # The compiler stdout and stderr.
    compilation_stdout = Column(
        Unicode,
        nullable=True)
    compilation_stderr = Column(
        Unicode,
        nullable=True)

    # Other information about the compilation.
    compilation_time = Column(
        Float,
        nullable=True)
    compilation_wall_clock_time = Column(
        Float,
        nullable=True)
    compilation_memory = Column(
        Integer,
        nullable=True)

    # Worker shard and sandbox where the compilation was performed.
    compilation_shard = Column(
        Integer,
        nullable=True)
    compilation_sandbox = Column(
        Unicode,
        nullable=True)

    # For public test cases only:
    # Evaluation outcome (can be None = yet to evaluate, "ok" =
    # evaluation successful). At any time, this should be equal to
    # evaluations != [].
    public_evaluation_outcome = Column(
        String,
        nullable=True)

    # Number of attempts of evaluation.
    public_evaluation_tries = Column(
        Integer,
        nullable=False,
        default=0)

    # For private test cases only:
    # Evaluation outcome (can be None = yet to evaluate, "ok" =
    # evaluation successful). At any time, this should be equal to
    # evaluations != [].
    private_evaluation_outcome = Column(
        String,
        nullable=True)

    # Number of attempts of evaluation.
    private_evaluation_tries = Column(
        Integer,
        nullable=False,
        default=0)

    # Score as computed by ScoringService. Null means not yet scored.
    score = Column(
        Float,
        nullable=True)

    # Score details. It's a JSON-encoded string containing information
    # that is given to ScoreType.get_html_details to generate an HTML
    # snippet that is shown on AWS and, if the user used a token, on
    # CWS to display the details of the submission.
    # For example, results for each testcases, subtask, etc.
    score_details = Column(
        String,
        nullable=True)

    # The same as the last two fields, but from the point of view of
    # the user (when he/she did not play a token).
    public_score = Column(
        Float,
        nullable=True)
    public_score_details = Column(
        String,
        nullable=True)

    # Ranking score details. It is a list of strings that are going to
    # be shown in a single row in the table of submission in RWS. JSON
    # encoded.
    ranking_score_details = Column(
        String,
        nullable=True)

    # Follows the description of the fields automatically added by
    # SQLAlchemy.
    # executables (dict of Executable objects indexed by filename)
    # evaluations (list of Evaluation objects)

    def get_evaluation(self, testcase):
        """Return the Evaluation of this SR on the given Testcase, if any

        testcase (Testcase): the testcase the returned evaluation will
                             belong to
        return (Evaluation): the (only!) evaluation of this submission
                             result on the given testcase, or None if
                             there isn't any.

        """
        # Use IDs to avoid triggering a lazy-load query.
        assert self.dataset_id == testcase.dataset_id

        # XXX If self.evaluations is already loaded we can walk over it
        # and spare a query.
        # (We could use .one() and avoid a LIMIT but we would need to
        # catch a NoResultFound exception.)
        self.sa_session.query(Evaluation)\
            .filter(Evaluation.submission_result == self)\
            .filter(Evaluation.testcase == testcase)\
            .first()

    def compiled(self):
        """Return whether the submission result has been compiled.

        return (bool): True if compiled, False otherwise.

        """
        return self.compilation_outcome is not None

    def compilation_failed(self):
        """Return whether the submission result did not compile.

        return (bool): True if the compilation failed (in the sense
            that there is a problem in the user's source), False if
            not yet compiled or compilation was successful.

        """
        return self.compilation_outcome == "fail"

    def compilation_succeeded(self):
        """Return whether the submission compiled.

        return (bool): True if the compilation succeeded (in the sense
            that an executable was created), False if not yet compiled
            or compilation was unsuccessful.

        """
        return self.compilation_outcome == "ok"

    def public_evaluated(self):
        """Return whether the submission result has been evaluated on the
        public test cases.

        return (bool): True if evaluated, False otherwise.

        """
        return self.public_evaluation_outcome is not None

    def evaluated(self, public=False):
        """Return whether the submission result has been evaluated.

        public (bool): if True, return whether it has been evaluated
                       for public test cases; otherwise return whether
                       it has been evaluated for all test cases
        return (bool): True if evaluated, False otherwise.

        """
        return self.public_evaluated() and \
            (public or self.private_evaluation_outcome is not None)

    def needs_public_scoring(self):
        """Return whether the submission result needs to be scored
        publicly (whether public_score should be computed now).

        return (bool): True if in need of scoring, False otherwise.

        """
        return (self.compilation_failed() or self.public_evaluated()) and \
            not self.public_scored()

    def needs_private_scoring(self):
        """Return whether the submission result needs to be scored
        privately (whether score should be computed now).

        return (bool): True if in need of scoring, False otherwise.

        """
        return (self.compilation_failed() or self.evaluated()) and \
            not self.scored()

    def public_scored(self):
        """Return whether the submission result has been scored for the
        public test cases.

        return (bool): True if scored, False otherwise.

        """
        return all(getattr(self, k) is not None for k in [
            "public_score", "public_score_details"])

    def scored(self, public=False):
        """Return whether the submission result has been scored.

        public (bool): if True, return whether it has been scored
                       for public test cases; otherwise return whether
                       it has been scored for all test cases
        return (bool): True if scored, False otherwise.

        """
        return self.public_scored() and \
            (public or all(getattr(self, k) is not None for k in [
                "score", "score_details",
                "ranking_score_details"]))

    def invalidate_compilation(self):
        """Blank all compilation and evaluation outcomes, and the score.

        """
        self.invalidate_evaluation()
        self.compilation_outcome = None
        self.compilation_text = None
        self.compilation_tries = 0
        self.compilation_time = None
        self.compilation_wall_clock_time = None
        self.compilation_memory = None
        self.compilation_shard = None
        self.compilation_sandbox = None
        self.executables = {}

    def invalidate_evaluation(self):
        """Blank the evaluation outcomes and the score.

        """
        self.invalidate_score()
        self.public_evaluation_outcome = None
        self.public_evaluation_tries = 0
        self.private_evaluation_outcome = None
        self.private_evaluation_tries = 0
        self.evaluations = []

    def invalidate_score(self):
        """Blank the score.

        """
        self.score = None
        self.score_details = None
        self.public_score = None
        self.public_score_details = None
        self.ranking_score_details = None

    def set_compilation_outcome(self, success):
        """Set the compilation outcome based on the success.

        success (bool): if the compilation was successful.

        """
        self.compilation_outcome = "ok" if success else "fail"

    def set_evaluation_outcome(self, public):
        """Set the evaluation outcome (always ok now).

        """
        if public:
            self.public_evaluation_outcome = "ok"
        else:
            self.private_evaluation_outcome = "ok"


class Executable(Base):
    """Class to store information about one file generated by the
    compilation of a submission.

    """
    __tablename__ = 'executables'
    __table_args__ = (
        ForeignKeyConstraint(
            ('submission_id', 'dataset_id'),
            (SubmissionResult.submission_id, SubmissionResult.dataset_id),
            onupdate="CASCADE", ondelete="CASCADE"),
        UniqueConstraint('submission_id', 'dataset_id', 'filename'),
    )

    # Auto increment primary key.
    id = Column(
        Integer,
        primary_key=True)

    # Submission (id and object) owning the executable.
    submission_id = Column(
        Integer,
        ForeignKey(Submission.id,
                   onupdate="CASCADE", ondelete="CASCADE"),
        nullable=False,
        index=True)
    submission = relationship(
        Submission)

    # Dataset (id and object) owning the executable.
    dataset_id = Column(
        Integer,
        ForeignKey(Dataset.id,
                   onupdate="CASCADE", ondelete="CASCADE"),
        nullable=False,
        index=True)
    dataset = relationship(
        Dataset)

    # SubmissionResult owning the executable.
    submission_result = relationship(
        SubmissionResult,
        backref=backref('executables',
                        collection_class=smart_mapped_collection('filename'),
                        cascade="all, delete-orphan",
                        passive_deletes=True))

    # Filename and digest of the generated executable.
    filename = Column(
        Unicode,
        nullable=False)
    digest = Column(
        String,
        nullable=False)


class Evaluation(Base):
    """Class to store information about the outcome of the evaluation
    of a submission against one testcase.

    """
    __tablename__ = 'evaluations'
    __table_args__ = (
        ForeignKeyConstraint(
            ('submission_id', 'dataset_id'),
            (SubmissionResult.submission_id, SubmissionResult.dataset_id),
            onupdate="CASCADE", ondelete="CASCADE"),
        UniqueConstraint('submission_id', 'dataset_id', 'testcase_id'),
    )

    # Auto increment primary key.
    id = Column(
        Integer,
        primary_key=True)

    # Submission (id and object) owning the evaluation.
    submission_id = Column(
        Integer,
        ForeignKey(Submission.id,
                   onupdate="CASCADE", ondelete="CASCADE"),
        nullable=False,
        index=True)
    submission = relationship(
        Submission)

    # Dataset (id and object) owning the evaluation.
    dataset_id = Column(
        Integer,
        ForeignKey(Dataset.id,
                   onupdate="CASCADE", ondelete="CASCADE"),
        nullable=False,
        index=True)
    dataset = relationship(
        Dataset)

    # SubmissionResult owning the evaluation.
    submission_result = relationship(
        SubmissionResult,
        backref=backref('evaluations',
                        cascade="all, delete-orphan",
                        passive_deletes=True))

    # Testcase (id and object) this evaluation was performed on.
    testcase_id = Column(
        Integer,
        ForeignKey(Testcase.id,
                   onupdate="CASCADE", ondelete="CASCADE"),
        nullable=False,
        index=True)
    testcase = relationship(
        Testcase)

    # String containing the outcome of the evaluation (usually 1.0,
    # ...) not necessary the points awarded, that will be computed by
    # the score type.
    outcome = Column(
        Unicode,
        nullable=True)

    # String containing output from the grader (usually "Correct",
    # "Time limit", ...).
    text = Column(
        String,
        nullable=True)

    # Evaluation's time and wall-clock time, in seconds.
    execution_time = Column(
        Float,
        nullable=True)
    execution_wall_clock_time = Column(
        Float,
        nullable=True)

    # Memory used by the evaluation, in bytes.
    execution_memory = Column(
        Integer,
        nullable=True)

    # Output file's digest for this test
    output = Column(
        String,
        nullable=True)

    # Worker shard and sandbox where the evaluation was performed.
    evaluation_shard = Column(
        Integer,
        nullable=True)
    evaluation_sandbox = Column(
        Unicode,
        nullable=True)

    @property
    def codename(self):
        """Return the codename of the testcase."""
        return self.testcase.codename<|MERGE_RESOLUTION|>--- conflicted
+++ resolved
@@ -43,6 +43,7 @@
 
 import json
 
+
 class Submission(Base):
     """Class to store a submission.
 
@@ -90,14 +91,6 @@
         String,
         nullable=True)
 
-<<<<<<< HEAD
-    # Additional parameters
-    additional_info = Column(
-        String,
-        nullable=True)
-        
-=======
->>>>>>> eabbe95c
     # Comment from the administrator on the submission.
     comment = Column(
         Unicode,
@@ -108,14 +101,11 @@
     def short_comment(self):
         """The first line of the comment."""
         return self.comment.split("\n", 1)[0]
-<<<<<<< HEAD
-=======
 
     # Additional parameters
     additional_info = Column(
         String,
         nullable=True)
->>>>>>> eabbe95c
 
     # Follows the description of the fields automatically added by
     # SQLAlchemy.
@@ -174,12 +164,13 @@
         """
         return self.token is not None or self.is_unit_test()
 
-
     def is_unit_test(self):
-        if self.additional_info is None: return False
-        
+        if self.additional_info is None:
+            return False
+
         ai = json.loads(self.additional_info)
         return "unit_test" in ai and ai["unit_test"]
+
 
 class File(Base):
     """Class to store information about one file submitted within a
