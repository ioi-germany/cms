#!/usr/bin/env python2
# -*- coding: utf-8 -*-

# Contest Management System - http://cms-dev.github.io/
# Copyright © 2010-2012 Giovanni Mascellani <mascellani@poisson.phc.unipi.it>
# Copyright © 2010-2012 Stefano Maggiolo <s.maggiolo@gmail.com>
# Copyright © 2010-2012 Matteo Boscariol <boscarim@hotmail.com>
# Copyright © 2012-2013 Luca Wehrstedt <luca.wehrstedt@gmail.com>
# Copyright © 2013 Bernard Blackham <bernard@largestprime.net>
<<<<<<< HEAD
# Copyright © 2013 Tobias Lenz <t_lenz94@web.de>
=======
# Copyright © 2014 Fabian Gundlach <320pointsguy@gmail.com>
>>>>>>> 8f65eb2e
#
# This program is free software: you can redistribute it and/or modify
# it under the terms of the GNU Affero General Public License as
# published by the Free Software Foundation, either version 3 of the
# License, or (at your option) any later version.
#
# This program is distributed in the hope that it will be useful,
# but WITHOUT ANY WARRANTY; without even the implied warranty of
# MERCHANTABILITY or FITNESS FOR A PARTICULAR PURPOSE.  See the
# GNU Affero General Public License for more details.
#
# You should have received a copy of the GNU Affero General Public License
# along with this program.  If not, see <http://www.gnu.org/licenses/>.

"""Submission-related database interface for SQLAlchemy.

"""

from __future__ import absolute_import
from __future__ import print_function
from __future__ import unicode_literals

from sqlalchemy.schema import Column, ForeignKey, ForeignKeyConstraint, \
    UniqueConstraint
from sqlalchemy.types import Integer, Float, String, Unicode, DateTime
from sqlalchemy.orm import relationship, backref

from . import Base, User, Task, Dataset, Testcase
from .smartmappedcollection import smart_mapped_collection

from cmscommon.datetime import make_datetime


class Submission(Base):
    """Class to store a submission.

    """
    __tablename__ = 'submissions'

    # Auto increment primary key.
    id = Column(
        Integer,
        primary_key=True)

    # User (id and object) that did the submission.
    user_id = Column(
        Integer,
        ForeignKey(User.id,
                   onupdate="CASCADE", ondelete="CASCADE"),
        nullable=False,
        index=True)
    user = relationship(
        User,
        backref=backref("submissions",
                        cascade="all, delete-orphan",
                        passive_deletes=True))

    # Task (id and object) of the submission.
    task_id = Column(
        Integer,
        ForeignKey(Task.id,
                   onupdate="CASCADE", ondelete="CASCADE"),
        nullable=False,
        index=True)
    task = relationship(
        Task,
        backref=backref("submissions",
                        cascade="all, delete-orphan",
                        passive_deletes=True))

    # Time of the submission.
    timestamp = Column(
        DateTime,
        nullable=False)

    # Language of submission, or None if not applicable.
    language = Column(
        String,
        nullable=True)

<<<<<<< HEAD
    # Additional parameters
    additional_info = Column(
        String,
        nullable=True)
=======
    # Comment from the administrator on the submission.
    comment = Column(
        Unicode,
        nullable=False,
        default="")

    @property
    def short_comment(self):
        """The first line of the comment."""
        return self.comment.split("\n", 1)[0]
>>>>>>> 8f65eb2e

    # Follows the description of the fields automatically added by
    # SQLAlchemy.
    # files (dict of File objects indexed by filename)
    # token (Token object or None)
    # results (list of SubmissionResult objects)

    def get_result(self, dataset=None):
        """Return the result associated to a dataset.

        dataset (Dataset|None): the dataset for which the caller wants
            the submission result; if None, the active one is used.

        return (SubmissionResult|None): the submission result
            associated to this submission and the given dataset, if it
            exists in the database, otherwise None.

        """
        if dataset is not None:
            # Use IDs to avoid triggering a lazy-load query.
            assert self.task_id == dataset.task_id
            dataset_id = dataset.id
        else:
            dataset_id = self.task.active_dataset_id

        return SubmissionResult.get_from_id(
            (self.id, dataset_id), self.sa_session)

    def get_result_or_create(self, dataset=None):
        """Return and, if necessary, create the result for a dataset.

        dataset (Dataset|None): the dataset for which the caller wants
            the submission result; if None, the active one is used.

        return (SubmissionResult): the submission result associated to
            the this submission and the given dataset; if it
            does not exists, a new one is created.

        """
        if dataset is None:
            dataset = self.task.active_dataset

        submission_result = self.get_result(dataset)

        if submission_result is None:
            submission_result = SubmissionResult(submission=self,
                                                 dataset=dataset)

        return submission_result

    def tokened(self):
        """Return if the user played a token against the submission.

        return (bool): True if tokened, False otherwise.

        """
        return self.token is not None


class File(Base):
    """Class to store information about one file submitted within a
    submission.

    """
    __tablename__ = 'files'
    __table_args__ = (
        UniqueConstraint('submission_id', 'filename'),
    )

    # Auto increment primary key.
    id = Column(
        Integer,
        primary_key=True)

    # Submission (id and object) owning the file.
    submission_id = Column(
        Integer,
        ForeignKey(Submission.id,
                   onupdate="CASCADE", ondelete="CASCADE"),
        nullable=False,
        index=True)
    submission = relationship(
        Submission,
        backref=backref('files',
                        collection_class=smart_mapped_collection('filename'),
                        cascade="all, delete-orphan",
                        passive_deletes=True))

    # Filename and digest of the submitted file.
    filename = Column(
        Unicode,
        nullable=False)
    digest = Column(
        String,
        nullable=False)


class Token(Base):
    """Class to store information about a token.

    """
    __tablename__ = 'tokens'
    __table_args__ = (
        UniqueConstraint('submission_id'),
    )

    # Auto increment primary key.
    id = Column(
        Integer,
        primary_key=True)

    # Submission (id and object) the token has been used on.
    submission_id = Column(
        Integer,
        ForeignKey(Submission.id,
                   onupdate="CASCADE", ondelete="CASCADE"),
        nullable=False,
        index=True)
    submission = relationship(
        Submission,
        backref=backref(
            "token",
            uselist=False,
            cascade="all, delete-orphan",
            passive_deletes=True),
        single_parent=True)

    # Time the token was played.
    timestamp = Column(
        DateTime,
        nullable=False,
        default=make_datetime)


class SubmissionResult(Base):
    """Class to store the evaluation results of a submission.

    """
    __tablename__ = 'submission_results'
    __table_args__ = (
        UniqueConstraint('submission_id', 'dataset_id'),
    )

    # Primary key is (submission_id, dataset_id).
    submission_id = Column(
        Integer,
        ForeignKey(Submission.id,
                   onupdate="CASCADE", ondelete="CASCADE"),
        primary_key=True)
    submission = relationship(
        Submission,
        backref=backref(
            "results",
            cascade="all, delete-orphan",
            passive_deletes=True))

    dataset_id = Column(
        Integer,
        ForeignKey(Dataset.id,
                   onupdate="CASCADE", ondelete="CASCADE"),
        primary_key=True)
    dataset = relationship(
        Dataset)

    # Now below follow the actual result fields.

    # Compilation outcome (can be None = yet to compile, "ok" =
    # compilation successful and we can evaluate, "fail" =
    # compilation unsuccessful, throw it away).
    compilation_outcome = Column(
        String,
        nullable=True)

    # String containing output from the sandbox.
    compilation_text = Column(
        String,
        nullable=True)

    # Number of attempts of compilation.
    compilation_tries = Column(
        Integer,
        nullable=False,
        default=0)

    # The compiler stdout and stderr.
    compilation_stdout = Column(
        Unicode,
        nullable=True)
    compilation_stderr = Column(
        Unicode,
        nullable=True)

    # Other information about the compilation.
    compilation_time = Column(
        Float,
        nullable=True)
    compilation_wall_clock_time = Column(
        Float,
        nullable=True)
    compilation_memory = Column(
        Integer,
        nullable=True)

    # Worker shard and sandbox where the compilation was performed.
    compilation_shard = Column(
        Integer,
        nullable=True)
    compilation_sandbox = Column(
        Unicode,
        nullable=True)

    # For public test cases only:
    # Evaluation outcome (can be None = yet to evaluate, "ok" =
    # evaluation successful). At any time, this should be equal to
    # evaluations != [].
    public_evaluation_outcome = Column(
        String,
        nullable=True)

    # Number of attempts of evaluation.
    public_evaluation_tries = Column(
        Integer,
        nullable=False,
        default=0)

    # For private test cases only:
    # Evaluation outcome (can be None = yet to evaluate, "ok" =
    # evaluation successful). At any time, this should be equal to
    # evaluations != [].
    private_evaluation_outcome = Column(
        String,
        nullable=True)

    # Number of attempts of evaluation.
    private_evaluation_tries = Column(
        Integer,
        nullable=False,
        default=0)

    # Score as computed by ScoringService. Null means not yet scored.
    score = Column(
        Float,
        nullable=True)

    # Score details. It's a JSON-encoded string containing information
    # that is given to ScoreType.get_html_details to generate an HTML
    # snippet that is shown on AWS and, if the user used a token, on
    # CWS to display the details of the submission.
    # For example, results for each testcases, subtask, etc.
    score_details = Column(
        String,
        nullable=True)

    # The same as the last two fields, but from the point of view of
    # the user (when he/she did not play a token).
    public_score = Column(
        Float,
        nullable=True)
    public_score_details = Column(
        String,
        nullable=True)

    # Ranking score details. It is a list of strings that are going to
    # be shown in a single row in the table of submission in RWS. JSON
    # encoded.
    ranking_score_details = Column(
        String,
        nullable=True)

    # Follows the description of the fields automatically added by
    # SQLAlchemy.
    # executables (dict of Executable objects indexed by filename)
    # evaluations (list of Evaluation objects)

    def get_evaluation(self, testcase):
        """Return the Evaluation of this SR on the given Testcase, if any

        testcase (Testcase): the testcase the returned evaluation will
                             belong to
        return (Evaluation): the (only!) evaluation of this submission
                             result on the given testcase, or None if
                             there isn't any.

        """
        # Use IDs to avoid triggering a lazy-load query.
        assert self.dataset_id == testcase.dataset_id

        # XXX If self.evaluations is already loaded we can walk over it
        # and spare a query.
        # (We could use .one() and avoid a LIMIT but we would need to
        # catch a NoResultFound exception.)
        self.sa_session.query(Evaluation)\
            .filter(Evaluation.submission_result == self)\
            .filter(Evaluation.testcase == testcase)\
            .first()

    def compiled(self):
        """Return whether the submission result has been compiled.

        return (bool): True if compiled, False otherwise.

        """
        return self.compilation_outcome is not None

    def compilation_failed(self):
        """Return whether the submission result did not compile.

        return (bool): True if the compilation failed (in the sense
            that there is a problem in the user's source), False if
            not yet compiled or compilation was successful.

        """
        return self.compilation_outcome == "fail"

    def compilation_succeeded(self):
        """Return whether the submission compiled.

        return (bool): True if the compilation succeeded (in the sense
            that an executable was created), False if not yet compiled
            or compilation was unsuccessful.

        """
        return self.compilation_outcome == "ok"

    def public_evaluated(self):
        """Return whether the submission result has been evaluated on the
        public test cases.

        return (bool): True if evaluated, False otherwise.

        """
        return self.public_evaluation_outcome is not None

    def evaluated(self, public=False):
        """Return whether the submission result has been evaluated.

        public (bool): if True, return whether it has been evaluated
                       for public test cases; otherwise return whether
                       it has been evaluated for all test cases
        return (bool): True if evaluated, False otherwise.

        """
        return self.public_evaluated() and \
            (public or self.private_evaluation_outcome is not None)

    def needs_public_scoring(self):
        """Return whether the submission result needs to be scored
        publicly (whether public_score should be computed now).

        return (bool): True if in need of scoring, False otherwise.

        """
        return (self.compilation_failed() or self.public_evaluated()) and \
            not self.public_scored()

    def needs_private_scoring(self):
        """Return whether the submission result needs to be scored
        privately (whether score should be computed now).

        return (bool): True if in need of scoring, False otherwise.

        """
        return (self.compilation_failed() or self.evaluated()) and \
            not self.scored()

    def public_scored(self):
        """Return whether the submission result has been scored for the
        public test cases.

        return (bool): True if scored, False otherwise.

        """
        return all(getattr(self, k) is not None for k in [
            "public_score", "public_score_details"])

    def scored(self, public=False):
        """Return whether the submission result has been scored.

        public (bool): if True, return whether it has been scored
                       for public test cases; otherwise return whether
                       it has been scored for all test cases
        return (bool): True if scored, False otherwise.

        """
        return self.public_scored() and \
            (public or all(getattr(self, k) is not None for k in [
                "score", "score_details",
                "ranking_score_details"]))

    def invalidate_compilation(self):
        """Blank all compilation and evaluation outcomes, and the score.

        """
        self.invalidate_evaluation()
        self.compilation_outcome = None
        self.compilation_text = None
        self.compilation_tries = 0
        self.compilation_time = None
        self.compilation_wall_clock_time = None
        self.compilation_memory = None
        self.compilation_shard = None
        self.compilation_sandbox = None
        self.executables = {}

    def invalidate_evaluation(self):
        """Blank the evaluation outcomes and the score.

        """
        self.invalidate_score()
        self.public_evaluation_outcome = None
        self.public_evaluation_tries = 0
        self.private_evaluation_outcome = None
        self.private_evaluation_tries = 0
        self.evaluations = []

    def invalidate_score(self):
        """Blank the score.

        """
        self.score = None
        self.score_details = None
        self.public_score = None
        self.public_score_details = None
        self.ranking_score_details = None

    def set_compilation_outcome(self, success):
        """Set the compilation outcome based on the success.

        success (bool): if the compilation was successful.

        """
        self.compilation_outcome = "ok" if success else "fail"

    def set_evaluation_outcome(self, public):
        """Set the evaluation outcome (always ok now).

        """
        if public:
            self.public_evaluation_outcome = "ok"
        else:
            self.private_evaluation_outcome = "ok"


class Executable(Base):
    """Class to store information about one file generated by the
    compilation of a submission.

    """
    __tablename__ = 'executables'
    __table_args__ = (
        ForeignKeyConstraint(
            ('submission_id', 'dataset_id'),
            (SubmissionResult.submission_id, SubmissionResult.dataset_id),
            onupdate="CASCADE", ondelete="CASCADE"),
        UniqueConstraint('submission_id', 'dataset_id', 'filename'),
    )

    # Auto increment primary key.
    id = Column(
        Integer,
        primary_key=True)

    # Submission (id and object) owning the executable.
    submission_id = Column(
        Integer,
        ForeignKey(Submission.id,
                   onupdate="CASCADE", ondelete="CASCADE"),
        nullable=False,
        index=True)
    submission = relationship(
        Submission)

    # Dataset (id and object) owning the executable.
    dataset_id = Column(
        Integer,
        ForeignKey(Dataset.id,
                   onupdate="CASCADE", ondelete="CASCADE"),
        nullable=False,
        index=True)
    dataset = relationship(
        Dataset)

    # SubmissionResult owning the executable.
    submission_result = relationship(
        SubmissionResult,
        backref=backref('executables',
                        collection_class=smart_mapped_collection('filename'),
                        cascade="all, delete-orphan",
                        passive_deletes=True))

    # Filename and digest of the generated executable.
    filename = Column(
        Unicode,
        nullable=False)
    digest = Column(
        String,
        nullable=False)


class Evaluation(Base):
    """Class to store information about the outcome of the evaluation
    of a submission against one testcase.

    """
    __tablename__ = 'evaluations'
    __table_args__ = (
        ForeignKeyConstraint(
            ('submission_id', 'dataset_id'),
            (SubmissionResult.submission_id, SubmissionResult.dataset_id),
            onupdate="CASCADE", ondelete="CASCADE"),
        UniqueConstraint('submission_id', 'dataset_id', 'testcase_id'),
    )

    # Auto increment primary key.
    id = Column(
        Integer,
        primary_key=True)

    # Submission (id and object) owning the evaluation.
    submission_id = Column(
        Integer,
        ForeignKey(Submission.id,
                   onupdate="CASCADE", ondelete="CASCADE"),
        nullable=False,
        index=True)
    submission = relationship(
        Submission)

    # Dataset (id and object) owning the evaluation.
    dataset_id = Column(
        Integer,
        ForeignKey(Dataset.id,
                   onupdate="CASCADE", ondelete="CASCADE"),
        nullable=False,
        index=True)
    dataset = relationship(
        Dataset)

    # SubmissionResult owning the evaluation.
    submission_result = relationship(
        SubmissionResult,
        backref=backref('evaluations',
                        cascade="all, delete-orphan",
                        passive_deletes=True))

    # Testcase (id and object) this evaluation was performed on.
    testcase_id = Column(
        Integer,
        ForeignKey(Testcase.id,
                   onupdate="CASCADE", ondelete="CASCADE"),
        nullable=False,
        index=True)
    testcase = relationship(
        Testcase)

    # String containing the outcome of the evaluation (usually 1.0,
    # ...) not necessary the points awarded, that will be computed by
    # the score type.
    outcome = Column(
        Unicode,
        nullable=True)

    # String containing output from the grader (usually "Correct",
    # "Time limit", ...).
    text = Column(
        String,
        nullable=True)

    # Evaluation's time and wall-clock time, in seconds.
    execution_time = Column(
        Float,
        nullable=True)
    execution_wall_clock_time = Column(
        Float,
        nullable=True)

    # Memory used by the evaluation, in bytes.
    execution_memory = Column(
        Integer,
        nullable=True)

    # Output file's digest for this test
    output = Column(
        String,
        nullable=True)

    # Worker shard and sandbox where the evaluation was performed.
    evaluation_shard = Column(
        Integer,
        nullable=True)
    evaluation_sandbox = Column(
        Unicode,
        nullable=True)

    @property
    def codename(self):
        """Return the codename of the testcase."""
        return self.testcase.codename<|MERGE_RESOLUTION|>--- conflicted
+++ resolved
@@ -7,11 +7,8 @@
 # Copyright © 2010-2012 Matteo Boscariol <boscarim@hotmail.com>
 # Copyright © 2012-2013 Luca Wehrstedt <luca.wehrstedt@gmail.com>
 # Copyright © 2013 Bernard Blackham <bernard@largestprime.net>
-<<<<<<< HEAD
 # Copyright © 2013 Tobias Lenz <t_lenz94@web.de>
-=======
 # Copyright © 2014 Fabian Gundlach <320pointsguy@gmail.com>
->>>>>>> 8f65eb2e
 #
 # This program is free software: you can redistribute it and/or modify
 # it under the terms of the GNU Affero General Public License as
@@ -92,12 +89,6 @@
         String,
         nullable=True)
 
-<<<<<<< HEAD
-    # Additional parameters
-    additional_info = Column(
-        String,
-        nullable=True)
-=======
     # Comment from the administrator on the submission.
     comment = Column(
         Unicode,
@@ -108,7 +99,11 @@
     def short_comment(self):
         """The first line of the comment."""
         return self.comment.split("\n", 1)[0]
->>>>>>> 8f65eb2e
+
+    # Additional parameters
+    additional_info = Column(
+        String,
+        nullable=True)
 
     # Follows the description of the fields automatically added by
     # SQLAlchemy.
