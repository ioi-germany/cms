#!/usr/bin/env python3

# Contest Management System - http://cms-dev.github.io/
# Copyright © 2010-2012 Giovanni Mascellani <mascellani@poisson.phc.unipi.it>
# Copyright © 2010-2018 Stefano Maggiolo <s.maggiolo@gmail.com>
# Copyright © 2010-2012 Matteo Boscariol <boscarim@hotmail.com>
# Copyright © 2012-2018 Luca Wehrstedt <luca.wehrstedt@gmail.com>
# Copyright © 2015 William Di Luigi <williamdiluigi@gmail.com>
# Copyright © 2015 Fabian Gundlach <320pointsguy@gmail.com>
# Copyright © 2016 Myungwoo Chun <mc.tamaki@gmail.com>
# Copyright © 2017 Tobias Lenz <t_lenz94@web.de>
#
# This program is free software: you can redistribute it and/or modify
# it under the terms of the GNU Affero General Public License as
# published by the Free Software Foundation, either version 3 of the
# License, or (at your option) any later version.
#
# This program is distributed in the hope that it will be useful,
# but WITHOUT ANY WARRANTY; without even the implied warranty of
# MERCHANTABILITY or FITNESS FOR A PARTICULAR PURPOSE.  See the
# GNU Affero General Public License for more details.
#
# You should have received a copy of the GNU Affero General Public License
# along with this program.  If not, see <http://www.gnu.org/licenses/>.

"""User-related database interface for SQLAlchemy.

"""

<<<<<<< HEAD
from __future__ import absolute_import
from __future__ import division
from __future__ import print_function
from __future__ import unicode_literals
from future.builtins.disabled import *  # noqa
from future.builtins import *  # noqa

from datetime import datetime, timedelta
=======
from datetime import timedelta
>>>>>>> d4c9e926

from sqlalchemy.dialects.postgresql import ARRAY, CIDR
from sqlalchemy.orm import relationship
from sqlalchemy.schema import Column, ForeignKey, CheckConstraint, \
    UniqueConstraint
from sqlalchemy.types import Boolean, Integer, String, Unicode, DateTime, \
    Interval
<<<<<<< HEAD
from sqlalchemy.orm import backref, relationship
from sqlalchemy.dialects.postgresql import ARRAY, CIDR
=======
>>>>>>> d4c9e926

from cmscommon.crypto import generate_random_password, build_password
from . import CastingArray, Codename, Base, Admin, Contest


class Group(Base):
    """Class to store a group of users (for timing, etc.).

    """
    __tablename__ = 'group'
    __table_args__ = (
        UniqueConstraint('contest_id', 'name'),
        CheckConstraint("start <= stop"),
        CheckConstraint("stop <= analysis_start"),
        CheckConstraint("analysis_start <= analysis_stop"),
    )

    # Auto increment primary key.
    id = Column(
        Integer,
        primary_key=True)

    name = Column(
        Unicode,
        nullable=False)

    # Beginning and ending of the contest.
    start = Column(
        DateTime,
        nullable=False,
        default=datetime(2000, 1, 1))
    stop = Column(
        DateTime,
        nullable=False,
        default=datetime(2100, 1, 1))

    # Beginning and ending of the contest anaylsis mode.
    analysis_enabled = Column(
        Boolean,
        nullable=False,
        default=False)
    analysis_start = Column(
        DateTime,
        nullable=False,
        default=datetime(2100, 1, 1))
    analysis_stop = Column(
        DateTime,
        nullable=False,
        default=datetime(2100, 1, 1))

    # Max contest time for each user in seconds.
    per_user_time = Column(
        Interval,
        CheckConstraint("per_user_time >= '0 seconds'"),
        nullable=True)

    # Contest (id and object) to which this user group belongs.
    contest_id = Column(
        Integer,
        ForeignKey(Contest.id,
                   onupdate="CASCADE", ondelete="CASCADE"),
        # nullable=False,
        index=True)
    contest = relationship(
        Contest,
        backref=backref('groups',
                        cascade="all, delete-orphan",
                        passive_deletes=True),
        primaryjoin="Contest.id==Group.contest_id")

    def phase(self, timestamp):
        """Return: -1 if contest isn't started yet at time timestamp,
                    0 if the contest is active at time timestamp,
                    1 if the contest has ended but analysis mode
                      hasn't started yet
                    2 if the contest has ended and analysis mode is active
                    3 if the contest has ended and analysis mode is disabled or
                      has ended

        timestamp (datetime): the time we are iterested in.
        return (int): contest phase as above.

        """
        if timestamp < self.start:
            return -1
        if timestamp <= self.stop:
            return 0
        if self.analysis_enabled:
            if timestamp < self.analysis_start:
                return 1
            elif timestamp <= self.analysis_stop:
                return 2
        return 3

    # Follows the description of the fields automatically added by
    # SQLAlchemy.
    # participations (list of Participation objects)


class User(Base):
    """Class to store a user.

    """

    __tablename__ = 'users'

    # Auto increment primary key.
    id = Column(
        Integer,
        primary_key=True)

    # Real name (human readable) of the user.
    first_name = Column(
        Unicode,
        nullable=False)
    last_name = Column(
        Unicode,
        nullable=False)

    # Username and password to log in the CWS.
    username = Column(
        Codename,
        nullable=False,
        unique=True)
    password = Column(
        Unicode,
        nullable=False,
        default=lambda: build_password(generate_random_password()))

    # Email for any communications in case of remote contest.
    email = Column(
        Unicode,
        nullable=True)

    # Timezone for the user. All timestamps in CWS will be shown using
    # the timezone associated to the logged-in user or (if it's None
    # or an invalid string) the timezone associated to the contest or
    # (if it's None or an invalid string) the local timezone of the
    # server. This value has to be a string like "Europe/Rome",
    # "Australia/Sydney", "America/New_York", etc.
    timezone = Column(
        Unicode,
        nullable=True)

    # The language codes accepted by this user (from the "most
    # preferred" to the "least preferred"). If in a contest there is a
    # statement available in some of these languages, then the most
    # preferred of them will be highlighted.
    # FIXME: possibly move it to Participation and change it back to
    # primary_statements
    preferred_languages = Column(
        ARRAY(String),
        nullable=False,
        default=[])

    # These one-to-many relationships are the reversed directions of
    # the ones defined in the "child" classes using foreign keys.

    participations = relationship(
        "Participation",
        cascade="all, delete-orphan",
        passive_deletes=True,
        back_populates="user")


class Team(Base):
    """Class to store a team.

    A team is a way of grouping the users participating in a contest.
    This grouping has no effect on the contest itself; it is only used
    for display purposes in RWS.

    """

    __tablename__ = 'teams'

    # Auto increment primary key.
    id = Column(
        Integer,
        primary_key=True)

    # Team code (e.g. the ISO 3166-1 code of a country)
    code = Column(
        Codename,
        nullable=False,
        unique=True)

    # Human readable team name (e.g. the ISO 3166-1 short name of a country)
    name = Column(
        Unicode,
        nullable=False)

    participations = relationship(
        "Participation",
        cascade="all, delete-orphan",
        passive_deletes=True,
        back_populates="team")

    # TODO: decide if the flag images will eventually be stored here.
    # TODO: (hopefully, the same will apply for faces in User).


class Participation(Base):
    """Class to store a single participation of a user in a contest.

    """
    __tablename__ = 'participations'

    # Auto increment primary key.
    id = Column(
        Integer,
        primary_key=True)

    # If the IP lock is enabled the user can log into CWS only if their
    # requests come from an IP address that belongs to any of these
    # subnetworks. An empty list prevents the user from logging in,
    # None disables the IP lock for the user.
    ip = Column(
        CastingArray(CIDR),
        nullable=True)

    # Starting time: for contests where every user has at most x hours
    # of the y > x hours totally available, this is the time the user
    # decided to start their time-frame.
    starting_time = Column(
        DateTime,
        nullable=True)

    # A shift in the time interval during which the user is allowed to
    # submit.
    delay_time = Column(
        Interval,
        CheckConstraint("delay_time >= '0 seconds'"),
        nullable=False,
        default=timedelta())

    # An extra amount of time allocated for this user.
    extra_time = Column(
        Interval,
        CheckConstraint("extra_time >= '0 seconds'"),
        nullable=False,
        default=timedelta())

    # Contest-specific password. If this password is not null then the
    # traditional user.password field will be "replaced" by this field's
    # value (only for this participation).
    password = Column(
        Unicode,
        nullable=True)

    # A hidden participation (e.g. does not appear in public rankings), can
    # also be used for debugging purposes.
    hidden = Column(
        Boolean,
        nullable=False,
        default=False)

    # An unrestricted participation (e.g. contest time,
    # maximum number of submissions, minimum interval between submissions,
    # maximum number of user tests, minimum interval between user tests),
    # can also be used for debugging purposes.
    unrestricted = Column(
        Boolean,
        nullable=False,
        default=False)

    # Contest (id and object) to which the user is participating.
    contest_id = Column(
        Integer,
        ForeignKey(Contest.id,
                   onupdate="CASCADE", ondelete="CASCADE"),
        nullable=False,
        index=True)
    contest = relationship(
        Contest,
        back_populates="participations")

    # User (id and object) which is participating.
    user_id = Column(
        Integer,
        ForeignKey(User.id,
                   onupdate="CASCADE", ondelete="CASCADE"),
        nullable=False,
        index=True)
    user = relationship(
        User,
        back_populates="participations")
    __table_args__ = (UniqueConstraint('contest_id', 'user_id'),)

    # Group this user belongs to
    group_id = Column(
        Integer,
        ForeignKey(Group.id,
                   onupdate="CASCADE", ondelete="CASCADE"),
        nullable=False,
        index=True)
    group = relationship(
        Group,
        backref=backref("participations",
                        cascade="all, delete-orphan",
                        passive_deletes=True))

    # Team (id and object) that the user is representing with this
    # participation.
    team_id = Column(
        Integer,
        ForeignKey(Team.id,
                   onupdate="CASCADE", ondelete="RESTRICT"),
        nullable=True)
    team = relationship(
        Team,
        back_populates="participations")

    # These one-to-many relationships are the reversed directions of
    # the ones defined in the "child" classes using foreign keys.

    messages = relationship(
        "Message",
        order_by="[Message.timestamp]",
        cascade="all, delete-orphan",
        passive_deletes=True,
        back_populates="participation")

    questions = relationship(
        "Question",
        order_by="[Question.question_timestamp, Question.reply_timestamp]",
        cascade="all, delete-orphan",
        passive_deletes=True,
        back_populates="participation")

    submissions = relationship(
        "Submission",
        cascade="all, delete-orphan",
        passive_deletes=True,
        back_populates="participation")

    user_tests = relationship(
        "UserTest",
        cascade="all, delete-orphan",
        passive_deletes=True,
        back_populates="participation")

    printjobs = relationship(
        "PrintJob",
        cascade="all, delete-orphan",
        passive_deletes=True,
        back_populates="participation")


class Message(Base):
    """Class to store a private message from the managers to the
    user.

    """
    __tablename__ = 'messages'

    # Auto increment primary key.
    id = Column(
        Integer,
        primary_key=True)

    # Time the message was sent.
    timestamp = Column(
        DateTime,
        nullable=False)

    # Subject and body of the message.
    subject = Column(
        Unicode,
        nullable=False)
    text = Column(
        Unicode,
        nullable=False)

    # Participation (id and object) owning the message.
    participation_id = Column(
        Integer,
        ForeignKey(Participation.id,
                   onupdate="CASCADE", ondelete="CASCADE"),
        nullable=False,
        index=True)
    participation = relationship(
        Participation,
        back_populates="messages")

    # Admin that sent the message (or null if the admin has been later
    # deleted). Admins only loosely "own" a message, so we do not back
    # populate any field in Admin, nor we delete the message when the admin
    # gets deleted.
    admin_id = Column(
        Integer,
        ForeignKey(Admin.id,
                   onupdate="CASCADE", ondelete="SET NULL"),
        nullable=True,
        index=True)
    admin = relationship(Admin)


class Question(Base):
    """Class to store a private question from the user to the
    managers, and its answer.

    """
    __tablename__ = 'questions'

    MAX_SUBJECT_LENGTH = 50
    MAX_TEXT_LENGTH = 2000

    # Auto increment primary key.
    id = Column(
        Integer,
        primary_key=True)

    # Time the question was made.
    question_timestamp = Column(
        DateTime,
        nullable=False)

    # Subject and body of the question.
    subject = Column(
        Unicode,
        nullable=False)
    text = Column(
        Unicode,
        nullable=False)

    # Time the reply was sent.
    reply_timestamp = Column(
        DateTime,
        nullable=True)
    
    # Last time something about the answer changed
    last_action = Column(
        DateTime,
        nullable=True)

    # Has this message been ignored by the admins?
    ignored = Column(
        Boolean,
        nullable=False,
        default=False)

    # Short (as in 'chosen amongst some predetermined choices') and
    # long answer.
    reply_subject = Column(
        Unicode,
        nullable=True)
    reply_text = Column(
        Unicode,
        nullable=True)

    # Source of the answer (web / telegram)
    reply_source = Column(
        Unicode,
        nullable=True)

    # Participation (id and object) owning the question.
    participation_id = Column(
        Integer,
        ForeignKey(Participation.id,
                   onupdate="CASCADE", ondelete="CASCADE"),
        nullable=False,
        index=True)
    participation = relationship(
        Participation,
        back_populates="questions")

    # Latest admin to interact with the question (null if no interactions
    # yet, or if the admin has been later deleted). Admins only loosely "own" a
    # question, so we do not back populate any field in Admin, nor delete the
    # question if the admin gets deleted.
    admin_id = Column(
        Integer,
        ForeignKey(Admin.id,
                   onupdate="CASCADE", ondelete="SET NULL"),
        nullable=True,
        index=True)
    admin = relationship(Admin)<|MERGE_RESOLUTION|>--- conflicted
+++ resolved
@@ -27,30 +27,15 @@
 
 """
 
-<<<<<<< HEAD
-from __future__ import absolute_import
-from __future__ import division
-from __future__ import print_function
-from __future__ import unicode_literals
-from future.builtins.disabled import *  # noqa
-from future.builtins import *  # noqa
-
 from datetime import datetime, timedelta
-=======
-from datetime import timedelta
->>>>>>> d4c9e926
 
 from sqlalchemy.dialects.postgresql import ARRAY, CIDR
-from sqlalchemy.orm import relationship
+from sqlalchemy.orm import backref, relationship
 from sqlalchemy.schema import Column, ForeignKey, CheckConstraint, \
     UniqueConstraint
 from sqlalchemy.types import Boolean, Integer, String, Unicode, DateTime, \
     Interval
-<<<<<<< HEAD
-from sqlalchemy.orm import backref, relationship
 from sqlalchemy.dialects.postgresql import ARRAY, CIDR
-=======
->>>>>>> d4c9e926
 
 from cmscommon.crypto import generate_random_password, build_password
 from . import CastingArray, Codename, Base, Admin, Contest
