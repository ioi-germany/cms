--- conflicted
+++ resolved
@@ -851,20 +851,15 @@
         if os.path.isdir("/etc/alternatives"):
             self.add_mapped_directories(["/etc/alternatives"])
 
-<<<<<<< HEAD
         # On Arch Linux, JDK needs the following directory.
         if os.path.isdir("/etc/java-8-openjdk"):
             self.add_mapped_directories(["/etc/java-8-openjdk"])
 
-        # Tell isolate to get the sandbox ready.
-        box_cmd = [self.box_exec] + (["--cg"] if self.cgroup else []) \
-=======
         # Tell isolate to get the sandbox ready. We do our best to
         # cleanup after ourselves, but we might have missed something
         # if the worker was interrupted in the middle of an execution.
         self.cleanup()
         init_cmd = [self.box_exec] + (["--cg"] if self.cgroup else []) \
->>>>>>> 1635eddb
             + ["--box-id=%d" % self.box_id] + ["--init"]
         ret = subprocess.call(init_cmd)
         if ret != 0:
