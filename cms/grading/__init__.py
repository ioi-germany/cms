#!/usr/bin/env python
# -*- coding: utf-8 -*-

# Contest Management System - http://cms-dev.github.io/
# Copyright © 2010-2015 Giovanni Mascellani <mascellani@poisson.phc.unipi.it>
# Copyright © 2010-2018 Stefano Maggiolo <s.maggiolo@gmail.com>
# Copyright © 2010-2012 Matteo Boscariol <boscarim@hotmail.com>
# Copyright © 2013 Bernard Blackham <bernard@largestprime.net>
# Copyright © 2013-2014 Luca Wehrstedt <luca.wehrstedt@gmail.com>
# Copyright © 2013-2015 Fabian Gundlach <320pointsguy@gmail.com>
# Copyright © 2016 Myungwoo Chun <mc.tamaki@gmail.com>
# Copyright © 2016 Amir Keivan Mohtashami <akmohtashami97@gmail.com>
# Copyright © 2014-2017 Tobias Lenz <t_lenz94@web.de>
#
# This program is free software: you can redistribute it and/or modify
# it under the terms of the GNU Affero General Public License as
# published by the Free Software Foundation, either version 3 of the
# License, or (at your option) any later version.
#
# This program is distributed in the hope that it will be useful,
# but WITHOUT ANY WARRANTY; without even the implied warranty of
# MERCHANTABILITY or FITNESS FOR A PARTICULAR PURPOSE.  See the
# GNU Affero General Public License for more details.
#
# You should have received a copy of the GNU Affero General Public License
# along with this program.  If not, see <http://www.gnu.org/licenses/>.

from __future__ import absolute_import
from __future__ import division
from __future__ import print_function
from __future__ import unicode_literals
from future.builtins.disabled import *  # noqa
from future.builtins import *  # noqa

import logging

from cms.locale import DEFAULT_TRANSLATION

from .language import Language, CompiledLanguage


__all__ = [
    # __init__.py
    "JobException", "format_status_text",
    # language.py
    "Language", "CompiledLanguage",
]


logger = logging.getLogger(__name__)


class JobException(Exception):
    """Exception raised by a worker doing a job.

    """
    def __init__(self, msg=""):
        self.msg = msg

    def __str__(self):
        return repr(self.msg)

    def __repr__(self):
        return "JobException(\"%s\")" % (repr(self.msg))


def format_status_text(status, translation=DEFAULT_TRANSLATION):
    """Format the given status text in the given locale.

    A status text is the content of SubmissionResult.compilation_text,
    Evaluation.text and UserTestResult.(compilation|evaluation)_text.
    It is a list whose first element is a string with printf-like
    placeholders and whose other elements are the data to use to fill
    them.
    The first element will be translated using the given translator (or
    the identity function, if not given), completed with the data and
    returned.

    status ([unicode]): a status, as described above.
    translation (Translation): the translation to use.

    """
    _ = translation.gettext

    try:
        if not isinstance(status, list):
            raise TypeError("Invalid type: %r" % type(status))

        # The empty msgid corresponds to the headers of the pofile.
        text = _(status[0]) if status[0] != '' else ''
        return text % tuple(status[1:])
    except Exception:
        logger.error("Unexpected error when formatting status "
                     "text: %r", status, exc_info=True)
<<<<<<< HEAD
        return _("N/A")


def compute_changes_for_dataset(old_dataset, new_dataset):
    """This function will compute the differences expected when changing from
    one dataset to another.

    old_dataset (Dataset): the original dataset, typically the active one.
    new_dataset (Dataset): the dataset to compare against.

    returns (list): a list of tuples of SubmissionScoreDelta tuples
        where they differ. Those entries that do not differ will have
        None in the pair of respective tuple entries.

    """
    # If we are switching tasks, something has gone seriously wrong.
    if old_dataset.task is not new_dataset.task:
        raise ValueError(
            "Cannot compare datasets referring to different tasks.")

    task = old_dataset.task

    def compare(a, b):
        if a == b:
            return False, (None, None)
        else:
            return True, (a, b)

    # Construct query with all relevant fields to avoid roundtrips to the DB.
    submissions = \
        task.sa_session.query(Submission)\
            .filter(Submission.task == task)\
            .options(joinedload(Submission.participation))\
            .options(joinedload(Submission.token))\
            .options(joinedload(Submission.results)).all()

    ret = []
    for s in submissions:
        old = s.get_result(old_dataset)
        new = s.get_result(new_dataset)

        diff1, pair1 = compare(
            old.score if old is not None else None,
            new.score if new is not None else None)
        diff2, pair2 = compare(
            old.public_score if old is not None else None,
            new.public_score if new is not None else None)
        diff3, pair3 = compare(
            old.ranking_score_details if old is not None else None,
            new.ranking_score_details if new is not None else None)

        if diff1 or diff2 or diff3:
            ret.append(SubmissionScoreDelta(*(s,) + pair1 + pair2 + pair3))

    return ret


# Computing global scores (for ranking).

def task_score(participation, task):
    """Return the score of a contest's user on a task.

    participation (Participation): the user and contest for which to
        compute the score.
    task (Task): the task for which to compute the score.

    return ((float, bool)): the score of user on task, and True if the
        score could change because of a submission yet to score.

    """
    # As this function is primarily used when generating a rankings table
    # (AWS's RankingHandler), we optimize for the case where we are generating
    # results for all users and all tasks. As such, for the following code to
    # be more efficient, the query that generated task and user should have
    # come from a joinedload with the submissions, tokens and
    # submission_results table.  Doing so means that this function should incur
    # no exta database queries.

    # If the score could change due to submission still being compiled
    # / evaluated / scored.
    partial = False

    submissions = [s for s in participation.submissions
                   if s.task is task and s.official]
    submissions.sort(key=lambda s: s.timestamp)

    if submissions == []:
        return 0.0, False

    score = 0.0

    if task.score_mode == SCORE_MODE_MAX:
        # Like in IOI 2013-: maximum score amongst all submissions.

        # The maximum score amongst all submissions (not yet computed
        # scores count as 0.0).
        max_score = 0.0

        for s in submissions:
            sr = s.get_result(task.active_dataset)
            if sr is not None and sr.scored():
                max_score = max(max_score, sr.score)
            else:
                partial = True

        score = max_score
    else:
        # Like in IOI 2010-2012: maximum score among all tokened
        # submissions and the last submission.

        # The score of the last submission (if computed, otherwise 0.0).
        last_score = 0.0
        # The maximum score amongst the tokened submissions (not yet computed
        # scores count as 0.0).
        max_tokened_score = 0.0

        # Last score: if the last submission is scored we use that,
        # otherwise we use 0.0 (and mark that the score is partial
        # when the last submission could be scored).
        last_s = submissions[-1]
        last_sr = last_s.get_result(task.active_dataset)

        if last_sr is not None and last_sr.scored():
            last_score = last_sr.score
        else:
            partial = True

        for s in submissions:
            sr = s.get_result(task.active_dataset)
            if s.tokened():
                if sr is not None and sr.scored():
                    max_tokened_score = max(max_tokened_score, sr.score)
                else:
                    partial = True

        score = max(last_score, max_tokened_score)

    return score, partial


class UnitTest:
    """Functions for basic unit tests
    """
    @staticmethod
    def get_result(limits, evaluation):
        """Collect information about the evaluation.

        limits (dict): a dictionary with entries weak_time_limit and
                       strong_time_limit
        evaluation (Evaluation): the Evaluation object to study

        return ([unicode]): a list of reasons of failure:
                            time, time?, memory, memory? and possibly a
                            score < 1 (if the weak time and memory limits have
                            been satisfied)

        """
        result = []

        def check(val, weak, strong):
            if val > weak:
                return -1
            if val < strong:
                return 1
            else:
                return 0

        # check time constraints
        # TODO What if this is None?
        if evaluation.execution_time is not None:
            timeverdict = check(float(evaluation.execution_time),
                                float(limits["weak_time_limit"]),
                                float(limits["strong_time_limit"]))

            if "wall clock limit exceeded" in (evaluation.text)[0]:
                timeverdict = -1

            if timeverdict == -1:
                result.append("time")
            elif timeverdict == 0:
                result.append("time?")

        # check memory constraints
        # TODO What if this is None?
        if evaluation.execution_memory is not None:
            memverdict = check(float(evaluation.execution_memory) / 2**20,
                               float(limits["weak_mem_limit"]),
                               float(limits["strong_mem_limit"]))
            if "violating memory limits" in (evaluation.text)[0]:
                memverdict = -1
            if memverdict == -1:
                result.append("memory")
            elif memverdict == 0:
                result.append("memory?")

        # check solution (if possible)
        if UnitTest.meaningful_score(result):
            result.append(evaluation.outcome)

        return result

    @staticmethod
    def ignore(x, l):
        return UnitTest.is_score(x) or ("time" in l and x == "time?") or\
                                       ("memory" in l and x == "memory?")

    @staticmethod
    def is_score(x):
        try:
            float(x)
            return True
        except:
            return False

    @staticmethod
    def get_scores(l):
        return [float(x) for x in l if UnitTest.is_score(x)]

    @staticmethod
    def remove_scores(l):
        return [x for x in l if not UnitTest.is_score(x)]

    @staticmethod
    def score(results):
        """Get the minimum score of a list of results.

        results ([unicode]): list of results
                             (time, time?, memory, memory? or a score)

        return (float): minimum score (1.0 if no score is present)

        """
        return min(UnitTest.get_scores(results) + [1.0])

    @staticmethod
    def compare_score(score, interval):
        if score < interval[0]:
            return -1
        if score > interval[1]:
            return 1
        return 0

    @staticmethod
    def meaningful_score(results):
        """Test whether the score actually makes sense
        """
        return not('time' in results or 'memory' in results)

    @staticmethod
    def is_interval(x):
        if not isinstance(x, list):
            return False
        if len(x) != 2:
            return False

        return UnitTest.is_score(x[0]) and UnitTest.is_score(x[1])

    @staticmethod
    def get_intervals(l):
        return [x for x in l if UnitTest.is_interval(x)]

    @staticmethod
    def remove_intervals(l):
        return [x for x in l if not UnitTest.is_interval(x)]

    @staticmethod
    def case_line(results, mandatory, _optional, c=['✓', '≈', '✗', '―']):
        """Information about a single testcase as part of a group
           This function returns a list of pairs, where the first entry
           visualises the respective result and the second one is >0
           iff the result is as expected
        """
        optional = _optional + mandatory

        def badness(key, r):
            if key in r:
                return 2
            if key + '?' in r:
                return 1
            else:
                return 0

        def get_int(b):
            if b:
                return 1
            else:
                return -1

        L = []

        for x in ['time', 'memory']:
            L.append((c[badness(x, results)],
                      get_int((x in results or x not in mandatory) and
                              badness(x, results) <= badness(x, optional))))

        if UnitTest.meaningful_score(results):
            s = UnitTest.score(results)

            optional_intervals = UnitTest.get_intervals(optional)
            if len(optional_intervals) == 0:
                optional_intervals = [[1.0, 1.0]]

            score_okay = all(UnitTest.compare_score(s, i) == 0
                             for i in UnitTest.get_intervals(mandatory)) and \
                         all(UnitTest.compare_score(s, i) != -1
                             for i in optional_intervals)
            L.append((s, get_int(score_okay)))
        else:
            L.append((c[-1], 0))

        if "arbitrary" in optional:
            for i in range(0, len(L)):
                L[i] = (L[i][0], 0)

        return L

    @staticmethod
    def judge_score(x, intervals):
        l = [UnitTest.compare_score(x, i) for i in intervals]

        if any(x < 0 for x in l):
            return -1
        if any(x > 0 for x in l):
            return 1
        return 0

    @staticmethod
    def judge_scores(scores, intervals):
        if len(scores) == 0:
            return 0
        else:
            return min(UnitTest.judge_score(s, intervals) for s in scores)

    @staticmethod
    def judge_group(results, _extended_results, mandatory, _optional):
        """Judge a whole group given a concatenated list of the results of
           the individual cases
           extended_results contains results of testcases with explicit
           expectations
        """
        optional = _optional + mandatory
        extended_results = results + _extended_results

        if "arbitrary" in mandatory:
            return (1337, "ignored", "You specified that this specific "
                    "outcome should be ignored (please only do this if you're "
                    "really sure that's what you want).")

        if "arbitrary" in optional and len(mandatory) != 0:
            raise Exception("Undefined behaviour: you specified the outcome of "
                            "a group as arbitrary while giving specific "
                            "expectations for at least one testcase in this "
                            "group. I don't know what to do.")

        scores = UnitTest.get_scores(results)

        # When checking whether the score is too low we also care about the
        # optional score constraints
        intervals = UnitTest.get_intervals(optional) or [[1.0, 1.0]]
        score_verdict = UnitTest.judge_scores(scores, intervals)

        if score_verdict == -1 or any(x not in optional for x in results
                                      if not UnitTest.ignore(x,
                                          ['time', 'memory'])):
            return (-2, "failed", "The submission failed for a reason "
                    "you did not expect (or score too low).")

        if any(x.endswith("?") for x in results
               if not UnitTest.ignore(x, optional)):
            return (0, "ambiguous", "It is not clear whether the submission "
                       "respects the limits.")

        # When checking whether the score is too high we only care about the
        # mandatory score constraints
        intervals = UnitTest.get_intervals(mandatory) or [[1.0, 1.0]]
        score_verdict = UnitTest.judge_scores(scores, intervals)

        mandatory = UnitTest.remove_intervals(mandatory)

        if (score_verdict == 0 and (len(mandatory) == 0 or
                                    UnitTest.score(results) != 1.0)) or\
           any(x in extended_results for x in mandatory):
            return (1, "okay", "... all shall be well.")

        return (-1, "failed",
                "You expected the submission to fail but it didn't "
                "(or score too high).")

    @staticmethod
    def judge_case(results, mandatory, optional):
        """Judge a single testcase
        """
        if "arbitrary" in mandatory:
            raise Exception("Undefined behaviour: you specified the outcome of "
                            "a testcase as arbitrary. I don't know what to do")

        a, b, c = UnitTest.judge_group(results, [], mandatory, optional)
        return a, c
=======
        return _("N/A")
>>>>>>> c43ec673
<|MERGE_RESOLUTION|>--- conflicted
+++ resolved
@@ -92,405 +92,4 @@
     except Exception:
         logger.error("Unexpected error when formatting status "
                      "text: %r", status, exc_info=True)
-<<<<<<< HEAD
-        return _("N/A")
-
-
-def compute_changes_for_dataset(old_dataset, new_dataset):
-    """This function will compute the differences expected when changing from
-    one dataset to another.
-
-    old_dataset (Dataset): the original dataset, typically the active one.
-    new_dataset (Dataset): the dataset to compare against.
-
-    returns (list): a list of tuples of SubmissionScoreDelta tuples
-        where they differ. Those entries that do not differ will have
-        None in the pair of respective tuple entries.
-
-    """
-    # If we are switching tasks, something has gone seriously wrong.
-    if old_dataset.task is not new_dataset.task:
-        raise ValueError(
-            "Cannot compare datasets referring to different tasks.")
-
-    task = old_dataset.task
-
-    def compare(a, b):
-        if a == b:
-            return False, (None, None)
-        else:
-            return True, (a, b)
-
-    # Construct query with all relevant fields to avoid roundtrips to the DB.
-    submissions = \
-        task.sa_session.query(Submission)\
-            .filter(Submission.task == task)\
-            .options(joinedload(Submission.participation))\
-            .options(joinedload(Submission.token))\
-            .options(joinedload(Submission.results)).all()
-
-    ret = []
-    for s in submissions:
-        old = s.get_result(old_dataset)
-        new = s.get_result(new_dataset)
-
-        diff1, pair1 = compare(
-            old.score if old is not None else None,
-            new.score if new is not None else None)
-        diff2, pair2 = compare(
-            old.public_score if old is not None else None,
-            new.public_score if new is not None else None)
-        diff3, pair3 = compare(
-            old.ranking_score_details if old is not None else None,
-            new.ranking_score_details if new is not None else None)
-
-        if diff1 or diff2 or diff3:
-            ret.append(SubmissionScoreDelta(*(s,) + pair1 + pair2 + pair3))
-
-    return ret
-
-
-# Computing global scores (for ranking).
-
-def task_score(participation, task):
-    """Return the score of a contest's user on a task.
-
-    participation (Participation): the user and contest for which to
-        compute the score.
-    task (Task): the task for which to compute the score.
-
-    return ((float, bool)): the score of user on task, and True if the
-        score could change because of a submission yet to score.
-
-    """
-    # As this function is primarily used when generating a rankings table
-    # (AWS's RankingHandler), we optimize for the case where we are generating
-    # results for all users and all tasks. As such, for the following code to
-    # be more efficient, the query that generated task and user should have
-    # come from a joinedload with the submissions, tokens and
-    # submission_results table.  Doing so means that this function should incur
-    # no exta database queries.
-
-    # If the score could change due to submission still being compiled
-    # / evaluated / scored.
-    partial = False
-
-    submissions = [s for s in participation.submissions
-                   if s.task is task and s.official]
-    submissions.sort(key=lambda s: s.timestamp)
-
-    if submissions == []:
-        return 0.0, False
-
-    score = 0.0
-
-    if task.score_mode == SCORE_MODE_MAX:
-        # Like in IOI 2013-: maximum score amongst all submissions.
-
-        # The maximum score amongst all submissions (not yet computed
-        # scores count as 0.0).
-        max_score = 0.0
-
-        for s in submissions:
-            sr = s.get_result(task.active_dataset)
-            if sr is not None and sr.scored():
-                max_score = max(max_score, sr.score)
-            else:
-                partial = True
-
-        score = max_score
-    else:
-        # Like in IOI 2010-2012: maximum score among all tokened
-        # submissions and the last submission.
-
-        # The score of the last submission (if computed, otherwise 0.0).
-        last_score = 0.0
-        # The maximum score amongst the tokened submissions (not yet computed
-        # scores count as 0.0).
-        max_tokened_score = 0.0
-
-        # Last score: if the last submission is scored we use that,
-        # otherwise we use 0.0 (and mark that the score is partial
-        # when the last submission could be scored).
-        last_s = submissions[-1]
-        last_sr = last_s.get_result(task.active_dataset)
-
-        if last_sr is not None and last_sr.scored():
-            last_score = last_sr.score
-        else:
-            partial = True
-
-        for s in submissions:
-            sr = s.get_result(task.active_dataset)
-            if s.tokened():
-                if sr is not None and sr.scored():
-                    max_tokened_score = max(max_tokened_score, sr.score)
-                else:
-                    partial = True
-
-        score = max(last_score, max_tokened_score)
-
-    return score, partial
-
-
-class UnitTest:
-    """Functions for basic unit tests
-    """
-    @staticmethod
-    def get_result(limits, evaluation):
-        """Collect information about the evaluation.
-
-        limits (dict): a dictionary with entries weak_time_limit and
-                       strong_time_limit
-        evaluation (Evaluation): the Evaluation object to study
-
-        return ([unicode]): a list of reasons of failure:
-                            time, time?, memory, memory? and possibly a
-                            score < 1 (if the weak time and memory limits have
-                            been satisfied)
-
-        """
-        result = []
-
-        def check(val, weak, strong):
-            if val > weak:
-                return -1
-            if val < strong:
-                return 1
-            else:
-                return 0
-
-        # check time constraints
-        # TODO What if this is None?
-        if evaluation.execution_time is not None:
-            timeverdict = check(float(evaluation.execution_time),
-                                float(limits["weak_time_limit"]),
-                                float(limits["strong_time_limit"]))
-
-            if "wall clock limit exceeded" in (evaluation.text)[0]:
-                timeverdict = -1
-
-            if timeverdict == -1:
-                result.append("time")
-            elif timeverdict == 0:
-                result.append("time?")
-
-        # check memory constraints
-        # TODO What if this is None?
-        if evaluation.execution_memory is not None:
-            memverdict = check(float(evaluation.execution_memory) / 2**20,
-                               float(limits["weak_mem_limit"]),
-                               float(limits["strong_mem_limit"]))
-            if "violating memory limits" in (evaluation.text)[0]:
-                memverdict = -1
-            if memverdict == -1:
-                result.append("memory")
-            elif memverdict == 0:
-                result.append("memory?")
-
-        # check solution (if possible)
-        if UnitTest.meaningful_score(result):
-            result.append(evaluation.outcome)
-
-        return result
-
-    @staticmethod
-    def ignore(x, l):
-        return UnitTest.is_score(x) or ("time" in l and x == "time?") or\
-                                       ("memory" in l and x == "memory?")
-
-    @staticmethod
-    def is_score(x):
-        try:
-            float(x)
-            return True
-        except:
-            return False
-
-    @staticmethod
-    def get_scores(l):
-        return [float(x) for x in l if UnitTest.is_score(x)]
-
-    @staticmethod
-    def remove_scores(l):
-        return [x for x in l if not UnitTest.is_score(x)]
-
-    @staticmethod
-    def score(results):
-        """Get the minimum score of a list of results.
-
-        results ([unicode]): list of results
-                             (time, time?, memory, memory? or a score)
-
-        return (float): minimum score (1.0 if no score is present)
-
-        """
-        return min(UnitTest.get_scores(results) + [1.0])
-
-    @staticmethod
-    def compare_score(score, interval):
-        if score < interval[0]:
-            return -1
-        if score > interval[1]:
-            return 1
-        return 0
-
-    @staticmethod
-    def meaningful_score(results):
-        """Test whether the score actually makes sense
-        """
-        return not('time' in results or 'memory' in results)
-
-    @staticmethod
-    def is_interval(x):
-        if not isinstance(x, list):
-            return False
-        if len(x) != 2:
-            return False
-
-        return UnitTest.is_score(x[0]) and UnitTest.is_score(x[1])
-
-    @staticmethod
-    def get_intervals(l):
-        return [x for x in l if UnitTest.is_interval(x)]
-
-    @staticmethod
-    def remove_intervals(l):
-        return [x for x in l if not UnitTest.is_interval(x)]
-
-    @staticmethod
-    def case_line(results, mandatory, _optional, c=['✓', '≈', '✗', '―']):
-        """Information about a single testcase as part of a group
-           This function returns a list of pairs, where the first entry
-           visualises the respective result and the second one is >0
-           iff the result is as expected
-        """
-        optional = _optional + mandatory
-
-        def badness(key, r):
-            if key in r:
-                return 2
-            if key + '?' in r:
-                return 1
-            else:
-                return 0
-
-        def get_int(b):
-            if b:
-                return 1
-            else:
-                return -1
-
-        L = []
-
-        for x in ['time', 'memory']:
-            L.append((c[badness(x, results)],
-                      get_int((x in results or x not in mandatory) and
-                              badness(x, results) <= badness(x, optional))))
-
-        if UnitTest.meaningful_score(results):
-            s = UnitTest.score(results)
-
-            optional_intervals = UnitTest.get_intervals(optional)
-            if len(optional_intervals) == 0:
-                optional_intervals = [[1.0, 1.0]]
-
-            score_okay = all(UnitTest.compare_score(s, i) == 0
-                             for i in UnitTest.get_intervals(mandatory)) and \
-                         all(UnitTest.compare_score(s, i) != -1
-                             for i in optional_intervals)
-            L.append((s, get_int(score_okay)))
-        else:
-            L.append((c[-1], 0))
-
-        if "arbitrary" in optional:
-            for i in range(0, len(L)):
-                L[i] = (L[i][0], 0)
-
-        return L
-
-    @staticmethod
-    def judge_score(x, intervals):
-        l = [UnitTest.compare_score(x, i) for i in intervals]
-
-        if any(x < 0 for x in l):
-            return -1
-        if any(x > 0 for x in l):
-            return 1
-        return 0
-
-    @staticmethod
-    def judge_scores(scores, intervals):
-        if len(scores) == 0:
-            return 0
-        else:
-            return min(UnitTest.judge_score(s, intervals) for s in scores)
-
-    @staticmethod
-    def judge_group(results, _extended_results, mandatory, _optional):
-        """Judge a whole group given a concatenated list of the results of
-           the individual cases
-           extended_results contains results of testcases with explicit
-           expectations
-        """
-        optional = _optional + mandatory
-        extended_results = results + _extended_results
-
-        if "arbitrary" in mandatory:
-            return (1337, "ignored", "You specified that this specific "
-                    "outcome should be ignored (please only do this if you're "
-                    "really sure that's what you want).")
-
-        if "arbitrary" in optional and len(mandatory) != 0:
-            raise Exception("Undefined behaviour: you specified the outcome of "
-                            "a group as arbitrary while giving specific "
-                            "expectations for at least one testcase in this "
-                            "group. I don't know what to do.")
-
-        scores = UnitTest.get_scores(results)
-
-        # When checking whether the score is too low we also care about the
-        # optional score constraints
-        intervals = UnitTest.get_intervals(optional) or [[1.0, 1.0]]
-        score_verdict = UnitTest.judge_scores(scores, intervals)
-
-        if score_verdict == -1 or any(x not in optional for x in results
-                                      if not UnitTest.ignore(x,
-                                          ['time', 'memory'])):
-            return (-2, "failed", "The submission failed for a reason "
-                    "you did not expect (or score too low).")
-
-        if any(x.endswith("?") for x in results
-               if not UnitTest.ignore(x, optional)):
-            return (0, "ambiguous", "It is not clear whether the submission "
-                       "respects the limits.")
-
-        # When checking whether the score is too high we only care about the
-        # mandatory score constraints
-        intervals = UnitTest.get_intervals(mandatory) or [[1.0, 1.0]]
-        score_verdict = UnitTest.judge_scores(scores, intervals)
-
-        mandatory = UnitTest.remove_intervals(mandatory)
-
-        if (score_verdict == 0 and (len(mandatory) == 0 or
-                                    UnitTest.score(results) != 1.0)) or\
-           any(x in extended_results for x in mandatory):
-            return (1, "okay", "... all shall be well.")
-
-        return (-1, "failed",
-                "You expected the submission to fail but it didn't "
-                "(or score too high).")
-
-    @staticmethod
-    def judge_case(results, mandatory, optional):
-        """Judge a single testcase
-        """
-        if "arbitrary" in mandatory:
-            raise Exception("Undefined behaviour: you specified the outcome of "
-                            "a testcase as arbitrary. I don't know what to do")
-
-        a, b, c = UnitTest.judge_group(results, [], mandatory, optional)
-        return a, c
-=======
-        return _("N/A")
->>>>>>> c43ec673
+        return _("N/A")