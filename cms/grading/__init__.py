--- conflicted
+++ resolved
@@ -7,11 +7,7 @@
 # Copyright © 2010-2012 Matteo Boscariol <boscarim@hotmail.com>
 # Copyright © 2013 Bernard Blackham <bernard@largestprime.net>
 # Copyright © 2013-2014 Luca Wehrstedt <luca.wehrstedt@gmail.com>
-<<<<<<< HEAD
-# Copyright © 2013 Fabian Gundlach <320pointsguy@gmail.com>
-=======
-# Copyright © 2014 Fabian Gundlach <320pointsguy@gmail.com>
->>>>>>> 77e484af
+# Copyright © 2013-2014 Fabian Gundlach <320pointsguy@gmail.com>
 #
 # This program is free software: you can redistribute it and/or modify
 # it under the terms of the GNU Affero General Public License as
