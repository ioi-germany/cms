#!/usr/bin/env python2
# -*- coding: utf-8 -*-

# Programming contest management system
# Copyright © 2012 Giovanni Mascellani <mascellani@poisson.phc.unipi.it>
# Copyright © 2013 Luca Wehrstedt <luca.wehrstedt@gmail.com>
# Copyright © 2013 Bernard Blackham <bernard@largestprime.net>
# Copyright © 2013 Stefano Maggiolo <s.maggiolo@gmail.com>
# Copyright © 2013 Tobias Lenz <t_lenz94@web.de>
# Copyright © 2013 Fabian Gundlach <320pointsguy@gmail.com>
#
# This program is free software: you can redistribute it and/or modify
# it under the terms of the GNU Affero General Public License as
# published by the Free Software Foundation, either version 3 of the
# License, or (at your option) any later version.
#
# This program is distributed in the hope that it will be useful,
# but WITHOUT ANY WARRANTY; without even the implied warranty of
# MERCHANTABILITY or FITNESS FOR A PARTICULAR PURPOSE.  See the
# GNU Affero General Public License for more details.
#
# You should have received a copy of the GNU Affero General Public License
# along with this program.  If not, see <http://www.gnu.org/licenses/>.

"""A JobGroup is an abstraction of an "atomic" action of a Worker.

Jobs play a major role in the interface with TaskTypes: they are a
data structure containing all information about what the TaskTypes
should do. They are mostly used in the communication between ES and
the Workers, hence they contain only serializable data (for example,
the name of the task type, not the task type object itself).

A JobGroup represents an indivisible action of a Worker, that is, a
compilation or an evaluation. It contains one or more Jobs, for
example "compile the submission" or "evaluate the submission on a
certain testcase".

"""

import json

from cms.db import File, Manager, Executable, UserTestExecutable, Evaluation


class Job(object):
    """Base class for all jobs.

    Input data (usually filled by ES): task_type,
    task_type_parameters. Metadata: shard, sandboxes, info.

    """

    # TODO Move 'success' inside Job.

    def __init__(self, task_type=None, task_type_parameters=None,
                 shard=None, sandboxes=None, info=None):
        """Initialization.

        task_type (string): the name of the task type.
        task_type_parameters (string): the parameters for the creation
            of the correct task type.
        shard (int): the shard of the Worker completing this job.
        sandboxes ([string]): the paths of the sandboxes used in the
            Worker during the execution of the job.
        info (string): a human readable description of the job.

        """
        if task_type is None:
            task_type = ""
        if task_type_parameters is None:
            task_type_parameters = []
        if sandboxes is None:
            sandboxes = []
        if info is None:
            info = ""

        self.task_type = task_type
        self.task_type_parameters = task_type_parameters
        self.shard = shard
        self.sandboxes = sandboxes
        self.info = info

    def export_to_dict(self):
        res = {
            'task_type': self.task_type,
            'task_type_parameters': self.task_type_parameters,
            'shard': self.shard,
            'sandboxes': self.sandboxes,
            'info': self.info,
            }
        return res

    @staticmethod
    def import_from_dict_with_type(data):
        type_ = data['type']
        del data['type']
        if type_ == 'compilation':
            return CompilationJob.import_from_dict(data)
        elif type_ == 'evaluation':
            return EvaluationJob.import_from_dict(data)
        else:
            raise Exception("Couldn't import dictionary with type %s" %
                            (type_))

    @classmethod
    def import_from_dict(cls, data):
        return cls(**data)


class CompilationJob(Job):
    """Job representing a compilation.

    Can represent either the compilation of a user test, or of a
    submission, or of an arbitrary source (as used in cmsMake).

    Input data (usually filled by ES): language, files,
    managers. Output data (filled by the Worker): success,
    compilation_success, executables, text, plus.

    """

    def __init__(self, task_type=None, task_type_parameters=None,
                 shard=None, sandboxes=None, info=None,
                 language=None, files=None, managers=None,
                 success=None, compilation_success=None,
                 executables=None, text=None, plus=None):
        """Initialization.

        See base class for the remaining arguments.

        language (string): the language of the submission / user test.
        files ({string: File}): files submitted by the user.
        managers ({string: Manager}): managers provided by the admins.
        success (bool): whether the job succeeded.
        compilation_success (bool): whether the compilation implicit
            in the job succeeded, or there was a compilation error.
        executables ({string: Executable}): executables created in the
            job.
        text ([object]): description of the outcome of the job, to be
            presented to the user. The first item is a string,
            potentially with %-escaping; the following items are the
            values to be %-formatted into the first.
        plus ({}): additional metadata.

        """
        if files is None:
            files = {}
        if managers is None:
            managers = {}
        if executables is None:
            executables = {}

        Job.__init__(self, task_type, task_type_parameters,
                     shard, sandboxes, info)
        self.language = language
        self.files = files
        self.managers = managers
        self.success = success
        self.compilation_success = compilation_success
        self.executables = executables
        self.text = text
        self.plus = plus

    def export_to_dict(self):
        res = Job.export_to_dict(self)
        res.update({
            'type': 'compilation',
            'language': self.language,
            'files': dict((k, v.digest)
                          for k, v in self.files.iteritems()),
            'managers': dict((k, v.digest)
                             for k, v in self.managers.iteritems()),
            'success': self.success,
            'compilation_success': self.compilation_success,
            'executables': dict((k, v.digest)
                                for k, v in self.executables.iteritems()),
            'text': self.text,
            'plus': self.plus,
            })
        return res

    @classmethod
    def import_from_dict(cls, data):
        data['files'] = dict(
            (k, File(k, v)) for k, v in data['files'].iteritems())
        data['managers'] = dict(
            (k, Manager(k, v)) for k, v in data['managers'].iteritems())
        data['executables'] = dict(
            (k, Executable(k, v)) for k, v in data['executables'].iteritems())
        return cls(**data)


class EvaluationJob(Job):
    """Job representing an evaluation on a testcase.

    Can represent either the evaluation of a user test, or of a
    submission, or of an arbitrary source (as used in cmsMake).

    Input data (usually filled by ES): language, files, managers,
    executables, input, output, time_limit, memory_limit. Output data
    (filled by the Worker): success, outcome, text, user_output, plux.
    executables, text, plus. Metadata: only_execution, get_output.

    """
    def __init__(self, task_type=None, task_type_parameters=None,
                 shard=None, sandboxes=None, info=None,
                 language=None, files=None, managers=None,
                 executables=None, input=None, output=None,
                 time_limit=None, memory_limit=None,
                 success=None, outcome=None, text=None,
                 user_output=None, plus=None,
                 only_execution=False, get_output=False,
                 output_trunc_len=None):
        """Initialization.

        See base class for the remaining arguments.

        language (string): the language of the submission / user test.
        files ({string: File}): files submitted by the user.
        managers ({string: Manager}): managers provided by the admins.
        executables ({string: Executable}): executables created in the
            compilation.
        input (string): digest of the input file.
        output (string): digest of the output file.
        time_limit (float): user time limit in seconds.
        memory_limit (int): memory limit in bytes.
        success (bool): whether the job succeeded.
        outcome (string): the outcome of the evaluation, from which to
            compute the score.
        text ([object]): description of the outcome of the job, to be
            presented to the user. The first item is a string,
            potentially with %-escaping; the following items are the
            values to be %-formatted into the first.
        user_output (unicode): if requested (with get_output), the
            digest of the file containing the output of the user
            program.
        plus ({}): additional metadata.
        only_execution (bool): whether to perform only the execution,
            or to compare the output with the reference solution too.
        get_output (bool): whether to retrieve the execution output
            (together with only_execution, useful for the user tests).
        output_trunc_len (int): length at which the output is truncated
                                (no truncation if None)

        """
        if files is None:
            files = {}
        if managers is None:
            managers = {}
        if executables is None:
            executables = {}

        Job.__init__(self, task_type, task_type_parameters,
                     shard, sandboxes, info)
        self.language = language
        self.files = files
        self.managers = managers
        self.executables = executables
        self.input = input
        self.output = output
        self.time_limit = time_limit
        self.memory_limit = memory_limit
        self.success = success
        self.outcome = outcome
        self.text = text
        self.user_output = user_output
        self.plus = plus
        self.only_execution = only_execution
        self.get_output = get_output
        self.output_trunc_len = output_trunc_len

    def export_to_dict(self):
        res = Job.export_to_dict(self)
        res.update({
            'type': 'evaluation',
            'language': self.language,
            'files': dict((k, v.digest)
                          for k, v in self.files.iteritems()),
            'managers': dict((k, v.digest)
                             for k, v in self.managers.iteritems()),
            'executables': dict((k, v.digest)
                                for k, v in self.executables.iteritems()),
            'input': self.input,
            'output': self.output,
            'time_limit': self.time_limit,
            'memory_limit': self.memory_limit,
            'success': self.success,
            'outcome': self.outcome,
            'text': self.text,
            'user_output': self.user_output,
            'plus': self.plus,
            'only_execution': self.only_execution,
            'get_output': self.get_output,
            'output_trunc_len': self.output_trunc_len,
            })
        return res

    @classmethod
    def import_from_dict(cls, data):
        data['files'] = dict(
            (k, File(k, v)) for k, v in data['files'].iteritems())
        data['managers'] = dict(
            (k, Manager(k, v)) for k, v in data['managers'].iteritems())
        data['executables'] = dict(
            (k, Executable(k, v)) for k, v in data['executables'].iteritems())
        return cls(**data)


class JobGroup(object):
    """A collection of jobs.

    This is the minimal unit of action for a Worker.

    """

    def __init__(self, jobs=None, success=None):
        """Initialization.

        jobs ({string: Job}): the jobs composing the group.
        success (bool): whether all jobs succeded.

        """
        if jobs is None:
            jobs = {}

        self.jobs = jobs
        self.success = success

    def export_to_dict(self):
        res = {
            'jobs': dict((k, v.export_to_dict())
                         for k, v in self.jobs.iteritems()),
            'success': self.success,
            }
        return res

    @classmethod
    def import_from_dict(cls, data):
        data['jobs'] = dict(
            (k, Job.import_from_dict_with_type(v))
            for k, v in data['jobs'].iteritems())
        return cls(**data)

    # Compilation

    @staticmethod
    def from_submission_compilation(submission, dataset):
        job = CompilationJob()

        # Job
        job.task_type = dataset.task_type
        job.task_type_parameters = dataset.task_type_parameters

        # CompilationJob; dict() is required to detach the dictionary
        # that gets added to the Job from the control of SQLAlchemy
        job.language = submission.language
        job.files = dict(submission.files)
        job.managers = dict(dataset.managers)
        job.info = "compile submission %d" % (submission.id)

        jobs = {"": job}

        return JobGroup(jobs)

    def to_submission_compilation(self, sr):
        # This should actually be useless.
        sr.invalidate_compilation()

        job = self.jobs[""]
        assert isinstance(job, CompilationJob)

        # No need to check self.success or job.success because this
        # method gets called only if the first (and therefore the
        # second!) is True.

        sr.set_compilation_outcome(job.compilation_success)
        sr.compilation_text = json.dumps(job.text, encoding='utf-8')
        sr.compilation_stdout = job.plus.get('stdout')
        sr.compilation_stderr = job.plus.get('stderr')
        sr.compilation_time = job.plus.get('execution_time')
        sr.compilation_wall_clock_time = \
            job.plus.get('execution_wall_clock_time')
        sr.compilation_memory = job.plus.get('execution_memory')
        sr.compilation_shard = job.shard
        sr.compilation_sandbox = ":".join(job.sandboxes)
        for executable in job.executables.itervalues():
            sr.executables += [executable]

    @staticmethod
    def from_user_test_compilation(user_test, dataset):
        job = CompilationJob()

        # Job
        job.task_type = dataset.task_type
        job.task_type_parameters = dataset.task_type_parameters

        # CompilationJob; dict() is required to detach the dictionary
        # that gets added to the Job from the control of SQLAlchemy
        job.language = user_test.language
        job.files = dict(user_test.files)
        job.managers = dict(user_test.managers)
        job.info = "compile user test %d" % (user_test.id)

        # Add the managers to be got from the Task; get_task_type must
        # be imported here to avoid circular dependencies
        from cms.grading.tasktypes import get_task_type
        task_type = get_task_type(dataset=dataset)
        auto_managers = task_type.get_auto_managers()
        if auto_managers is not None:
            for manager_filename in auto_managers:
                job.managers[manager_filename] = \
                    dataset.managers[manager_filename]
        else:
            for manager_filename in dataset.managers:
                if manager_filename not in job.managers:
                    job.managers[manager_filename] = \
                        dataset.managers[manager_filename]

        jobs = {"": job}

        return JobGroup(jobs)

    def to_user_test_compilation(self, ur):
        # This should actually be useless.
        ur.invalidate_compilation()

        job = self.jobs[""]
        assert isinstance(job, CompilationJob)

        # No need to check self.success or job.success because this
        # method gets called only if the first (and therefore the
        # second!) is True.

        ur.set_compilation_outcome(job.compilation_success)
        ur.compilation_text = json.dumps(job.text, encoding='utf-8')
        ur.compilation_stdout = job.plus.get('stdout')
        ur.compilation_stderr = job.plus.get('stderr')
        ur.compilation_time = job.plus.get('execution_time')
        ur.compilation_wall_clock_time = \
            job.plus.get('execution_wall_clock_time')
        ur.compilation_memory = job.plus.get('execution_memory')
        ur.compilation_shard = job.shard
        ur.compilation_sandbox = ":".join(job.sandboxes)
        for executable in job.executables.itervalues():
            ut_executable = UserTestExecutable(
                executable.filename, executable.digest)
            ur.executables += [ut_executable]

    # Evaluation

    @staticmethod
<<<<<<< HEAD
    def from_submission_evaluation(submission, dataset):
        job = EvaluationJob()

        # Job
        job.task_type = dataset.task_type
        job.task_type_parameters = dataset.task_type_parameters

        submission_result = submission.get_result(dataset)

        # This should have been created by now.
        assert submission_result is not None

        # EvaluationJob; dict() is required to detach the dictionary
        # that gets added to the Job from the control of SQLAlchemy
        job.language = submission.language
        job.files = dict(submission.files)
        job.managers = dict(dataset.managers)
        job.executables = dict(submission_result.executables)
        job.time_limit = dataset.time_limit
        job.memory_limit = dataset.memory_limit
        job.get_output = True
        job.output_trunc_len = 1024

=======
    def from_submission_evaluation(submission, dataset,
                                   submission_result=None):
>>>>>>> 380bc204
        jobs = dict()

        for k, testcase in dataset.testcases.iteritems():
            job = EvaluationJob()

            # Job
            job.task_type = dataset.task_type
            job.task_type_parameters = dataset.task_type_parameters

            if submission_result is None:
                submission_result = submission.get_result(dataset)

            # This should have been created by now.
            assert submission_result is not None

            # EvaluationJob; dict() is required to detach the dictionary
            # that gets added to the Job from the control of SQLAlchemy
            job.language = submission.language
            job.files = dict(submission.files)
            job.managers = dict(dataset.managers)
            job.executables = dict(submission_result.executables)

            if submission.additional_info is None:
                additional_limits = {}
            else:
                additional_info = json.loads(submission.additional_info)
                additional_limits = additional_info.get("limits", {})

            job.time_limit = additional_limits.get("weak_time_limit",
                                                   dataset.time_limit)
            job.memory_limit = additional_limits.get("weak_mem_limit",
                                                     dataset.memory_limit)

            job.input = testcase.input
            job.output = testcase.output
            job.info = "evaluate submission %d on testcase %s" % \
                       (submission.id, testcase.codename)

            jobs[k] = job

        return JobGroup(jobs)

    def to_submission_evaluation(self, sr):
        # This should actually be useless.
        sr.invalidate_evaluation()

        # No need to check self.success or job.success because this
        # method gets called only if the first (and therefore the
        # second!) is True.

        sr.set_evaluation_outcome()

        for test_name, job in self.jobs.iteritems():
            assert isinstance(job, EvaluationJob)

            sr.evaluations += [Evaluation(
                text=json.dumps(job.text, encoding='utf-8'),
                outcome=job.outcome,
                execution_time=job.plus.get('execution_time'),
                execution_wall_clock_time=job.plus.get(
                    'execution_wall_clock_time'),
                execution_memory=job.plus.get('execution_memory'),
                output=job.user_output,
                evaluation_shard=job.shard,
                evaluation_sandbox=":".join(job.sandboxes),
                testcase=sr.dataset.testcases[test_name])]

    @staticmethod
    def from_user_test_evaluation(user_test, dataset):
        job = EvaluationJob()

        # Job
        job.task_type = dataset.task_type
        job.task_type_parameters = dataset.task_type_parameters

        user_test_result = user_test.get_result(dataset)

        # This should have been created by now.
        assert user_test_result is not None

        # EvaluationJob; dict() is required to detach the dictionary
        # that gets added to the Job from the control of SQLAlchemy
        job.language = user_test.language
        job.files = dict(user_test.files)
        job.managers = dict(user_test.managers)
        job.executables = dict(user_test_result.executables)
        job.input = user_test.input
        job.time_limit = dataset.time_limit
        job.memory_limit = dataset.memory_limit
        job.info = "evaluate user test %d" % (user_test.id)

        # Add the managers to be got from the Task; get_task_type must
        # be imported here to avoid circular dependencies
        from cms.grading.tasktypes import get_task_type
        task_type = get_task_type(dataset=dataset)
        auto_managers = task_type.get_auto_managers()
        if auto_managers is not None:
            for manager_filename in auto_managers:
                job.managers[manager_filename] = \
                    dataset.managers[manager_filename]
        else:
            for manager_filename in dataset.managers:
                if manager_filename not in job.managers:
                    job.managers[manager_filename] = \
                        dataset.managers[manager_filename]

        job.get_output = True
        job.output_trunc_len = 100 * 1024
        job.only_execution = True

        jobs = {"": job}

        return JobGroup(jobs)

    def to_user_test_evaluation(self, ur):
        # This should actually be useless.
        ur.invalidate_evaluation()

        job = self.jobs[""]
        assert isinstance(job, EvaluationJob)

        # No need to check self.success or job.success because this
        # method gets called only if the first (and therefore the
        # second!) is True.

        ur.evaluation_text = json.dumps(job.text, encoding='utf-8')
        ur.set_evaluation_outcome()  # FIXME use job.outcome
        ur.execution_time = job.plus.get('execution_time')
        ur.execution_wall_clock_time = \
            job.plus.get('execution_wall_clock_time')
        ur.execution_memory = job.plus.get('execution_memory')
        ur.evaluation_shard = job.shard
        ur.evaluation_sandbox = ":".join(job.sandboxes)
        ur.output = job.user_output<|MERGE_RESOLUTION|>--- conflicted
+++ resolved
@@ -449,34 +449,8 @@
     # Evaluation
 
     @staticmethod
-<<<<<<< HEAD
-    def from_submission_evaluation(submission, dataset):
-        job = EvaluationJob()
-
-        # Job
-        job.task_type = dataset.task_type
-        job.task_type_parameters = dataset.task_type_parameters
-
-        submission_result = submission.get_result(dataset)
-
-        # This should have been created by now.
-        assert submission_result is not None
-
-        # EvaluationJob; dict() is required to detach the dictionary
-        # that gets added to the Job from the control of SQLAlchemy
-        job.language = submission.language
-        job.files = dict(submission.files)
-        job.managers = dict(dataset.managers)
-        job.executables = dict(submission_result.executables)
-        job.time_limit = dataset.time_limit
-        job.memory_limit = dataset.memory_limit
-        job.get_output = True
-        job.output_trunc_len = 1024
-
-=======
     def from_submission_evaluation(submission, dataset,
                                    submission_result=None):
->>>>>>> 380bc204
         jobs = dict()
 
         for k, testcase in dataset.testcases.iteritems():
@@ -498,6 +472,8 @@
             job.files = dict(submission.files)
             job.managers = dict(dataset.managers)
             job.executables = dict(submission_result.executables)
+            job.get_output = True
+            job.output_trunc_len = 1024
 
             if submission.additional_info is None:
                 additional_limits = {}
