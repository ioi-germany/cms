--- conflicted
+++ resolved
@@ -241,15 +241,6 @@
         user_output (unicode|None): if requested (with get_output),
             the digest of the file containing the output of the user
             program.
-<<<<<<< HEAD
-        plus ({}): additional metadata.
-        only_execution (bool): whether to perform only the execution,
-            or to compare the output with the reference solution too.
-        get_output (bool): whether to retrieve the execution output
-            (together with only_execution, useful for the user tests).
-        output_trunc_len (int): length at which the output is truncated
-                                (no truncation if None)
-=======
         plus ({}|None): additional metadata.
         only_execution (bool|None): whether to perform only the
             execution, or to compare the output with the reference
@@ -257,7 +248,8 @@
         get_output (bool|None): whether to retrieve the execution
             output (together with only_execution, useful for the user
             tests).
->>>>>>> 77e484af
+        output_trunc_len (int): length at which the output is truncated
+                                (no truncation if None)
 
         """
         if files is None:
