#!/usr/bin/env python
# -*- coding: utf-8 -*-

# Contest Management System - http://cms-dev.github.io/
# Copyright © 2010-2012 Giovanni Mascellani <mascellani@poisson.phc.unipi.it>
# Copyright © 2010-2017 Stefano Maggiolo <s.maggiolo@gmail.com>
# Copyright © 2010-2012 Matteo Boscariol <boscarim@hotmail.com>
# Copyright © 2012-2014 Luca Wehrstedt <luca.wehrstedt@gmail.com>
# Copyright © 2016 Masaki Hara <ackie.h.gmai@gmail.com>
# Copyright © 2014 Fabian Gundlach <320pointsguy@gmail.com>
#
# This program is free software: you can redistribute it and/or modify
# it under the terms of the GNU Affero General Public License as
# published by the Free Software Foundation, either version 3 of the
# License, or (at your option) any later version.
#
# This program is distributed in the hope that it will be useful,
# but WITHOUT ANY WARRANTY; without even the implied warranty of
# MERCHANTABILITY or FITNESS FOR A PARTICULAR PURPOSE.  See the
# GNU Affero General Public License for more details.
#
# You should have received a copy of the GNU Affero General Public License
# along with this program.  If not, see <http://www.gnu.org/licenses/>.

from __future__ import absolute_import
from __future__ import division
from __future__ import print_function
from __future__ import unicode_literals
from future.builtins.disabled import *
from future.builtins import *
from six import iterkeys, iteritems

import logging
import os
import signal
import tempfile
from functools import reduce

from cms import config
from cms.grading.Sandbox import wait_without_std, Sandbox
from cms.grading import compilation_step, \
    human_evaluation_message, is_evaluation_passed, extract_outcome_and_text, \
    evaluation_step, evaluation_step_before_run, evaluation_step_after_run, \
    merge_evaluation_results
from cms.grading.languagemanager import \
    LANGUAGES, HEADER_EXTS, SOURCE_EXTS, OBJECT_EXTS, get_language
from cms.grading.ParameterTypes import ParameterTypeChoice, ParameterTypeInt
from cms.grading.TaskType import TaskType, \
    create_sandbox, delete_sandbox
from cms.db import Executable
from cms.io.GeventUtils import rmtree


logger = logging.getLogger(__name__)


# Dummy function to mark translatable string.
def N_(message):
    return message


class Communication(TaskType):
    """Task type class for tasks that requires:

    - a *manager* that reads the input file, work out the perfect
      solution on its own, and communicate the input (maybe with some
      modifications) on its standard output; it then reads the
      response of the user's solution from the standard input and
      write the outcome;

    - a *stub* that compiles with the user's source, reads from
      standard input what the manager says, and write back the user's
      solution to stdout.

    """
    ALLOW_PARTIAL_SUBMISSION = False

    name = "Communication"

    _COMPILATION = ParameterTypeChoice(
        "Compilation",
        "compilation",
        "",
        {"alone": "Submissions are self-sufficient",
         "grader": "Submissions are compiled with a grader"})

    _NUM_PROCESSES = ParameterTypeInt(
        "Number of Processes",
        "num_processes",
        "")

    ACCEPTED_PARAMETERS = [_COMPILATION, _NUM_PROCESSES]

    testable = False

    def get_compilation_commands(self, submission_format):
        """See TaskType.get_compilation_commands."""
        res = dict()
        for language in LANGUAGES:
            source_ext = language.source_extension
            source_filenames = []
            if self.parameters[0] == "grader":
                source_filenames.append("stub%s" % source_ext)
            executable_filename = \
                "_".join(pattern.replace(".%l", "")
                         for pattern in submission_format)
            for filename in submission_format:
                source_filename = filename.replace(".%l", source_ext)
                source_filenames.append(source_filename)
            commands = language.get_compilation_commands(
                source_filenames, executable_filename)
            res[language.name] = commands
        return res

    def get_user_managers(self, unused_submission_format):
        """See TaskType.get_user_managers."""
        return ["stub.%l"]

    def get_auto_managers(self):
        """See TaskType.get_auto_managers."""
        return ["manager"]

    def compile(self, job, file_cacher):
        """See TaskType.compile."""
        # Detect the submission's language. The checks about the
        # formal correctedness of the submission are done in CWS,
        # before accepting it.
        language = get_language(job.language)
        source_ext = language.source_extension

        # Create the sandbox
        sandbox = create_sandbox(file_cacher, job.multithreaded_sandbox)
        job.sandboxes.append(sandbox.path)

        # Prepare the source files in the sandbox
        files_to_get = {}
        source_filenames = []
        # Stub.
        stub_filename = "stub%s" % source_ext
        if self.parameters[0] == "grader":
            source_filenames.append(stub_filename)
            files_to_get[stub_filename] = job.managers[stub_filename].digest
        # User's submission.
        for filename, fileinfo in iteritems(job.files):
            source_filename = filename.replace(".%l", source_ext)
            source_filenames.append(source_filename)
            files_to_get[source_filename] = fileinfo.digest

        # Also copy all managers that might be useful during compilation.
        for filename in iterkeys(job.managers):
            if any(filename.endswith(header) for header in HEADER_EXTS):
                files_to_get[filename] = \
                    job.managers[filename].digest
            elif any(filename.endswith(source) for source in SOURCE_EXTS):
                files_to_get[filename] = \
                    job.managers[filename].digest
            elif any(filename.endswith(obj) for obj in OBJECT_EXTS):
                files_to_get[filename] = \
                    job.managers[filename].digest

        for filename, digest in iteritems(files_to_get):
            sandbox.create_file_from_storage(filename, digest)

        # Prepare the compilation command
        executable_filename = \
            "_".join(pattern.replace(".%l", "")
                     for pattern in iterkeys(job.files))
        commands = language.get_compilation_commands(
            source_filenames, executable_filename)

        # Run the compilation
        operation_success, compilation_success, text, plus = \
            compilation_step(sandbox, commands)

        # Retrieve the compiled executables
        job.success = operation_success
        job.compilation_success = compilation_success
        job.plus = plus
        job.text = text
        if operation_success and compilation_success:
            digest = sandbox.get_file_to_storage(
                executable_filename,
                "Executable %s for %s" %
                (executable_filename, job.info))
            job.executables[executable_filename] = \
                Executable(executable_filename, digest)

        # Cleanup
        delete_sandbox(sandbox, job.success)

    def evaluate(self, job, file_cacher):
        """See TaskType.evaluate."""
        if len(self.parameters) <= 1:
            num_processes = 1
        else:
            num_processes = self.parameters[1]
        indices = range(num_processes)
        # Create sandboxes and FIFOs
        sandbox_mgr = create_sandbox(file_cacher, job.multithreaded_sandbox)
        sandbox_user = [create_sandbox(file_cacher, job.multithreaded_sandbox)
                        for i in indices]
        fifo_dir = [tempfile.mkdtemp(dir=config.temp_dir) for i in indices]
        abortion_control_fifo_dir = tempfile.mkdtemp(dir=config.temp_dir)
        fifo_in = [os.path.join(fifo_dir[i], "in%d" % i) for i in indices]
        fifo_out = [os.path.join(fifo_dir[i], "out%d" % i) for i in indices]
        fifo_solution_quitter = os.path.join(abortion_control_fifo_dir, "sq")
        fifo_manager_quitter = os.path.join(abortion_control_fifo_dir, "mq")
        for i in indices:
            os.mkfifo(fifo_in[i])
            os.mkfifo(fifo_out[i])
            os.chmod(fifo_dir[i], 0o755)
            os.chmod(fifo_in[i], 0o666)
            os.chmod(fifo_out[i], 0o666)
        os.mkfifo(fifo_solution_quitter)
        os.mkfifo(fifo_manager_quitter)
        os.chmod(abortion_control_fifo_dir, 0o755)
        os.chmod(fifo_solution_quitter, 0o666)
        os.chmod(fifo_manager_quitter, 0o666)

        # First step: prepare the manager.
        manager_filename = "manager"
        manager_command = ["./%s" % manager_filename]
        for i in indices:
            manager_command.append(fifo_in[i])
            manager_command.append(fifo_out[i])
        manager_command.append(fifo_solution_quitter)
        manager_command.append(fifo_manager_quitter)
        manager_executables_to_get = {
            manager_filename:
            job.managers[manager_filename].digest
            }
        manager_files_to_get = {
            "input.txt": job.input,
            "res.txt": job.output
            }
<<<<<<< HEAD
        manager_allow_dirs = fifo_dir + [abortion_control_fifo_dir]
        for filename, digest in manager_executables_to_get.iteritems():
=======
        manager_allow_dirs = fifo_dir
        for filename, digest in iteritems(manager_executables_to_get):
>>>>>>> 46f7da77
            sandbox_mgr.create_file_from_storage(
                filename, digest, executable=True)
        for filename, digest in iteritems(manager_files_to_get):
            sandbox_mgr.create_file_from_storage(filename, digest)

        # Second step: load the executables for the user processes
        # (done before launching the manager so that it does not
        # impact its wall clock time).
        assert len(job.executables) == 1
        executable_filename = next(iterkeys(job.executables))
        executables_to_get = {
            executable_filename:
            job.executables[executable_filename].digest
            }
        for i in indices:
            for filename, digest in iteritems(executables_to_get):
                sandbox_user[i].create_file_from_storage(
                    filename, digest, executable=True)

        # Third step: start the manager.
        manager = evaluation_step_before_run(
            sandbox_mgr,
            manager_command,
            num_processes * max(60, job.time_limit),
            0,
            allow_dirs=manager_allow_dirs,
            writable_files=["output.txt"],
            stdin_redirect="input.txt")

        solution_quitter = open(fifo_solution_quitter, "r")
        manager_quitter = open(fifo_manager_quitter, "w")

        # Fourth step: start the user submissions compiled with the stub.
        language = get_language(job.language)
        processes = [None for i in indices]
        for i in indices:
            args = []
            if num_processes != 1:
                args.append(str(i))
            if self.parameters[0] == "grader":
                main = "stub"
            else:
                main = executable_filename
            commands = language.get_evaluation_commands(
                executable_filename,
                main=main,
                args=args)
            user_allow_dirs = [fifo_dir[i]]
            # Assumes that the actual execution of the user solution
            # is the last command in commands, and that the previous
            # are "setup" that doesn't need tight control.
            if len(commands) > 1:
                evaluation_step(sandbox_user[i], commands[:-1], 10, 256)
            processes[i] = evaluation_step_before_run(
                sandbox_user[i],
                commands[-1],
                job.time_limit,
                job.memory_limit,
                allow_dirs=user_allow_dirs,
                stdin_redirect=fifo_in[i],
                stdout_redirect=fifo_out[i])

        # Manager still running but wants to quit
        if solution_quitter.read() == "<3":
            for i in indices:
                processes[i].send_signal(signal.SIGINT)  # Kill user
            wait_without_std(processes)
            manager_quitter.close()

        # Consume output.
        wait_without_std(processes + [manager])
        # TODO: check exit codes with translate_box_exitcode.

        user_results = [evaluation_step_after_run(s) for s in sandbox_user]
        success_user = all(r[0] for r in user_results)
        plus_user = reduce(merge_evaluation_results,
                           [r[1] for r in user_results])
        success_mgr, unused_plus_mgr = \
            evaluation_step_after_run(sandbox_mgr)

        if plus_user['exit_status'] == Sandbox.EXIT_OK and \
                plus_user["execution_time"] >= job.time_limit:
            plus_user['exit_status'] = Sandbox.EXIT_TIMEOUT

        # Merge results.
        job.sandboxes = [s.path for s in sandbox_user] + [sandbox_mgr.path]
        job.plus = plus_user

        # If at least one evaluation had problems, we report the
        # problems.
        if not success_user or not success_mgr:
            success, outcome, text = False, None, []
        # If the user sandbox detected some problem (timeout, ...),
        # the outcome is 0.0 and the text describes that problem.
        elif not is_evaluation_passed(plus_user):
            success = True
            outcome, text = 0.0, human_evaluation_message(plus_user)
        # Otherwise, we use the manager to obtain the outcome.
        else:
            success = True
            outcome, text = extract_outcome_and_text(sandbox_mgr)

        # If asked so, save the output file, provided that it exists
        if job.get_output:
            if sandbox_mgr.file_exists("output.txt"):
                job.user_output = sandbox_mgr.get_file_to_storage(
                    "output.txt",
                    "Output file in job %s" % job.info)
            else:
                job.user_output = None

        # Whatever happened, we conclude.
        job.success = success
        job.outcome = "%s" % outcome if outcome is not None else None
        job.text = text

        delete_sandbox(sandbox_mgr, job.success)
        for s in sandbox_user:
            delete_sandbox(s, job.success)
        if not config.keep_sandbox:
            for d in fifo_dir:
                rmtree(d)
            rmtree(abortion_control_fifo_dir)<|MERGE_RESOLUTION|>--- conflicted
+++ resolved
@@ -233,13 +233,8 @@
             "input.txt": job.input,
             "res.txt": job.output
             }
-<<<<<<< HEAD
-        manager_allow_dirs = fifo_dir + [abortion_control_fifo_dir]
-        for filename, digest in manager_executables_to_get.iteritems():
-=======
         manager_allow_dirs = fifo_dir
         for filename, digest in iteritems(manager_executables_to_get):
->>>>>>> 46f7da77
             sandbox_mgr.create_file_from_storage(
                 filename, digest, executable=True)
         for filename, digest in iteritems(manager_files_to_get):
