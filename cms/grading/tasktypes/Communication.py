#!/usr/bin/env python
# -*- coding: utf-8 -*-

# Contest Management System - http://cms-dev.github.io/
# Copyright © 2010-2012 Giovanni Mascellani <mascellani@poisson.phc.unipi.it>
# Copyright © 2010-2018 Stefano Maggiolo <s.maggiolo@gmail.com>
# Copyright © 2010-2012 Matteo Boscariol <boscarim@hotmail.com>
# Copyright © 2012-2014 Luca Wehrstedt <luca.wehrstedt@gmail.com>
# Copyright © 2016 Masaki Hara <ackie.h.gmai@gmail.com>
# Copyright © 2014 Fabian Gundlach <320pointsguy@gmail.com>
#
# This program is free software: you can redistribute it and/or modify
# it under the terms of the GNU Affero General Public License as
# published by the Free Software Foundation, either version 3 of the
# License, or (at your option) any later version.
#
# This program is distributed in the hope that it will be useful,
# but WITHOUT ANY WARRANTY; without even the implied warranty of
# MERCHANTABILITY or FITNESS FOR A PARTICULAR PURPOSE.  See the
# GNU Affero General Public License for more details.
#
# You should have received a copy of the GNU Affero General Public License
# along with this program.  If not, see <http://www.gnu.org/licenses/>.

from __future__ import absolute_import
from __future__ import division
from __future__ import print_function
from __future__ import unicode_literals
from future.builtins.disabled import *  # noqa
from future.builtins import *  # noqa
from six import iterkeys, iteritems

import logging
import os
import signal
import tempfile
from functools import reduce

from cms import config, rmtree
from cms.grading.Sandbox import wait_without_std, Sandbox
<<<<<<< HEAD
from cms.grading import compilation_step, \
    human_evaluation_message, is_evaluation_passed, extract_outcome_and_text, \
    evaluation_step, evaluation_step_before_run, evaluation_step_after_run, \
    merge_evaluation_results
from cms.grading.languagemanager import \
    LANGUAGES, HEADER_EXTS, SOURCE_EXTS, OBJECT_EXTS, get_language
from cms.grading.ParameterTypes import ParameterTypeChoice, ParameterTypeInt
from cms.grading.TaskType import TaskType, \
    create_sandbox, delete_sandbox
=======
from cms.grading.steps import compilation_step,  evaluation_step_before_run, \
    evaluation_step_after_run, extract_outcome_and_text, \
    human_evaluation_message, merge_execution_stats, trusted_step
from cms.grading.languagemanager import LANGUAGES, get_language
from cms.grading.ParameterTypes import ParameterTypeInt
from cms.grading.TaskType import TaskType, check_executables_number, \
    check_manager_present, create_sandbox, delete_sandbox, \
    is_manager_for_compilation
>>>>>>> bbe7e2c5
from cms.db import Executable


logger = logging.getLogger(__name__)


# Dummy function to mark translatable string.
def N_(message):
    return message


class Communication(TaskType):
    """Task type class for tasks with a fully admin-controlled process.

    The task type will run *manager*, an admin-provided executable, and one or
    more instances of the user solution, compiled together with a
    language-specific stub.

    During the evaluation, the manager and each of the user processes
    communicate via FIFOs. The manager will read the input, send it (possibly
    with some modifications) to the user process(es). The user processes, via
    functions provided by the stub, will communicate with the manager. Finally,
    the manager will decide outcome and text, and print them on stdout and
    stderr.

    The manager reads the input from stdin and writes to stdout and stderr the
    standard manager output (that is, the outcome on stdout and the text on
    stderr, see trusted.py for more information). It receives as argument the
    names of the fifos: first from and to the first user process, then from and
    to the second user process, and so on. It can also print some information
    to a file named "output.txt"; the content of this file will be shown to
    users submitting a user test.

    The stub receives as argument the fifos (from and to the manager) and if
    there are more than one user processes, the 0-based index of the process.

    """
    # Filename of the manager (the stand-alone, admin-provided program).
    MANAGER_FILENAME = "manager"
    # Filename of the input in the manager sandbox. The content will be
    # redirected to stdin, and managers should read from there.
    INPUT_FILENAME = "input.txt"
    # Filename where the manager can write additional output to show to users
    # in case of a user test.
    OUTPUT_FILENAME = "output.txt"

    ALLOW_PARTIAL_SUBMISSION = False

    _COMPILATION = ParameterTypeChoice(
        "Compilation",
        "compilation",
        "",
        {"alone": "Submissions are self-sufficient",
         "grader": "Submissions are compiled with a grader"})

    _NUM_PROCESSES = ParameterTypeInt(
        "Number of Processes",
        "num_processes",
        "")

    ACCEPTED_PARAMETERS = [_COMPILATION, _NUM_PROCESSES]

    testable = False

    @property
    def name(self):
        """See TaskType.name."""
        return "Communication"

    def __init__(self, parameters):
        super(Communication, self).__init__(parameters)

        self.num_processes = 1
        if len(self.parameters) > 0:
            self.num_processes = self.parameters[0]

    def get_compilation_commands(self, submission_format):
        """See TaskType.get_compilation_commands."""
        res = dict()
        for language in LANGUAGES:
            # Collect source filenames.
            source_ext = language.source_extension
<<<<<<< HEAD
            source_filenames = []
            if self.parameters[0] == "grader":
                source_filenames.append("stub%s" % source_ext)
            executable_filename = \
                "_".join(pattern.replace(".%l", "")
                         for pattern in submission_format)
            for filename in submission_format:
                source_filename = filename.replace(".%l", source_ext)
                source_filenames.append(source_filename)
=======
            source_filenames = ["stub%s" % source_ext]
            for codename in submission_format:
                source_filenames.append(codename.replace(".%l", source_ext))
            # Compute executable name.
            executable_filename = self._executable_filename(submission_format)
            # Build the compilation commands.
>>>>>>> bbe7e2c5
            commands = language.get_compilation_commands(
                source_filenames, executable_filename)
            res[language.name] = commands
        return res

    def get_user_managers(self):
        """See TaskType.get_user_managers."""
        return ["stub.%l"]

    def get_auto_managers(self):
        """See TaskType.get_auto_managers."""
        return ["manager"]

    @staticmethod
    def _executable_filename(codenames):
        """Return the chosen executable name computed from the codenames.

        codenames ([str]): submission format or codename of submitted files,
            may contain %l.

        return (str): a deterministic executable name.

        """
        return "_".join(sorted(codename.replace(".%l", "")
                               for codename in codenames))

    def compile(self, job, file_cacher):
        """See TaskType.compile."""
        language = get_language(job.language)
        source_ext = language.source_extension

        # Prepare the files to copy in the sandbox and to add to the
        # compilation command.
        files_to_get = {}
        source_filenames = []
        # The stub, that must have been provided (copy and add to compilation).
        stub_filename = "stub%s" % source_ext
<<<<<<< HEAD
        if self.parameters[0] == "grader":
            source_filenames.append(stub_filename)
            files_to_get[stub_filename] = job.managers[stub_filename].digest
        # User's submission.
        for filename, fileinfo in iteritems(job.files):
            source_filename = filename.replace(".%l", source_ext)
=======
        if not check_manager_present(job, stub_filename):
            return
        source_filenames.append(stub_filename)
        files_to_get[stub_filename] = job.managers[stub_filename].digest
        # User's submitted file(s) (copy and add to compilation).
        for codename, file_ in iteritems(job.files):
            source_filename = codename.replace(".%l", source_ext)
>>>>>>> bbe7e2c5
            source_filenames.append(source_filename)
            files_to_get[source_filename] = file_.digest
        # Any other useful manager (just copy).
        for filename, manager in iteritems(job.managers):
            if is_manager_for_compilation(filename, language):
                files_to_get[filename] = manager.digest

        # Prepare the compilation command
        executable_filename = self._executable_filename(iterkeys(job.files))
        commands = language.get_compilation_commands(
            source_filenames, executable_filename)

        # Create the sandbox.
        sandbox = create_sandbox(file_cacher, name="compile")
        job.sandboxes.append(sandbox.path)

        # Copy all required files in the sandbox.
        for filename, digest in iteritems(files_to_get):
            sandbox.create_file_from_storage(filename, digest)

        # Run the compilation.
        box_success, compilation_success, text, stats = \
            compilation_step(sandbox, commands)

        # Retrieve the compiled executables.
        job.success = box_success
        job.compilation_success = compilation_success
        job.text = text
        job.plus = stats
        if box_success and compilation_success:
            digest = sandbox.get_file_to_storage(
                executable_filename,
                "Executable %s for %s" % (executable_filename, job.info))
            job.executables[executable_filename] = \
                Executable(executable_filename, digest)

        # Cleanup.
        delete_sandbox(sandbox, job.success)

    def evaluate(self, job, file_cacher):
        """See TaskType.evaluate."""
<<<<<<< HEAD
        if len(self.parameters) <= 1:
            num_processes = 1
        else:
            num_processes = self.parameters[1]
        indices = range(num_processes)
        # Create sandboxes and FIFOs
        sandbox_mgr = create_sandbox(
            file_cacher,
            multithreaded=job.multithreaded_sandbox,
            name="manager_evaluate")
        sandbox_user = [
            create_sandbox(
                file_cacher,
                multithreaded=job.multithreaded_sandbox,
                name="user_evaluate")
            for i in indices]
=======
        if not check_executables_number(job, 1):
            return
        executable_filename = next(iterkeys(job.executables))
        executable_digest = job.executables[executable_filename].digest

        # Make sure the required manager is among the job managers.
        if not check_manager_present(job, Communication.MANAGER_FILENAME):
            return
        manager_digest = job.managers[Communication.MANAGER_FILENAME].digest

        # Indices for the objects related to each user process.
        indices = range(self.num_processes)

        # Create FIFOs.
>>>>>>> bbe7e2c5
        fifo_dir = [tempfile.mkdtemp(dir=config.temp_dir) for i in indices]
        abortion_control_fifo_dir = tempfile.mkdtemp(dir=config.temp_dir)
        fifo_in = [os.path.join(fifo_dir[i], "in%d" % i) for i in indices]
        fifo_out = [os.path.join(fifo_dir[i], "out%d" % i) for i in indices]
        fifo_solution_quitter = os.path.join(abortion_control_fifo_dir, "sq")
        fifo_manager_quitter = os.path.join(abortion_control_fifo_dir, "mq")
        for i in indices:
            os.mkfifo(fifo_in[i])
            os.mkfifo(fifo_out[i])
            os.chmod(fifo_dir[i], 0o755)
            os.chmod(fifo_in[i], 0o666)
            os.chmod(fifo_out[i], 0o666)
        os.mkfifo(fifo_solution_quitter)
        os.mkfifo(fifo_manager_quitter)
        os.chmod(abortion_control_fifo_dir, 0o755)
        os.chmod(fifo_solution_quitter, 0o666)
        os.chmod(fifo_manager_quitter, 0o666)

        # Create the manager sandbox and copy manager and input.
        sandbox_mgr = create_sandbox(file_cacher, name="manager_evaluate")
        job.sandboxes.append(sandbox_mgr.path)
        sandbox_mgr.create_file_from_storage(
            Communication.MANAGER_FILENAME, manager_digest, executable=True)
        sandbox_mgr.create_file_from_storage(
            Communication.INPUT_FILENAME, job.input)

        # Create the user sandbox(es) and copy the executable.
        sandbox_user = [create_sandbox(file_cacher, name="user_evaluate")
                        for i in indices]
        job.sandboxes.extend(s.path for s in sandbox_user)
        for i in indices:
<<<<<<< HEAD
            manager_command.append(fifo_in[i])
            manager_command.append(fifo_out[i])
        manager_command.append(fifo_solution_quitter)
        manager_command.append(fifo_manager_quitter)
        manager_executables_to_get = {
            manager_filename:
            job.managers[manager_filename].digest
            }
        manager_files_to_get = {
            "input.txt": job.input,
            "res.txt": job.output
            }
        manager_allow_dirs = fifo_dir
        for filename, digest in iteritems(manager_executables_to_get):
            sandbox_mgr.create_file_from_storage(
                filename, digest, executable=True)
        for filename, digest in iteritems(manager_files_to_get):
            sandbox_mgr.create_file_from_storage(filename, digest)

        # Second step: load the executables for the user processes
        # (done before launching the manager so that it does not
        # impact its wall clock time).
        assert len(job.executables) == 1
        executable_filename = next(iterkeys(job.executables))
        executables_to_get = {
            executable_filename:
            job.executables[executable_filename].digest
            }
        for i in indices:
            for filename, digest in iteritems(executables_to_get):
                sandbox_user[i].create_file_from_storage(
                    filename, digest, executable=True)
=======
            sandbox_user[i].create_file_from_storage(
                executable_filename, executable_digest, executable=True)
>>>>>>> bbe7e2c5

        # Start the manager. Redirecting to stdin is unnecessary, but for
        # historical reasons the manager can choose to read from there
        # instead than from INPUT_FILENAME.
        manager_command = ["./%s" % Communication.MANAGER_FILENAME]
        for i in indices:
            manager_command += [fifo_in[i], fifo_out[i]]
        # We could use trusted_step for the manager, since it's fully
        # admin-controlled. But trusted_step is only synchronous at the moment.
        # Thus we use evaluation_step, and we set a time limit generous enough
        # to prevent user programs from sending the manager in timeout.
        # This means that:
        # - the manager wall clock timeout must be greater than the sum of all
        #     wall clock timeouts of the user programs;
        # - with the assumption that the work the manager performs is not
        #     greater than the work performed by the user programs, the manager
        #     user timeout must be greater than the maximum allowed total time
        #     of the user programs; in theory, this is the task's time limit,
        #     but in practice is num_processes times that because the
        #     constraint on the total time can only be enforced after all user
        #     programs terminated.
        manager_time_limit = max(self.num_processes * (job.time_limit + 1.0),
                                 config.trusted_sandbox_max_time_s)
        manager = evaluation_step_before_run(
            sandbox_mgr,
            manager_command,
<<<<<<< HEAD
            num_processes * max(60, job.time_limit),
            0,
            allow_dirs=manager_allow_dirs,
            writable_files=["output.txt"],
            stdin_redirect="input.txt")

        solution_quitter = open(fifo_solution_quitter, "r")
        manager_quitter = open(fifo_manager_quitter, "w")

        # Fourth step: start the user submissions compiled with the stub.
        language = get_language(job.language)
        processes = [None for i in indices]
        for i in indices:
            args = []
            if num_processes != 1:
=======
            manager_time_limit,
            config.trusted_sandbox_max_memory_kib // 1024,
            allow_dirs=fifo_dir,
            writable_files=[Communication.OUTPUT_FILENAME],
            stdin_redirect=Communication.INPUT_FILENAME,
            multiprocess=job.multithreaded_sandbox)

        # Start the user submissions compiled with the stub.
        language = get_language(job.language)
        processes = [None for i in indices]
        for i in indices:
            args = [fifo_out[i], fifo_in[i]]
            if self.num_processes != 1:
>>>>>>> bbe7e2c5
                args.append(str(i))
            if self.parameters[0] == "grader":
                main = "stub"
            else:
                main = executable_filename
            commands = language.get_evaluation_commands(
                executable_filename,
                main=main,
                args=args)
            # Assumes that the actual execution of the user solution is the
            # last command in commands, and that the previous are "setup"
            # that don't need tight control.
            if len(commands) > 1:
                trusted_step(sandbox_user[i], commands[:-1])
            processes[i] = evaluation_step_before_run(
                sandbox_user[i],
                commands[-1],
                job.time_limit,
                job.memory_limit,
<<<<<<< HEAD
                allow_dirs=user_allow_dirs,
                stdin_redirect=fifo_in[i],
                stdout_redirect=fifo_out[i])

        # Manager still running but wants to quit
        if solution_quitter.read() == "<3":
            for i in indices:
                processes[i].send_signal(signal.SIGINT)  # Kill user
            wait_without_std(processes)
            manager_quitter.close()
=======
                allow_dirs=[fifo_dir[i]],
                multiprocess=job.multithreaded_sandbox)
>>>>>>> bbe7e2c5

        # Wait for the processes to conclude, without blocking them on I/O.
        wait_without_std(processes + [manager])

        # Get the results of the manager sandbox.
        box_success_mgr, evaluation_success_mgr, unused_stats_mgr = \
            evaluation_step_after_run(sandbox_mgr)

        # Coalesce the results of the user sandboxes.
        user_results = [evaluation_step_after_run(s) for s in sandbox_user]
        box_success_user = all(r[0] for r in user_results)
        evaluation_success_user = all(r[1] for r in user_results)
        stats_user = reduce(merge_execution_stats,
                            [r[2] for r in user_results])
        # The actual running time is the sum of every user process, but each
        # sandbox can only check its own; if the sum is greater than the time
        # limit we adjust the result.
        if box_success_user and evaluation_success_user and \
                stats_user["execution_time"] >= job.time_limit:
            evaluation_success_user = False
            stats_user['exit_status'] = Sandbox.EXIT_TIMEOUT

        success = box_success_user \
            and box_success_mgr and evaluation_success_mgr
        outcome = None
        text = None

        # If at least one sandbox had problems, or the manager did not
        # terminate correctly, we report an error (and no need for user stats).
        if not success:
            stats_user = None
            pass

        # If just asked to execute, fill text and set dummy outcome.
        elif job.only_execution:
            outcome = 0.0
            text = [N_("Execution completed successfully")]

        # If the user sandbox detected some problem (timeout, ...),
        # the outcome is 0.0 and the text describes that problem.
        elif not evaluation_success_user:
            outcome = 0.0
            text = human_evaluation_message(stats_user)

        # Otherwise, we use the manager to obtain the outcome.
        else:
            outcome, text = extract_outcome_and_text(sandbox_mgr)

        # If asked so, save the output file with additional information,
        # provided that it exists.
        if job.get_output:
            if sandbox_mgr.file_exists(Communication.OUTPUT_FILENAME):
                job.user_output = sandbox_mgr.get_file_to_storage(
                    Communication.OUTPUT_FILENAME,
                    "Output file in job %s" % job.info,
                    trunc_len=100 * 1024)
            else:
                job.user_output = None

        # Fill in the job with the results.
        job.success = success
        job.outcome = "%s" % outcome if outcome is not None else None
        job.text = text
        job.plus = stats_user

        delete_sandbox(sandbox_mgr, job.success)
        for s in sandbox_user:
            delete_sandbox(s, job.success)
        if not config.keep_sandbox:
            for d in fifo_dir:
                rmtree(d)
            rmtree(abortion_control_fifo_dir)<|MERGE_RESOLUTION|>--- conflicted
+++ resolved
@@ -38,26 +38,15 @@
 
 from cms import config, rmtree
 from cms.grading.Sandbox import wait_without_std, Sandbox
-<<<<<<< HEAD
-from cms.grading import compilation_step, \
-    human_evaluation_message, is_evaluation_passed, extract_outcome_and_text, \
-    evaluation_step, evaluation_step_before_run, evaluation_step_after_run, \
-    merge_evaluation_results
+from cms.grading.steps import compilation_step,  evaluation_step_before_run, \
+    evaluation_step_after_run, extract_outcome_and_text, \
+    human_evaluation_message, merge_execution_stats, trusted_step
 from cms.grading.languagemanager import \
     LANGUAGES, HEADER_EXTS, SOURCE_EXTS, OBJECT_EXTS, get_language
 from cms.grading.ParameterTypes import ParameterTypeChoice, ParameterTypeInt
-from cms.grading.TaskType import TaskType, \
-    create_sandbox, delete_sandbox
-=======
-from cms.grading.steps import compilation_step,  evaluation_step_before_run, \
-    evaluation_step_after_run, extract_outcome_and_text, \
-    human_evaluation_message, merge_execution_stats, trusted_step
-from cms.grading.languagemanager import LANGUAGES, get_language
-from cms.grading.ParameterTypes import ParameterTypeInt
 from cms.grading.TaskType import TaskType, check_executables_number, \
     check_manager_present, create_sandbox, delete_sandbox, \
     is_manager_for_compilation
->>>>>>> bbe7e2c5
 from cms.db import Executable
 
 
@@ -140,24 +129,12 @@
         for language in LANGUAGES:
             # Collect source filenames.
             source_ext = language.source_extension
-<<<<<<< HEAD
-            source_filenames = []
-            if self.parameters[0] == "grader":
-                source_filenames.append("stub%s" % source_ext)
-            executable_filename = \
-                "_".join(pattern.replace(".%l", "")
-                         for pattern in submission_format)
-            for filename in submission_format:
-                source_filename = filename.replace(".%l", source_ext)
-                source_filenames.append(source_filename)
-=======
             source_filenames = ["stub%s" % source_ext]
             for codename in submission_format:
                 source_filenames.append(codename.replace(".%l", source_ext))
             # Compute executable name.
             executable_filename = self._executable_filename(submission_format)
             # Build the compilation commands.
->>>>>>> bbe7e2c5
             commands = language.get_compilation_commands(
                 source_filenames, executable_filename)
             res[language.name] = commands
@@ -195,14 +172,6 @@
         source_filenames = []
         # The stub, that must have been provided (copy and add to compilation).
         stub_filename = "stub%s" % source_ext
-<<<<<<< HEAD
-        if self.parameters[0] == "grader":
-            source_filenames.append(stub_filename)
-            files_to_get[stub_filename] = job.managers[stub_filename].digest
-        # User's submission.
-        for filename, fileinfo in iteritems(job.files):
-            source_filename = filename.replace(".%l", source_ext)
-=======
         if not check_manager_present(job, stub_filename):
             return
         source_filenames.append(stub_filename)
@@ -210,7 +179,6 @@
         # User's submitted file(s) (copy and add to compilation).
         for codename, file_ in iteritems(job.files):
             source_filename = codename.replace(".%l", source_ext)
->>>>>>> bbe7e2c5
             source_filenames.append(source_filename)
             files_to_get[source_filename] = file_.digest
         # Any other useful manager (just copy).
@@ -252,24 +220,6 @@
 
     def evaluate(self, job, file_cacher):
         """See TaskType.evaluate."""
-<<<<<<< HEAD
-        if len(self.parameters) <= 1:
-            num_processes = 1
-        else:
-            num_processes = self.parameters[1]
-        indices = range(num_processes)
-        # Create sandboxes and FIFOs
-        sandbox_mgr = create_sandbox(
-            file_cacher,
-            multithreaded=job.multithreaded_sandbox,
-            name="manager_evaluate")
-        sandbox_user = [
-            create_sandbox(
-                file_cacher,
-                multithreaded=job.multithreaded_sandbox,
-                name="user_evaluate")
-            for i in indices]
-=======
         if not check_executables_number(job, 1):
             return
         executable_filename = next(iterkeys(job.executables))
@@ -284,7 +234,6 @@
         indices = range(self.num_processes)
 
         # Create FIFOs.
->>>>>>> bbe7e2c5
         fifo_dir = [tempfile.mkdtemp(dir=config.temp_dir) for i in indices]
         abortion_control_fifo_dir = tempfile.mkdtemp(dir=config.temp_dir)
         fifo_in = [os.path.join(fifo_dir[i], "in%d" % i) for i in indices]
@@ -316,43 +265,8 @@
                         for i in indices]
         job.sandboxes.extend(s.path for s in sandbox_user)
         for i in indices:
-<<<<<<< HEAD
-            manager_command.append(fifo_in[i])
-            manager_command.append(fifo_out[i])
-        manager_command.append(fifo_solution_quitter)
-        manager_command.append(fifo_manager_quitter)
-        manager_executables_to_get = {
-            manager_filename:
-            job.managers[manager_filename].digest
-            }
-        manager_files_to_get = {
-            "input.txt": job.input,
-            "res.txt": job.output
-            }
-        manager_allow_dirs = fifo_dir
-        for filename, digest in iteritems(manager_executables_to_get):
-            sandbox_mgr.create_file_from_storage(
-                filename, digest, executable=True)
-        for filename, digest in iteritems(manager_files_to_get):
-            sandbox_mgr.create_file_from_storage(filename, digest)
-
-        # Second step: load the executables for the user processes
-        # (done before launching the manager so that it does not
-        # impact its wall clock time).
-        assert len(job.executables) == 1
-        executable_filename = next(iterkeys(job.executables))
-        executables_to_get = {
-            executable_filename:
-            job.executables[executable_filename].digest
-            }
-        for i in indices:
-            for filename, digest in iteritems(executables_to_get):
-                sandbox_user[i].create_file_from_storage(
-                    filename, digest, executable=True)
-=======
             sandbox_user[i].create_file_from_storage(
                 executable_filename, executable_digest, executable=True)
->>>>>>> bbe7e2c5
 
         # Start the manager. Redirecting to stdin is unnecessary, but for
         # historical reasons the manager can choose to read from there
@@ -379,23 +293,6 @@
         manager = evaluation_step_before_run(
             sandbox_mgr,
             manager_command,
-<<<<<<< HEAD
-            num_processes * max(60, job.time_limit),
-            0,
-            allow_dirs=manager_allow_dirs,
-            writable_files=["output.txt"],
-            stdin_redirect="input.txt")
-
-        solution_quitter = open(fifo_solution_quitter, "r")
-        manager_quitter = open(fifo_manager_quitter, "w")
-
-        # Fourth step: start the user submissions compiled with the stub.
-        language = get_language(job.language)
-        processes = [None for i in indices]
-        for i in indices:
-            args = []
-            if num_processes != 1:
-=======
             manager_time_limit,
             config.trusted_sandbox_max_memory_kib // 1024,
             allow_dirs=fifo_dir,
@@ -409,7 +306,6 @@
         for i in indices:
             args = [fifo_out[i], fifo_in[i]]
             if self.num_processes != 1:
->>>>>>> bbe7e2c5
                 args.append(str(i))
             if self.parameters[0] == "grader":
                 main = "stub"
@@ -429,21 +325,8 @@
                 commands[-1],
                 job.time_limit,
                 job.memory_limit,
-<<<<<<< HEAD
-                allow_dirs=user_allow_dirs,
-                stdin_redirect=fifo_in[i],
-                stdout_redirect=fifo_out[i])
-
-        # Manager still running but wants to quit
-        if solution_quitter.read() == "<3":
-            for i in indices:
-                processes[i].send_signal(signal.SIGINT)  # Kill user
-            wait_without_std(processes)
-            manager_quitter.close()
-=======
                 allow_dirs=[fifo_dir[i]],
                 multiprocess=job.multithreaded_sandbox)
->>>>>>> bbe7e2c5
 
         # Wait for the processes to conclude, without blocking them on I/O.
         wait_without_std(processes + [manager])
