#!/usr/bin/env python
# -*- coding: utf-8 -*-

# Contest Management System - http://cms-dev.github.io/
# Copyright © 2010-2012 Giovanni Mascellani <mascellani@poisson.phc.unipi.it>
# Copyright © 2010-2018 Stefano Maggiolo <s.maggiolo@gmail.com>
# Copyright © 2010-2012 Matteo Boscariol <boscarim@hotmail.com>
# Copyright © 2012-2014 Luca Wehrstedt <luca.wehrstedt@gmail.com>
# Copyright © 2016 Masaki Hara <ackie.h.gmai@gmail.com>
# Copyright © 2014 Fabian Gundlach <320pointsguy@gmail.com>
#
# This program is free software: you can redistribute it and/or modify
# it under the terms of the GNU Affero General Public License as
# published by the Free Software Foundation, either version 3 of the
# License, or (at your option) any later version.
#
# This program is distributed in the hope that it will be useful,
# but WITHOUT ANY WARRANTY; without even the implied warranty of
# MERCHANTABILITY or FITNESS FOR A PARTICULAR PURPOSE.  See the
# GNU Affero General Public License for more details.
#
# You should have received a copy of the GNU Affero General Public License
# along with this program.  If not, see <http://www.gnu.org/licenses/>.

from __future__ import absolute_import
from __future__ import division
from __future__ import print_function
from __future__ import unicode_literals
from future.builtins.disabled import *  # noqa
from future.builtins import *  # noqa
from six import iterkeys, iteritems

import logging
import os
import signal
import tempfile
from functools import reduce

from cms import config, rmtree
from cms.grading.Sandbox import wait_without_std, Sandbox
from cms.grading.steps import compilation_step,  evaluation_step_before_run, \
    evaluation_step_after_run, extract_outcome_and_text, \
    human_evaluation_message, merge_execution_stats, trusted_step
from cms.grading.languagemanager import LANGUAGES, get_language
from cms.grading.ParameterTypes import ParameterTypeChoice, ParameterTypeInt
from cms.db import Executable
from cms.grading.tasktypes import check_files_number
from . import TaskType, check_executables_number, check_manager_present, \
    create_sandbox, delete_sandbox, is_manager_for_compilation


logger = logging.getLogger(__name__)


# Dummy function to mark translatable string.
def N_(message):
    return message


class Communication(TaskType):
    """Task type class for tasks with a fully admin-controlled process.

    The task type will run *manager*, an admin-provided executable, and one or
    more instances of the user solution, compiled together with a
    language-specific stub.

    During the evaluation, the manager and each of the user processes
    communicate via FIFOs. The manager will read the input, send it (possibly
    with some modifications) to the user process(es). The user processes, via
    functions provided by the stub, will communicate with the manager. Finally,
    the manager will decide outcome and text, and print them on stdout and
    stderr.

    The manager reads the input from stdin and writes to stdout and stderr the
    standard manager output (that is, the outcome on stdout and the text on
    stderr, see trusted.py for more information). It receives as argument the
    names of the fifos: first from and to the first user process, then from and
    to the second user process, and so on. It can also print some information
    to a file named "output.txt"; the content of this file will be shown to
    users submitting a user test.

    The stub receives as argument the fifos (from and to the manager) and if
    there are more than one user processes, the 0-based index of the process.

    """
    # Filename of the manager (the stand-alone, admin-provided program).
    MANAGER_FILENAME = "manager"
    # Basename of the stub, used in the stub filename and as the main class in
    # languages that require us to specify it.
    STUB_BASENAME = "stub"
    # Filename of the input in the manager sandbox. The content will be
    # redirected to stdin, and managers should read from there.
    INPUT_FILENAME = "input.txt"
    # Filename of the reference output.
    OK_FILENAME = "ok.txt"
    # Filename where the manager can write additional output to show to users
    # in case of a user test.
    OUTPUT_FILENAME = "output.txt"

    # Constants used in the parameter definition.
    COMPILATION_ALONE = "alone"
    COMPILATION_GRADER = "grader"

    ALLOW_PARTIAL_SUBMISSION = False

    _COMPILATION = ParameterTypeChoice(
        "Compilation",
        "compilation",
        "",
        {COMPILATION_ALONE: "Submissions are self-sufficient",
         COMPILATION_GRADER: "Submissions are compiled with a grader"})

    _NUM_PROCESSES = ParameterTypeInt(
        "Number of Processes",
        "num_processes",
        "")

    ACCEPTED_PARAMETERS = [_COMPILATION, _NUM_PROCESSES]

    testable = False

    @property
    def name(self):
        """See TaskType.name."""
        return "Communication"

    def __init__(self, parameters):
        super(Communication, self).__init__(parameters)

        self.compilation = parameters[0]
        self.num_processes = 1
        if len(self.parameters) > 1:
            self.num_processes = self.parameters[1]

    def get_compilation_commands(self, submission_format):
        """See TaskType.get_compilation_commands."""
        res = dict()
        for language in LANGUAGES:
            # Collect source filenames.
            source_ext = language.source_extension
<<<<<<< HEAD
            source_filenames = []
            if self._uses_grader:
                source_filenames.append("stub%s" % source_ext)
=======
            source_filenames = [self.STUB_BASENAME + source_ext]
>>>>>>> 0b8465c9
            for codename in submission_format:
                source_filenames.append(codename.replace(".%l", source_ext))
            # Compute executable name.
            executable_filename = self._executable_filename(submission_format)
            # Build the compilation commands.
            commands = language.get_compilation_commands(
                source_filenames, executable_filename)
            res[language.name] = commands
        return res

    def get_user_managers(self):
        """See TaskType.get_user_managers."""
<<<<<<< HEAD
        if self._uses_grader():
            return ["stub.%l"]
        else:
            return []
=======
        return [self.STUB_BASENAME + ".%l"]
>>>>>>> 0b8465c9

    def get_auto_managers(self):
        """See TaskType.get_auto_managers."""
        return [self.MANAGER_FILENAME]

    def _uses_grader(self):
        return self.compilation == Communication.COMPILATION_GRADER

    @staticmethod
    def _executable_filename(codenames):
        """Return the chosen executable name computed from the codenames.

        codenames ([str]): submission format or codename of submitted files,
            may contain %l.

        return (str): a deterministic executable name.

        """
        return "_".join(sorted(codename.replace(".%l", "")
                               for codename in codenames))

    def compile(self, job, file_cacher):
        """See TaskType.compile."""
        language = get_language(job.language)
        source_ext = language.source_extension

        if not check_files_number(job, 1, or_more=True):
            return

        # Prepare the files to copy in the sandbox and to add to the
        # compilation command.
        files_to_get = {}
        source_filenames = []
        # The stub, that must have been provided (copy and add to compilation).
<<<<<<< HEAD
        if self._uses_grader():
            stub_filename = "stub%s" % source_ext
            if not check_manager_present(job, stub_filename):
                return
            source_filenames.append(stub_filename)
            files_to_get[stub_filename] = job.managers[stub_filename].digest
=======
        stub_filename = self.STUB_BASENAME + source_ext
        if not check_manager_present(job, stub_filename):
            return
        source_filenames.append(stub_filename)
        files_to_get[stub_filename] = job.managers[stub_filename].digest
>>>>>>> 0b8465c9
        # User's submitted file(s) (copy and add to compilation).
        for codename, file_ in iteritems(job.files):
            source_filename = codename.replace(".%l", source_ext)
            source_filenames.append(source_filename)
            files_to_get[source_filename] = file_.digest
        # Any other useful manager (just copy).
        for filename, manager in iteritems(job.managers):
            if is_manager_for_compilation(filename, language):
                files_to_get[filename] = manager.digest

        # Prepare the compilation command
        executable_filename = self._executable_filename(iterkeys(job.files))
        commands = language.get_compilation_commands(
            source_filenames, executable_filename)

        # Create the sandbox.
        sandbox = create_sandbox(file_cacher, name="compile")
        job.sandboxes.append(sandbox.get_root_path())

        # Copy all required files in the sandbox.
        for filename, digest in iteritems(files_to_get):
            sandbox.create_file_from_storage(filename, digest)

        # Run the compilation.
        box_success, compilation_success, text, stats = \
            compilation_step(sandbox, commands)

        # Retrieve the compiled executables.
        job.success = box_success
        job.compilation_success = compilation_success
        job.text = text
        job.plus = stats
        if box_success and compilation_success:
            digest = sandbox.get_file_to_storage(
                executable_filename,
                "Executable %s for %s" % (executable_filename, job.info))
            job.executables[executable_filename] = \
                Executable(executable_filename, digest)

        # Cleanup.
        delete_sandbox(sandbox, job.success)

    def evaluate(self, job, file_cacher):
        """See TaskType.evaluate."""
        if not check_executables_number(job, 1):
            return
        executable_filename = next(iterkeys(job.executables))
        executable_digest = job.executables[executable_filename].digest

        # Make sure the required manager is among the job managers.
        if not check_manager_present(job, self.MANAGER_FILENAME):
            return
        manager_digest = job.managers[self.MANAGER_FILENAME].digest

        # Indices for the objects related to each user process.
        indices = range(self.num_processes)

        # Create FIFOs.
        fifo_dir = [tempfile.mkdtemp(dir=config.temp_dir) for i in indices]
<<<<<<< HEAD
        abortion_control_fifo_dir = tempfile.mkdtemp(dir=config.temp_dir)
        fifo_in = [os.path.join(fifo_dir[i], "in%d" % i) for i in indices]
        fifo_out = [os.path.join(fifo_dir[i], "out%d" % i) for i in indices]
        fifo_solution_quitter = os.path.join(abortion_control_fifo_dir, "sq")
        fifo_manager_quitter = os.path.join(abortion_control_fifo_dir, "mq")
=======
        fifo_user_to_manager = [
            os.path.join(fifo_dir[i], "u%d_to_m" % i) for i in indices]
        fifo_manager_to_user = [
            os.path.join(fifo_dir[i], "m_to_u%d" % i) for i in indices]
>>>>>>> 0b8465c9
        for i in indices:
            os.mkfifo(fifo_user_to_manager[i])
            os.mkfifo(fifo_manager_to_user[i])
            os.chmod(fifo_dir[i], 0o755)
<<<<<<< HEAD
            os.chmod(fifo_in[i], 0o666)
            os.chmod(fifo_out[i], 0o666)
        os.mkfifo(fifo_solution_quitter)
        os.mkfifo(fifo_manager_quitter)
        os.chmod(abortion_control_fifo_dir, 0o755)
        os.chmod(fifo_solution_quitter, 0o666)
        os.chmod(fifo_manager_quitter, 0o666)

        # Create the manager sandbox and copy manager and input and
        # reference output.
=======
            os.chmod(fifo_user_to_manager[i], 0o666)
            os.chmod(fifo_manager_to_user[i], 0o666)
        # Names of the fifos after being mapped inside the sandboxes.
        sandbox_fifo_dir = ["/fifo%d" % i for i in indices]
        sandbox_fifo_user_to_manager = [
            os.path.join(sandbox_fifo_dir[i], "u%d_to_m" % i) for i in indices]
        sandbox_fifo_manager_to_user = [
            os.path.join(sandbox_fifo_dir[i], "m_to_u%d" % i) for i in indices]

        # Create the manager sandbox and copy manager and input.
>>>>>>> 0b8465c9
        sandbox_mgr = create_sandbox(file_cacher, name="manager_evaluate")
        job.sandboxes.append(sandbox_mgr.get_root_path())
        sandbox_mgr.create_file_from_storage(
            self.MANAGER_FILENAME, manager_digest, executable=True)
        sandbox_mgr.create_file_from_storage(
<<<<<<< HEAD
            Communication.INPUT_FILENAME, job.input)
        sandbox_mgr.create_file_from_storage(
            Communication.OK_FILENAME, job.output)
=======
            self.INPUT_FILENAME, job.input)
>>>>>>> 0b8465c9

        # Create the user sandbox(es) and copy the executable.
        sandbox_user = [create_sandbox(file_cacher, name="user_evaluate")
                        for i in indices]
        job.sandboxes.extend(s.get_root_path() for s in sandbox_user)
        for i in indices:
            sandbox_user[i].create_file_from_storage(
                executable_filename, executable_digest, executable=True)

        # Start the manager. Redirecting to stdin is unnecessary, but for
        # historical reasons the manager can choose to read from there
        # instead than from INPUT_FILENAME.
        manager_command = ["./%s" % self.MANAGER_FILENAME]
        for i in indices:
<<<<<<< HEAD
            manager_command += [fifo_in[i], fifo_out[i]]
        manager_command += [fifo_solution_quitter, fifo_manager_quitter]
=======
            manager_command += [sandbox_fifo_user_to_manager[i],
                                sandbox_fifo_manager_to_user[i]]
>>>>>>> 0b8465c9
        # We could use trusted_step for the manager, since it's fully
        # admin-controlled. But trusted_step is only synchronous at the moment.
        # Thus we use evaluation_step, and we set a time limit generous enough
        # to prevent user programs from sending the manager in timeout.
        # This means that:
        # - the manager wall clock timeout must be greater than the sum of all
        #     wall clock timeouts of the user programs;
        # - with the assumption that the work the manager performs is not
        #     greater than the work performed by the user programs, the manager
        #     user timeout must be greater than the maximum allowed total time
        #     of the user programs; in theory, this is the task's time limit,
        #     but in practice is num_processes times that because the
        #     constraint on the total time can only be enforced after all user
        #     programs terminated.
        manager_time_limit = max(self.num_processes * (job.time_limit + 1.0),
                                 config.trusted_sandbox_max_time_s)
        manager = evaluation_step_before_run(
            sandbox_mgr,
            manager_command,
            manager_time_limit,
            config.trusted_sandbox_max_memory_kib // 1024,
<<<<<<< HEAD
            allow_dirs=fifo_dir+[abortion_control_fifo_dir],
            writable_files=[Communication.OUTPUT_FILENAME],
            stdin_redirect=Communication.INPUT_FILENAME,
=======
            dirs_map=dict((fifo_dir[i], (sandbox_fifo_dir[i], "rw"))
                          for i in indices),
            writable_files=[self.OUTPUT_FILENAME],
            stdin_redirect=self.INPUT_FILENAME,
>>>>>>> 0b8465c9
            multiprocess=job.multithreaded_sandbox)

        solution_quitter = open(fifo_solution_quitter, "r")
        manager_quitter = open(fifo_manager_quitter, "w")
        manager_quitter_open = True

        # Start the user submissions compiled with the stub.
        language = get_language(job.language)
        processes = [None for i in indices]
        for i in indices:
            args = [sandbox_fifo_manager_to_user[i],
                    sandbox_fifo_user_to_manager[i]]
            if self.num_processes != 1:
                args.append(str(i))
            if self._uses_grader():
                main = "stub"
            else:
                main = executable_filename
            commands = language.get_evaluation_commands(
                executable_filename,
<<<<<<< HEAD
                main=main,
=======
                main=self.STUB_BASENAME,
>>>>>>> 0b8465c9
                args=args)
            # Assumes that the actual execution of the user solution is the
            # last command in commands, and that the previous are "setup"
            # that don't need tight control.
            if len(commands) > 1:
                trusted_step(sandbox_user[i], commands[:-1])
            processes[i] = evaluation_step_before_run(
                sandbox_user[i],
                commands[-1],
                job.time_limit,
                job.memory_limit,
<<<<<<< HEAD
                allow_dirs=[fifo_dir[i]],
                stdin_redirect=fifo_in[i],
                stdout_redirect=fifo_out[i],
=======
                dirs_map={fifo_dir[i]: (sandbox_fifo_dir[i], "rw")},
>>>>>>> 0b8465c9
                multiprocess=job.multithreaded_sandbox)

        # Manager still running but wants to quit
        if solution_quitter.read() == "<3":
            for i in indices:
                processes[i].send_signal(signal.SIGINT)  # Kill user
            wait_without_std(processes)
            manager_quitter.close()
            manager_quitter_open = False

        # Wait for the processes to conclude, without blocking them on I/O.
        wait_without_std(processes + [manager])

        solution_quitter.close()
        if manager_quitter_open:
            manager_quitter.close()

        # Get the results of the manager sandbox.
        box_success_mgr, evaluation_success_mgr, unused_stats_mgr = \
            evaluation_step_after_run(sandbox_mgr)

        # Coalesce the results of the user sandboxes.
        user_results = [evaluation_step_after_run(s) for s in sandbox_user]
        box_success_user = all(r[0] for r in user_results)
        evaluation_success_user = all(r[1] for r in user_results)
        stats_user = reduce(merge_execution_stats,
                            [r[2] for r in user_results])
        # The actual running time is the sum of every user process, but each
        # sandbox can only check its own; if the sum is greater than the time
        # limit we adjust the result.
        if box_success_user and evaluation_success_user and \
                stats_user["execution_time"] >= job.time_limit:
            evaluation_success_user = False
            stats_user['exit_status'] = Sandbox.EXIT_TIMEOUT

        success = box_success_user \
            and box_success_mgr and evaluation_success_mgr
        outcome = None
        text = None

        # If at least one sandbox had problems, or the manager did not
        # terminate correctly, we report an error (and no need for user stats).
        if not success:
            stats_user = None
            pass

        # If just asked to execute, fill text and set dummy outcome.
        elif job.only_execution:
            outcome = 0.0
            text = [N_("Execution completed successfully")]

        # If the user sandbox detected some problem (timeout, ...),
        # the outcome is 0.0 and the text describes that problem.
        elif not evaluation_success_user:
            outcome = 0.0
            text = human_evaluation_message(stats_user)

        # Otherwise, we use the manager to obtain the outcome.
        else:
            outcome, text = extract_outcome_and_text(sandbox_mgr)

        # If asked so, save the output file with additional information,
        # provided that it exists.
        if job.get_output:
            if sandbox_mgr.file_exists(self.OUTPUT_FILENAME):
                job.user_output = sandbox_mgr.get_file_to_storage(
                    self.OUTPUT_FILENAME,
                    "Output file in job %s" % job.info,
                    trunc_len=100 * 1024)
            else:
                job.user_output = None

        # Fill in the job with the results.
        job.success = success
        job.outcome = "%s" % outcome if outcome is not None else None
        job.text = text
        job.plus = stats_user

        delete_sandbox(sandbox_mgr, job.success)
        for s in sandbox_user:
            delete_sandbox(s, job.success)
        if not config.keep_sandbox:
            for d in fifo_dir:
                rmtree(d)
            rmtree(abortion_control_fifo_dir)<|MERGE_RESOLUTION|>--- conflicted
+++ resolved
@@ -138,13 +138,9 @@
         for language in LANGUAGES:
             # Collect source filenames.
             source_ext = language.source_extension
-<<<<<<< HEAD
             source_filenames = []
             if self._uses_grader:
-                source_filenames.append("stub%s" % source_ext)
-=======
-            source_filenames = [self.STUB_BASENAME + source_ext]
->>>>>>> 0b8465c9
+                source_filenames.append(self.STUB_BASENAME + source_ext)
             for codename in submission_format:
                 source_filenames.append(codename.replace(".%l", source_ext))
             # Compute executable name.
@@ -157,14 +153,10 @@
 
     def get_user_managers(self):
         """See TaskType.get_user_managers."""
-<<<<<<< HEAD
         if self._uses_grader():
-            return ["stub.%l"]
+            return [self.STUB_BASENAME + ".%l"]
         else:
             return []
-=======
-        return [self.STUB_BASENAME + ".%l"]
->>>>>>> 0b8465c9
 
     def get_auto_managers(self):
         """See TaskType.get_auto_managers."""
@@ -199,20 +191,12 @@
         files_to_get = {}
         source_filenames = []
         # The stub, that must have been provided (copy and add to compilation).
-<<<<<<< HEAD
         if self._uses_grader():
-            stub_filename = "stub%s" % source_ext
+            stub_filename = self.STUB_BASENAME + source_ext
             if not check_manager_present(job, stub_filename):
                 return
             source_filenames.append(stub_filename)
             files_to_get[stub_filename] = job.managers[stub_filename].digest
-=======
-        stub_filename = self.STUB_BASENAME + source_ext
-        if not check_manager_present(job, stub_filename):
-            return
-        source_filenames.append(stub_filename)
-        files_to_get[stub_filename] = job.managers[stub_filename].digest
->>>>>>> 0b8465c9
         # User's submitted file(s) (copy and add to compilation).
         for codename, file_ in iteritems(job.files):
             source_filename = codename.replace(".%l", source_ext)
@@ -272,57 +256,47 @@
 
         # Create FIFOs.
         fifo_dir = [tempfile.mkdtemp(dir=config.temp_dir) for i in indices]
-<<<<<<< HEAD
         abortion_control_fifo_dir = tempfile.mkdtemp(dir=config.temp_dir)
-        fifo_in = [os.path.join(fifo_dir[i], "in%d" % i) for i in indices]
-        fifo_out = [os.path.join(fifo_dir[i], "out%d" % i) for i in indices]
-        fifo_solution_quitter = os.path.join(abortion_control_fifo_dir, "sq")
-        fifo_manager_quitter = os.path.join(abortion_control_fifo_dir, "mq")
-=======
         fifo_user_to_manager = [
             os.path.join(fifo_dir[i], "u%d_to_m" % i) for i in indices]
         fifo_manager_to_user = [
             os.path.join(fifo_dir[i], "m_to_u%d" % i) for i in indices]
->>>>>>> 0b8465c9
+        fifo_solution_quitter = os.path.join(abortion_control_fifo_dir, "sq")
+        fifo_manager_quitter = os.path.join(abortion_control_fifo_dir, "mq")
         for i in indices:
             os.mkfifo(fifo_user_to_manager[i])
             os.mkfifo(fifo_manager_to_user[i])
             os.chmod(fifo_dir[i], 0o755)
-<<<<<<< HEAD
-            os.chmod(fifo_in[i], 0o666)
-            os.chmod(fifo_out[i], 0o666)
+            os.chmod(fifo_user_to_manager[i], 0o666)
+            os.chmod(fifo_manager_to_user[i], 0o666)
         os.mkfifo(fifo_solution_quitter)
         os.mkfifo(fifo_manager_quitter)
         os.chmod(abortion_control_fifo_dir, 0o755)
         os.chmod(fifo_solution_quitter, 0o666)
         os.chmod(fifo_manager_quitter, 0o666)
 
-        # Create the manager sandbox and copy manager and input and
-        # reference output.
-=======
-            os.chmod(fifo_user_to_manager[i], 0o666)
-            os.chmod(fifo_manager_to_user[i], 0o666)
         # Names of the fifos after being mapped inside the sandboxes.
         sandbox_fifo_dir = ["/fifo%d" % i for i in indices]
         sandbox_fifo_user_to_manager = [
             os.path.join(sandbox_fifo_dir[i], "u%d_to_m" % i) for i in indices]
         sandbox_fifo_manager_to_user = [
             os.path.join(sandbox_fifo_dir[i], "m_to_u%d" % i) for i in indices]
-
-        # Create the manager sandbox and copy manager and input.
->>>>>>> 0b8465c9
+        sandbox_abortion_control_fifo_dir = "/abort"
+        sandbox_fifo_solution_quitter = \
+            os.path.join(sandbox_abortion_control_fifo_dir, "sq")
+        sandbox_fifo_manager_quitter = \
+            os.path.join(sandbox_abortion_control_fifo_dir, "mq")
+
+        # Create the manager sandbox and copy manager and input and
+        # reference output.
         sandbox_mgr = create_sandbox(file_cacher, name="manager_evaluate")
         job.sandboxes.append(sandbox_mgr.get_root_path())
         sandbox_mgr.create_file_from_storage(
             self.MANAGER_FILENAME, manager_digest, executable=True)
         sandbox_mgr.create_file_from_storage(
-<<<<<<< HEAD
-            Communication.INPUT_FILENAME, job.input)
+            self.INPUT_FILENAME, job.input)
         sandbox_mgr.create_file_from_storage(
-            Communication.OK_FILENAME, job.output)
-=======
-            self.INPUT_FILENAME, job.input)
->>>>>>> 0b8465c9
+            self.OK_FILENAME, job.output)
 
         # Create the user sandbox(es) and copy the executable.
         sandbox_user = [create_sandbox(file_cacher, name="user_evaluate")
@@ -337,13 +311,10 @@
         # instead than from INPUT_FILENAME.
         manager_command = ["./%s" % self.MANAGER_FILENAME]
         for i in indices:
-<<<<<<< HEAD
-            manager_command += [fifo_in[i], fifo_out[i]]
-        manager_command += [fifo_solution_quitter, fifo_manager_quitter]
-=======
-            manager_command += [sandbox_fifo_user_to_manager[i],
-                                sandbox_fifo_manager_to_user[i]]
->>>>>>> 0b8465c9
+            manager_command += [sandbox_fifo_manager_to_user[i],
+                                sandbox_fifo_user_to_manager[i]]
+        manager_command += [sandbox_fifo_solution_quitter,
+                            sandbox_fifo_manager_quitter]
         # We could use trusted_step for the manager, since it's fully
         # admin-controlled. But trusted_step is only synchronous at the moment.
         # Thus we use evaluation_step, and we set a time limit generous enough
@@ -360,21 +331,18 @@
         #     programs terminated.
         manager_time_limit = max(self.num_processes * (job.time_limit + 1.0),
                                  config.trusted_sandbox_max_time_s)
+        manager_dirs_map = dict((fifo_dir[i], (sandbox_fifo_dir[i], "rw"))
+                                for i in indices)
+        manager_dirs_map[abortion_control_fifo_dir] = \
+            (sandbox_abortion_control_fifo_dir, "rw")
         manager = evaluation_step_before_run(
             sandbox_mgr,
             manager_command,
             manager_time_limit,
             config.trusted_sandbox_max_memory_kib // 1024,
-<<<<<<< HEAD
-            allow_dirs=fifo_dir+[abortion_control_fifo_dir],
-            writable_files=[Communication.OUTPUT_FILENAME],
-            stdin_redirect=Communication.INPUT_FILENAME,
-=======
-            dirs_map=dict((fifo_dir[i], (sandbox_fifo_dir[i], "rw"))
-                          for i in indices),
+            dirs_map=manager_dirs_map,
             writable_files=[self.OUTPUT_FILENAME],
             stdin_redirect=self.INPUT_FILENAME,
->>>>>>> 0b8465c9
             multiprocess=job.multithreaded_sandbox)
 
         solution_quitter = open(fifo_solution_quitter, "r")
@@ -390,16 +358,12 @@
             if self.num_processes != 1:
                 args.append(str(i))
             if self._uses_grader():
-                main = "stub"
+                main = self.STUB_BASENAME
             else:
                 main = executable_filename
             commands = language.get_evaluation_commands(
                 executable_filename,
-<<<<<<< HEAD
                 main=main,
-=======
-                main=self.STUB_BASENAME,
->>>>>>> 0b8465c9
                 args=args)
             # Assumes that the actual execution of the user solution is the
             # last command in commands, and that the previous are "setup"
@@ -411,13 +375,9 @@
                 commands[-1],
                 job.time_limit,
                 job.memory_limit,
-<<<<<<< HEAD
-                allow_dirs=[fifo_dir[i]],
-                stdin_redirect=fifo_in[i],
-                stdout_redirect=fifo_out[i],
-=======
                 dirs_map={fifo_dir[i]: (sandbox_fifo_dir[i], "rw")},
->>>>>>> 0b8465c9
+                stdin_redirect=sandbox_fifo_manager_to_user[i],
+                stdout_redirect=sandbox_fifo_user_to_manager[i],
                 multiprocess=job.multithreaded_sandbox)
 
         # Manager still running but wants to quit
