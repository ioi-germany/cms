--- conflicted
+++ resolved
@@ -93,13 +93,6 @@
         contest = Contest(**args)
         return contest
 
-<<<<<<< HEAD
-    def add_contest(self, **kwargs):
-        """Create a contest and add it to the session"""
-        contest = self.get_contest(**kwargs)
-        self.session.add(contest)
-        return contest
-
     @staticmethod
     def get_group(**kwargs):
         """Create a group"""
@@ -110,12 +103,8 @@
         group = Group(**args)
         return group
 
-    @staticmethod
-    def get_announcement(contest=None, **kwargs):
-=======
     @classmethod
     def get_announcement(cls, contest=None, **kwargs):
->>>>>>> c43ec673
         """Create an announcement"""
         contest = contest if contest is not None else cls.get_contest()
         args = {
@@ -243,7 +232,8 @@
         args = {
             "task": task,
             "participation": participation,
-            "timestamp": (task.contest.start + timedelta(0, unique_long_id())),
+            "timestamp": (participation.group.start
+                          + timedelta(0, unique_long_id())),
         }
         args.update(kwargs)
         submission = Submission(**args)
@@ -256,7 +246,7 @@
             else cls.get_submission()
         args = {
             "submission": submission,
-            "timestamp": (submission.task.contest.start
+            "timestamp": (submission.participation.group.start
                           + timedelta(seconds=unique_long_id())),
         }
         args.update(kwargs)
@@ -419,24 +409,7 @@
 
     def add_submission(self, task=None, participation=None, **kwargs):
         """Add a submission."""
-<<<<<<< HEAD
-        if task is None:
-            task = self.add_task(contest=self.add_contest())
-        participation = participation \
-            if participation is not None \
-            else self.add_participation(contest=task.contest)
-        assert task.contest == participation.contest
-        args = {
-            "task": task,
-            "participation": participation,
-            "timestamp": (participation.group.start
-                          + timedelta(0, unique_long_id())),
-        }
-        args.update(kwargs)
-        submission = Submission(**args)
-=======
         submission = self.get_submission(task, participation, **kwargs)
->>>>>>> c43ec673
         self.session.add(submission)
         return submission
 
@@ -456,19 +429,7 @@
 
     def add_token(self, submission=None, **kwargs):
         """Create a token and add it to the session"""
-<<<<<<< HEAD
-        if submission is None:
-            submission = self.add_submission()
-        args = {
-            "submission": submission,
-            "timestamp": (submission.participation.group.start
-                          + timedelta(seconds=unique_long_id())),
-        }
-        args.update(kwargs)
-        token = Token(**args)
-=======
         token = self.get_token(submission, **kwargs)
->>>>>>> c43ec673
         self.session.add(token)
         return token
 
