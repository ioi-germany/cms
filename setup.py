#!/usr/bin/env python3

# Contest Management System - http://cms-dev.github.io/
# Copyright © 2010-2013 Giovanni Mascellani <mascellani@poisson.phc.unipi.it>
# Copyright © 2010-2018 Stefano Maggiolo <s.maggiolo@gmail.com>
# Copyright © 2010-2012 Matteo Boscariol <boscarim@hotmail.com>
# Copyright © 2013 Luca Wehrstedt <luca.wehrstedt@gmail.com>
# Copyright © 2014 Artem Iglikov <artem.iglikov@gmail.com>
# Copyright © 2015 William Di Luigi <williamdiluigi@gmail.com>
# Copyright © 2016 Myungwoo Chun <mc.tamaki@gmail.com>
# Copyright © 2016 Masaki Hara <ackie.h.gmai@gmail.com>
# Copyright © 2016 Peyman Jabbarzade Ganje <peyman.jabarzade@gmail.com>
#
# This program is free software: you can redistribute it and/or modify
# it under the terms of the GNU Affero General Public License as
# published by the Free Software Foundation, either version 3 of the
# License, or (at your option) any later version.
#
# This program is distributed in the hope that it will be useful,
# but WITHOUT ANY WARRANTY; without even the implied warranty of
# MERCHANTABILITY or FITNESS FOR A PARTICULAR PURPOSE.  See the
# GNU Affero General Public License for more details.
#
# You should have received a copy of the GNU Affero General Public License
# along with this program.  If not, see <http://www.gnu.org/licenses/>.

"""Build and installation routines for CMS.

"""

import os
<<<<<<< HEAD
=======
import re

>>>>>>> d4c9e926
from setuptools import setup, find_packages
from setuptools.command.build_py import build_py


PACKAGE_DATA = {
    "cms.server": [
<<<<<<< HEAD
        os.path.join("static", "*.*"),
        os.path.join("static", "jq", "*.*"),
        os.path.join("admin", "static", "*.*"),
        os.path.join("admin", "static", "jq", "*.*"),
        os.path.join("admin", "static", "sh", "*.*"),
        os.path.join("admin", "templates", "*.*"),
        os.path.join("admin", "templates", "fragments", "*.*"),
        os.path.join("admin", "templates", "views", "*.*"),
        os.path.join("contest", "static", "*.*"),
        os.path.join("contest", "static", "css", "*.*"),
        os.path.join("contest", "static", "img", "*.*"),
        os.path.join("contest", "static", "img", "mimetypes", "*.*"),
        os.path.join("contest", "static", "js", "*.*"),
        os.path.join("contest", "templates", "*.*"),
        os.path.join("taskoverview", "templates", "*.*"),
        os.path.join("taskoverview", "static", "*.*"),
        os.path.join("taskoverview", "static", "css", "*.*"),
        os.path.join("taskoverview", "static", "img", "*.*"),
        os.path.join("taskoverview", "static", "jq", "*.*"),
        os.path.join("taskoverview", "static", "js", "*.*"),
=======
        "static/*.*",
        "static/jq/*.*",
        "admin/static/*.*",
        "admin/static/jq/*.*",
        "admin/static/sh/*.*",
        "admin/templates/*.*",
        "admin/templates/fragments/*.*",
        "admin/templates/macro/*.*",
        "contest/static/*.*",
        "contest/static/css/*.*",
        "contest/static/img/*.*",
        "contest/static/img/mimetypes/*.*",
        "contest/static/js/*.*",
        "contest/templates/*.*",
        "contest/templates/macro/*.*",
>>>>>>> d4c9e926
    ],
    "cms.service": [
        "templates/printing/*.*",
    ],
    "cms.locale": [
        "*/LC_MESSAGES/*.*",
    ],
    "cmscontrib": [
        os.path.join("gerpythonformat", "lib", "include", "*.*"),
        os.path.join("gerpythonformat", "lib", "ready", "*.*"),
        os.path.join("gerpythonformat", "templates", "*.*"),
        os.path.join("gerpythonformat", "templates", "*", "*.*"),
    ],
    "cmsranking": [
        "static/img/*.*",
        "static/lib/*.*",
        "static/*.*",
    ],
    "cmstestsuite": [
        "code/*.*",
        "tasks/batch_stdio/data/*.*",
        "tasks/batch_fileio/data/*.*",
        "tasks/batch_fileio_managed/code/*",
        "tasks/batch_fileio_managed/data/*.*",
        "tasks/communication_fifoio_stubbed/code/*",
        "tasks/communication_fifoio_stubbed/data/*.*",
        "tasks/communication_many_fifoio_stubbed/code/*",
        "tasks/communication_many_fifoio_stubbed/data/*.*",
        "tasks/communication_many_stdio_stubbed/code/*",
        "tasks/communication_many_stdio_stubbed/data/*.*",
        "tasks/communication_stdio/code/*",
        "tasks/communication_stdio/data/*.*",
        "tasks/communication_stdio_stubbed/code/*",
        "tasks/communication_stdio_stubbed/data/*.*",
        "tasks/outputonly/data/*.*",
        "tasks/outputonly_comparator/code/*",
        "tasks/outputonly_comparator/data/*.*",
        "tasks/twosteps/code/*.*",
        "tasks/twosteps/data/*.*",
        "tasks/twosteps_comparator/code/*",
        "tasks/twosteps_comparator/data/*.*",
    ],
}


def find_version():
    """Return the version string obtained from cms/__init__.py"""
    path = os.path.join("cms", "__init__.py")
    with open(path, "rt", encoding="utf-8") as f:
        version_match = re.search(r"^__version__ = ['\"]([^'\"]*)['\"]",
                                  f.read(), re.M)
    if version_match is not None:
        return version_match.group(1)
    raise RuntimeError("Unable to find version string.")


# We piggyback the translation catalogs compilation onto build_py since
# the po and mofiles will be part of the package data for cms.locale,
# which is collected at this stage.
class build_py_and_l10n(build_py):
    def run(self):
        self.run_command("compile_catalog")
        # The build command of distutils/setuptools searches the tree
        # and compiles a list of data files before run() is called and
        # then stores that value. Hence we need to refresh it.
        self.data_files = self._get_data_files()
        super().run()


setup(
    name="cms",
    version=find_version(),
    author="The CMS development team",
    author_email="contestms@googlegroups.com",
    url="https://github.com/cms-dev/cms",
    download_url="https://github.com/cms-dev/cms/archive/master.tar.gz",
    description="A contest management system and grader "
                "for IOI-like programming competitions",
    packages=find_packages(),
    package_data=PACKAGE_DATA,
    cmdclass={"build_py": build_py_and_l10n},
    scripts=["scripts/cmsLogService",
             "scripts/cmsScoringService",
             "scripts/cmsEvaluationService",
             "scripts/cmsWorker",
             "scripts/cmsResourceService",
             "scripts/cmsChecker",
             "scripts/cmsContestWebServer",
             "scripts/cmsAdminWebServer",
             "scripts/cmsProxyService",
             "scripts/cmsPrintingService",
             "scripts/cmsRankingWebServer",
             "scripts/cmsTaskOverviewWebServer",
             "scripts/cmsInitDB",
             "scripts/cmsDropDB",
             "scripts/cmsTelegramBotService"],
    entry_points={
        "console_scripts": [
            "cmsRunTests=cmstestsuite.RunTests:main",
            "cmsAddAdmin=cmscontrib.AddAdmin:main",
            "cmsAddParticipation=cmscontrib.AddParticipation:main",
            "cmsAddStatement=cmscontrib.AddStatement:main",
            "cmsAddSubmission=cmscontrib.AddSubmission:main",
            "cmsAddTeam=cmscontrib.AddTeam:main",
            "cmsAddTestcases=cmscontrib.AddTestcases:main",
            "cmsAddUser=cmscontrib.AddUser:main",
            "cmsCleanFiles=cmscontrib.CleanFiles:main",
            "cmsDumpExporter=cmscontrib.DumpExporter:main",
            "cmsDumpImporter=cmscontrib.DumpImporter:main",
            "cmsDumpUpdater=cmscontrib.DumpUpdater:main",
            "cmsExportSubmissions=cmscontrib.ExportSubmissions:main",
            "cmsImportContest=cmscontrib.ImportContest:main",
            "cmsImportDataset=cmscontrib.ImportDataset:main",
            "cmsImportTask=cmscontrib.ImportTask:main",
            "cmsImportTeam=cmscontrib.ImportTeam:main",
            "cmsImportUser=cmscontrib.ImportUser:main",
            "cmsRWSHelper=cmscontrib.RWSHelper:main",
            "cmsRemoveContest=cmscontrib.RemoveContest:main",
            "cmsRemoveParticipation=cmscontrib.RemoveParticipation:main",
            "cmsRemoveSubmissions=cmscontrib.RemoveSubmissions:main",
            "cmsRemoveTask=cmscontrib.RemoveTask:main",
            "cmsRemoveUser=cmscontrib.RemoveUser:main",
            "cmsSpoolExporter=cmscontrib.SpoolExporter:main",
            "cmsMake=cmstaskenv.cmsMake:main",
            "cmsGerMake=cmscontrib.gerpythonformat.GerMake:main",
            "cmsGerMakeTask=cmscontrib.gerpythonformat.GerMakeTask:main",
            "cmsGerImport=cmscontrib.gerpythonformat.GerImport:main",
        ],
        "cms.grading.tasktypes": [
            "Batch=cms.grading.tasktypes.Batch:Batch",
            "Communication=cms.grading.tasktypes.Communication:Communication",
            "OutputOnly=cms.grading.tasktypes.OutputOnly:OutputOnly",
            "TwoSteps=cms.grading.tasktypes.TwoSteps:TwoSteps",
        ],
        "cms.grading.scoretypes": [
            "Sum=cms.grading.scoretypes.Sum:Sum",
            "GroupMin=cms.grading.scoretypes.GroupMin:GroupMin",
            "GroupMul=cms.grading.scoretypes.GroupMul:GroupMul",
            "GroupThreshold=cms.grading.scoretypes.GroupThreshold:GroupThreshold",
            "SubtaskGroup=cms.grading.scoretypes.SubtaskGroup:SubtaskGroup",
        ],
        "cms.grading.languages": [
            "C++11 / g++=cms.grading.languages.cpp11_gpp:Cpp11Gpp",
            "C11 / gcc=cms.grading.languages.c11_gcc:C11Gcc",
            "C# / Mono=cms.grading.languages.csharp_mono:CSharpMono",
            "Haskell / ghc=cms.grading.languages.haskell_ghc:HaskellGhc",
            "Java 1.4 / gcj=cms.grading.languages.java14_gcj:Java14Gcj",
            "Java / JDK=cms.grading.languages.java_jdk:JavaJDK",
            "Pascal / fpc=cms.grading.languages.pascal_fpc:PascalFpc",
            "PHP=cms.grading.languages.php:Php",
            "Python 2 / CPython=cms.grading.languages.python2_cpython:Python2CPython",
            "Python 3 / CPython=cms.grading.languages.python3_cpython:Python3CPython",
            "Rust=cms.grading.languages.rust:Rust",
        ],
    },
    keywords="ioi programming contest grader management system",
    license="Affero General Public License v3",
    classifiers=[
        "Development Status :: 5 - Production/Stable",
        "Natural Language :: English",
        "Operating System :: POSIX :: Linux",
        "Programming Language :: Python :: 3.6",
        "License :: OSI Approved :: "
        "GNU Affero General Public License v3",
    ]
)<|MERGE_RESOLUTION|>--- conflicted
+++ resolved
@@ -29,18 +29,14 @@
 """
 
 import os
-<<<<<<< HEAD
-=======
 import re
 
->>>>>>> d4c9e926
 from setuptools import setup, find_packages
 from setuptools.command.build_py import build_py
 
 
 PACKAGE_DATA = {
     "cms.server": [
-<<<<<<< HEAD
         os.path.join("static", "*.*"),
         os.path.join("static", "jq", "*.*"),
         os.path.join("admin", "static", "*.*"),
@@ -48,6 +44,7 @@
         os.path.join("admin", "static", "sh", "*.*"),
         os.path.join("admin", "templates", "*.*"),
         os.path.join("admin", "templates", "fragments", "*.*"),
+        os.path.join("admin", "templates", "macro", "*.*"),
         os.path.join("admin", "templates", "views", "*.*"),
         os.path.join("contest", "static", "*.*"),
         os.path.join("contest", "static", "css", "*.*"),
@@ -55,29 +52,13 @@
         os.path.join("contest", "static", "img", "mimetypes", "*.*"),
         os.path.join("contest", "static", "js", "*.*"),
         os.path.join("contest", "templates", "*.*"),
+        os.path.join("contest", "templates", "macro", "*.*"),
         os.path.join("taskoverview", "templates", "*.*"),
         os.path.join("taskoverview", "static", "*.*"),
         os.path.join("taskoverview", "static", "css", "*.*"),
         os.path.join("taskoverview", "static", "img", "*.*"),
         os.path.join("taskoverview", "static", "jq", "*.*"),
         os.path.join("taskoverview", "static", "js", "*.*"),
-=======
-        "static/*.*",
-        "static/jq/*.*",
-        "admin/static/*.*",
-        "admin/static/jq/*.*",
-        "admin/static/sh/*.*",
-        "admin/templates/*.*",
-        "admin/templates/fragments/*.*",
-        "admin/templates/macro/*.*",
-        "contest/static/*.*",
-        "contest/static/css/*.*",
-        "contest/static/img/*.*",
-        "contest/static/img/mimetypes/*.*",
-        "contest/static/js/*.*",
-        "contest/templates/*.*",
-        "contest/templates/macro/*.*",
->>>>>>> d4c9e926
     ],
     "cms.service": [
         "templates/printing/*.*",
