#!/usr/bin/env python2
# -*- coding: utf-8 -*-

# Programming contest management system
# Copyright © 2013 Luca Wehrstedt <luca.wehrstedt@gmail.com>
#
# This program is free software: you can redistribute it and/or modify
# it under the terms of the GNU Affero General Public License as
# published by the Free Software Foundation, either version 3 of the
# License, or (at your option) any later version.
#
# This program is distributed in the hope that it will be useful,
# but WITHOUT ANY WARRANTY; without even the implied warranty of
# MERCHANTABILITY or FITNESS FOR A PARTICULAR PURPOSE.  See the
# GNU Affero General Public License for more details.
#
# You should have received a copy of the GNU Affero General Public License
# along with this program.  If not, see <http://www.gnu.org/licenses/>.

"""Script to drop the database data and schema used by CMS.

It will work with a database initialized and populated by any version
of CMS as it uses (PostgreSQL-specific) SQL queries to drop the whole
database. This also means that other data in the same database used
by CMS will be deleted as well.

"""

from __future__ import absolute_import
from __future__ import print_function
from __future__ import unicode_literals

# We enable monkey patching to make many libraries gevent-friendly
# (for instance, urllib3, used by requests)
import gevent.monkey
gevent.monkey.patch_all()

import sys
import argparse

from cms.db import drop_db


if __name__ == "__main__":
    parser = argparse.ArgumentParser(description=__doc__)
    args = parser.parse_args()

<<<<<<< HEAD
    print("Are you sure you want to DROP the database? [y/N]", end='')
    ans = raw_input().lower()
    if ans in ['y', 'yes']:
=======
    print("Are you sure you want to DROP the database? [y/N] ", end='')
    ans = raw_input().lower()
    if ans in ["y", "yes"]:
>>>>>>> 77e484af
        print("Dropping database.")
        sys.exit(0 if drop_db() is True else 1)
    else:
        print("Not dropping database.")
        sys.exit(0)<|MERGE_RESOLUTION|>--- conflicted
+++ resolved
@@ -45,15 +45,9 @@
     parser = argparse.ArgumentParser(description=__doc__)
     args = parser.parse_args()
 
-<<<<<<< HEAD
-    print("Are you sure you want to DROP the database? [y/N]", end='')
-    ans = raw_input().lower()
-    if ans in ['y', 'yes']:
-=======
     print("Are you sure you want to DROP the database? [y/N] ", end='')
     ans = raw_input().lower()
     if ans in ["y", "yes"]:
->>>>>>> 77e484af
         print("Dropping database.")
         sys.exit(0 if drop_db() is True else 1)
     else:
