--- conflicted
+++ resolved
@@ -48,14 +48,8 @@
     except ValueError:
         t = [t]
     t[0] = t[0].replace("%d", "%s")
-<<<<<<< HEAD
-    for i in range(1, len(t)):
-        t[i] = str(t[i])
-    return t
-=======
     # Some items were stored as numbers instead of strings.
     return [str(x) for x in t]
->>>>>>> c43ec673
 
 
 class Updater(object):
