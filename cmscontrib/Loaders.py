--- conflicted
+++ resolved
@@ -27,17 +27,11 @@
 from __future__ import unicode_literals
 
 from cmscontrib.YamlLoader import YamlLoader
-<<<<<<< HEAD
 from cmscontrib.gerpythonformat.GerLoader import GerLoader
-
-LOADERS = dict((loader_class.short_name, loader_class)
-               for loader_class in [YamlLoader, GerLoader])
-=======
 from cmscontrib.PolygonLoader import PolygonLoader
 
 LOADERS = dict((loader_class.short_name, loader_class)
-               for loader_class in [YamlLoader, PolygonLoader])
->>>>>>> c9ec9b81
+               for loader_class in [YamlLoader, GerLoader, PolygonLoader])
 
 
 def choose_loader(arg, path, error_callback):
