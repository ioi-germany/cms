--- conflicted
+++ resolved
@@ -53,13 +53,8 @@
     if password is None:
         password = generate_random_password()
     admin = Admin(username=username,
-<<<<<<< HEAD
                   authentication=hash_password(password.encode("utf-8")),
                   name=real_name or username,
-=======
-                  authentication=hash_password(password),
-                  name=username,
->>>>>>> 46f7da77
                   permission_all=True)
     try:
         with SessionGen() as session:
