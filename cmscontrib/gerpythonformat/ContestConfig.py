#!/usr/bin/env python
# -*- coding: utf-8 -*-

# Programming contest management system
# Copyright © 2013-2021 Tobias Lenz <t_lenz94@web.de>
# Copyright © 2013-2016 Fabian Gundlach <320pointsguy@gmail.com>
#
# This program is free software: you can redistribute it and/or modify
# it under the terms of the GNU Affero General Public License as
# published by the Free Software Foundation, either version 3 of the
# License, or (at your option) any later version.
#
# This program is distributed in the hope that it will be useful,
# but WITHOUT ANY WARRANTY; without even the implied warranty of
# MERCHANTABILITY or FITNESS FOR A PARTICULAR PURPOSE.  See the
# GNU Affero General Public License for more details.
#
# You should have received a copy of the GNU Affero General Public License
# along with this program.  If not, see <http://www.gnu.org/licenses/>.

from __future__ import absolute_import
from __future__ import print_function
from __future__ import unicode_literals

from cmscontrib.gerpythonformat.Messenger import print_msg, box, yellow
from cmscontrib.gerpythonformat.CommonConfig import exported_function, CommonConfig
from cmscontrib.gerpythonformat.TaskConfig import TaskConfig
from cmscontrib.gerpythonformat.LocationStack import chdir
from cms.db import Contest, User, Group, Participation, Team
from cmscommon.crypto import build_password
from cmscommon.constants import SCORE_MODE_MAX_TOKENED_LAST, \
    SCORE_MODE_MAX, SCORE_MODE_MAX_SUBTASK

import copy
import os
import shutil
from datetime import datetime, timedelta
from importlib import import_module
import pytz


class MyGroup(object):
    def __init__(self, name, start, stop, analysis_start, analysis_stop, per_user_time):
        self.name = name
        self.start = start
        self.stop = stop
        self.analysis_start = analysis_start
        self.analysis_stop = analysis_stop
        self.per_user_time = per_user_time


class MyTeam(object):
    def __init__(self, code, name, primary_statements):
        self.code = code
        self.name = name
        self.primary_statements = copy.deepcopy(primary_statements)


class TeamContext(object):
    def __init__(self, contest, team):
        self.contest = contest
        self.team = team

    def __enter__(self):
        self.prev_team = self.contest._current_team
        self.contest._current_team = self.team
        return self.team

    def __exit__(self, *args):
        self.contest._current_team = self.prev_team


class MyUser(object):
    def __init__(self, username, password, group, firstname, lastname,
                 ip, hidden, unrestricted, timezone, primary_statements, team):
        self.username = username
        self.password = password
        self.group = group
        self.firstname = firstname
        self.lastname = lastname
        self.ip = ip
        self.hidden = hidden
        self.unrestricted = unrestricted
        self.timezone = timezone
        self.primary_statements = primary_statements
        self.team = team


class ContestConfig(CommonConfig):
    """
    Class for contest configuration files.

    :ivar wdir: The build directory for this contest
    :ivar contestname: The (short) name of this contest
    :ivar tasks: List of task configuration objects
    :ivar groups: List of user groups
    :ivar defaultgroup: The default user group
    :ivar users: List of users

    This object is exported as a variable called :samp:`contest`.
    """
    no_feedback = ("no", True)
    partial_feedback = ("partial", True)
    full_feedback = ("full", True)
    restricted_feedback = ("full", False)


    def __init__(self, rules, name, ignore_latex=False, relevant_language=None, onlytask=None,
<<<<<<< HEAD
                 minimal=False):
=======
                 minimal=False, safe_latex=False):
>>>>>>> 85c0711b
        """
        Initialize.

        rules (string): directory for rules persistency

        name (string): (short) contest name

        onlytask (string): if specified, then every task except the task with
                           this name is ignored

        """
<<<<<<< HEAD
        super(ContestConfig, self).__init__(rules, ignore_latex=ignore_latex, relevant_language=relevant_language)
=======
        super(ContestConfig, self).__init__(rules, ignore_latex=ignore_latex,
                                            relevant_language=relevant_language,
                                            safe_latex=safe_latex)
>>>>>>> 85c0711b
        self.infinite_tokens()

        self.onlytask = onlytask

        self.contestname = name

        self._allowed_localizations = []
        # FIXME If we don't allow Java submissions, all Java test submissions
        # will fail (even locally) since multithreading is not allowed.
        self._languages = ["C++17 / g++"]

        self.tasks = {}

        self.groups = {}
        self.defaultgroup = None
        self.teams = {}
        self._current_team = MyTeam("unaffiliated", "unaffiliated", [])
        self.teams["unaffiliated"] = self._current_team
        self.users = {}

        # Export variables
        self.exported["contest"] = self
        self.exported["no_feedback"] = self.no_feedback
        self.exported["partial_feedback"] = self.partial_feedback
        self.exported["full_feedback"] = self.full_feedback
        self.exported["restricted_feedback"] = self.restricted_feedback
        self.exported["token_feedback"] = self._token_feedback
        self.exported["std_token_feedback"] = self._token_feedback(3, 2)
        self.exported["score_max"] = SCORE_MODE_MAX
        self.exported["score_max_subtask"] = SCORE_MODE_MAX_SUBTASK
        self.exported["score_max_tokened_last"] = SCORE_MODE_MAX_TOKENED_LAST

        # Default submission limits
        self.submission_limits(None, None)
        self.user_test_limits(None, None)

        # a standard tokenwise comparator (specified here so that it has to be
        # compiled at most once per contest)
        shutil.copy(os.path.join(self._get_ready_dir(), "tokens.cpp"),
                    "tokens.cpp")
        self.token_equ_fp = self.compile("tokens")

        # there is no upstream for contest
        self.bequeathing = False
        self.inheriting = False

        self.wdir = os.getcwd()

        self.ontasks = []

        self.minimal = minimal

    def _readconfig(self, filename):
        if not self.minimal:
            print_msg("Loading contest {}".format(self.contestname),
                      headerdepth=1)

        super(ContestConfig, self)._readconfig(filename)
        self._initialize_ranking()

    def finish(self):
        asy_cnt = self.asy_warnings + sum(t.asy_warnings
                                  for t in self.tasks.values())

        if asy_cnt != 0:
            box(" WARNING ", yellow("You compiled %d Asymptote file(s)."
                                        % asy_cnt) + "\n" +
                yellow("However, Asymptote support will be removed") + "\n" +
                yellow("from our task format in the near future") + "\n" +
                yellow("Please consider using TikZ for pictures."),
                double=True)

    def _token_feedback(self, gen_initial, gen_number,
                        gen_interval=timedelta(minutes=30), gen_max=None,
                        min_interval=timedelta(), max_number=None,
                        all_cases=True):
        """
        Specify the number of tokens available.

        initial (int): number of tokens at the beginning of the contest

        gen_number (int): number of tokens to generate each time

        gen_time (timedelta): how often new tokens are generated

        max (int): limit for the number of tokens at any time

        min_interval (timedelta): time the user has to wait after using a
                                  token before he can use another token

        total (int): maximum number of tokens the user can use in total

        all_cases (boolean): should we show the results of all cases?
                             (as opposed to restricted feedback)

        """
        return ("token", all_cases, gen_initial, gen_number, gen_interval,
                gen_max, min_interval, max_number)

    @exported_function
    def load_template(self, name, **kwargs):
        """
        Load the template of the given name
        """
        tm = import_module("cmscontrib.gerpythonformat.templates." + name)
        tm.load(self, **kwargs)

    @exported_function
    def ontask(self, f):
        """
        Register this function for being called immediately before a task is
        loaded. The function will get the task object as first and only
        argument.
        """
        self.ontasks.append(f)

    @exported_function
    def time(self, s, timezone=None):
        """
        Convert a time from a given time zone to UTC.

        s (string): time to convert in the format %Y-%m-%d %H:%M:%S

        timezone (string): time zone to convert from (by default the contest
                           time zone)

        return (string): string representing the time in UTC

        """
        if timezone is None:
            timezone = self._timezone
        time = datetime.strptime(s, "%Y-%m-%d %H:%M:%S")
        tz = pytz.timezone(timezone)
        convtime = tz.normalize(tz.localize(time)).astimezone(pytz.utc)
        return convtime.replace(tzinfo=None)

    @exported_function
    def description(self, s):
        """
        Set the contest description.

        s (unicode): contest description

        """
        if not self.minimal:
            print_msg("Setting description to {}".format(s), headerdepth=10)
        self._description = s

    @exported_function
    def timezone(self, s):
        """
        Set the contest time zone.

        s (unicode): contest time zone (e.g. Europe/Berlin)

        """
        if not self.minimal:
            print_msg("Setting timezone to {}".format(s), headerdepth=10)
        self._timezone = s

    @exported_function
    def allowed_localizations(self, localizations):
        """
        Set the allowed web interface localizations. By default, all
        localizations are allowed.

        localizations (string[]): list of localization names

        """
        self._allowed_localizations = localizations

    @exported_function
    def languages(self, languages):
        """
        Set the allowed programming languages.

        languages (string[]): list of languages
        """
        self._languages = languages

    @exported_function
    def user_group(self, s, start, stop, analysis_start=None, analysis_stop=None, per_user_time=None):
        """
        Create a user group.

        s (unicode): user group name;
                     if the group is called "main", it is assumed to be the
                     default group.

        start (string): start time (should be created via a call to time())

        stop (string): stop time (should be created via a call to time())

        analysis_start (string): enable analysis with this start time (should be created via a call to time())

        analysis_stop (string): enable analysis with this stop time (should be created via a call to time())

        per_user_time (timedelta): enable USACO mode with this time per user;
            see :ref:`configuringacontest_usaco-like-contests`

        return (MyGroup): object representing the created group

        """
        if s in self.groups:
            raise Exception("Group {} specified multiple times".format(s))

        if self.minimal:
            return

        if (analysis_start is None) ^ (analysis_stop is None):
            raise Exception("Analysis start and stop time can only be used together")

        usaco_mode_str = ""
        if per_user_time is not None:
            usaco_mode_str = \
                " in USACO mode with time {}".format(per_user_time)
        analysis_mode_str = ""
        if analysis_start is not None:
            analysis_mode_str = \
                ", analysing from {} to {}".format(analysis_start,analysis_stop)
        print_msg("Creating user group {} (working from {} to {}{}{})"
                  .format(s, start, stop, usaco_mode_str, analysis_mode_str), headerdepth=10)

        # We allow specifying an integer or a timedelta
        try:
            per_user_time = per_user_time.seconds
        except AttributeError:
            pass

        self.groups[s] = r = MyGroup(s, start, stop, analysis_start, analysis_stop, per_user_time)
        if s == "main":
            self.defaultgroup = r
        return r

    @exported_function
    def team(self, code, name, primary_statements=[]):
        """
        Add a team (currently only used to generate a RWS directory).

        code (unicode): a short name (used to find the flag)

        name (unicode): a longer name (displayed in RWS)

        primary_statements (string[]): list of standard task languages for this
                                       team (can be overwritten for individual
                                       users)

        return (MyTeam): object representing the created team

        """
        if code in self.teams:
            raise Exception("Team {} specified multiple times".format(code))
        self.teams[code] = team = MyTeam(code, name, primary_statements)
        return TeamContext(self, team)

    @exported_function
    def user(self, username, password, firstname, lastname, group=None,
             ip=None, hidden=False, unrestricted=False, timezone=None,
             primary_statements=None, team=None):
        """
        Add a user participating in this contest.

        username (unicode): user name (for login)

        password (unicode): password used both for the user and for the
                            participation

        firstname (unicode): first name

        lastname (unicode): last name

        group (MyGroup): the group to add this user to (by default the
                         default group, which is usually called main)

        ip (unicode): ip address the user must log in from (if this feature
                      is enabled in CMS)

        hidden (bool): whether this user is hidden (not shown on the official
                       scoreboard)

        unrestricted (bool): whether this user is unrestricted (can submit at
                             any time)

        timezone (unicode): time zone for this user (if different from contest
                            time zone)

        primary_statements (string[] or None): the list of standard task
                                               languages for this user (if None,
                                               the languages for the
                                               corresponding team will be used)

        team (string or MyTeam): (name of) the team the user belongs to

        return (MyUser): object representing the created user

        """
        if self.minimal:
            return

        team = team or self._current_team
        if not isinstance(team, MyTeam):
            team = self.teams[team]
        primary_statements = primary_statements or team.primary_statements

        if username in self.users:
            raise Exception(
                "User {} specified multiple times".format(username))
        if group is None:
            if self.defaultgroup is None:
                raise Exception("You have to specify a group")
            group = self.defaultgroup

        print_msg("Adding user {} to group {}".format(username, group.name),
                  headerdepth=10)
        self.users[username] = user = \
            MyUser(username, password, group,
                   firstname, lastname,
                   ip, hidden, unrestricted, timezone, primary_statements[:],
                   team)
        return user

    def _task(self, s, feedback, score_mode, minimal):
        """
        Add a task to this contest (full version, not accessible from
        config.py).

        s (unicode): task name; the task description has to reside in the
                     folder with the same name
        feedback:    type of feedback (one of the variables no_feedback,
                     partial_feedback, full_feedback, restricted_feedback)
        score_mode:  how to calculate the final score (one of SCORE_MODE_MAX,
                     SCORE_MODE_MAX_SUBTASK, SCORE_MODE_MAX_TOKENED_LAST)
        minimal (bool): only try to compile statement?

        """
        # Check if this task should be ignored
        if self.onlytask is not None and self.onlytask != s:
            return

        if not os.path.isdir(s):
            raise Exception("No directory found for task {}".format(s))

        if s in self.tasks:
            raise Exception("Task {} specified multiple times".format(s))

        with chdir(s):
            if not os.path.isfile("config.py"):
                raise Exception("Couldn't find task config file. Make sure it "
                                "is named 'config.py' and located on the "
                                "topmost level of the folder {}"
                                .format(os.getcwd()))

            with TaskConfig(self, os.path.abspath(".rules"),
                            s, len(self.tasks),
                            feedback, score_mode,
                            ignore_latex=self.ignore_latex,
                            relevant_language=self.relevant_language,
                            minimal=minimal) as taskconfig:
                for f in self.ontasks:
                    f(taskconfig)
                taskconfig._readconfig("config.py")
                taskconfig._printresult()
                self.tasks[s] = taskconfig

            if minimal:
                print_msg("Statement for task {} generated successfully".
                          format(s), success=True)
            else:
                print_msg("Task {} loaded completely".format(s), success=True)

    @exported_function
    def task(self, s, feedback=None, score_mode=None):
        """
        Add a task to this contest (version accessible from config.py).

        s (unicode): task name; the task description has to reside in the
                     folder with the same name
        feedback:    type of feedback (one of the variables no_feedback,
                     partial_feedback, full_feedback, restricted_feedback)

        """
        self._task(s, feedback or self.restricted_feedback, score_mode, False)

    @exported_function
    def test_user(self, u):
        """
        Set the user to submit unit tests as.

        u (MyUser): test user

        """
        self._mytestuser = u

    def short_path(self, f):
        """
        Return a (possibly) shorter name for a file (which can be relative
        to the contest build directory).

        f (string): file name to shorten

        return (string): shortened file name

        """
        return os.path.relpath(os.path.abspath(f), self.wdir)

    def _makecontest(self):
        """
        Return a Contest object which can be saved to the database.

        return (Contest): database object for the contest

        """
        if self.defaultgroup is None:
            raise Exception("You have to specify a default group")
        cdb = Contest(name=self.contestname, description=self._description)

        cdb.timezone = self._timezone
        cdb.allowed_localizations = self._allowed_localizations
        cdb.languages = self._languages
        self._set_tokens(cdb)
        cdb.max_submission_number = self.max_submission_number
        cdb.min_submission_interval = self.min_submission_interval
        cdb.max_user_test_number = self.max_user_test_number
        cdb.min_user_test_interval = self.min_user_test_interval

        self.usersdb = {}
        self.participationsdb = {}

        self.cdb = cdb

        gdbs = {}
        for g in self.groups:
            gdbs[g] = self._makegroup(g, cdb)
        cdb.main_group = gdbs[self.defaultgroup.name]

        return cdb

    def _makegroup(self, groupname, cdb):
        group = self.groups[groupname]
        gdb = Group(name=groupname)
        gdb.contest = cdb
        gdb.start = group.start
        gdb.stop = group.stop
        gdb.analysis_enabled = group.analysis_start is not None
        if gdb.analysis_enabled:
            gdb.analysis_start = group.analysis_start
            gdb.analysis_stop = group.analysis_stop
        gdb.per_user_time = None if group.per_user_time is None else \
            timedelta(seconds=group.per_user_time)
        return gdb

    def _maketeam(self, teamname):
        team = self.teams[teamname]

        teamdb = Team(code=team.code,
                      name=team.name)

        return teamdb

    def _makeuser(self, username):
        """
        Return a User object for the specified user which can be saved
        to the database.

        username (unicode): the name of the user to generate

        return (User,Participation): database object for the user

        """
        user = self.users[username]

        # The user should never actually use this password, because we set
        # different passwords for each participation.
        udb = User(username=user.username,
                   first_name=user.firstname,
                   last_name=user.lastname,
                   password=build_password(user.password))

        udb.timezone = user.timezone
        udb.preferred_languages = user.primary_statements

        return udb

    def _makeparticipation(self, username, cdb, udb, gdb, teamdb):
        user = self.users[username]

        pdb = Participation(user=udb, contest=cdb)

        pdb.password = build_password(user.password)
        pdb.group = gdb

        pdb.ip = user.ip
        pdb.hidden = user.hidden
        pdb.unrestricted = user.unrestricted

        pdb.team = teamdb

        return pdb

    def _initialize_ranking(self):
        directory = os.path.join(self.wdir, "ranking_conf")
        if os.path.exists(directory):
            shutil.rmtree(directory)
        os.mkdir(directory)
        for d in ["flags", "faces"]:
            dd = os.path.join(directory, d)
            os.mkdir(dd)

        def copy_ranking_file(basename, target_basename):
            for ext in [".png", ".jpg", ".gif", ".bmp"]:
                origin = os.path.join(self.wdir, basename + ext)
                target = os.path.join(directory, target_basename + ext)
                if os.path.exists(origin):
                    shutil.copyfile(origin, target)
                    return

        copy_ranking_file("logo", "logo")

        for team in self.teams.values():
            copy_ranking_file("flag-" + team.code,
                              os.path.join("flags", team.code))

        for user in self.users.values():
            if not user.hidden:
                copy_ranking_file("face-" + user.username,
                                  os.path.join("faces", user.username))<|MERGE_RESOLUTION|>--- conflicted
+++ resolved
@@ -106,11 +106,7 @@
 
 
     def __init__(self, rules, name, ignore_latex=False, relevant_language=None, onlytask=None,
-<<<<<<< HEAD
-                 minimal=False):
-=======
                  minimal=False, safe_latex=False):
->>>>>>> 85c0711b
         """
         Initialize.
 
@@ -122,13 +118,9 @@
                            this name is ignored
 
         """
-<<<<<<< HEAD
-        super(ContestConfig, self).__init__(rules, ignore_latex=ignore_latex, relevant_language=relevant_language)
-=======
         super(ContestConfig, self).__init__(rules, ignore_latex=ignore_latex,
                                             relevant_language=relevant_language,
                                             safe_latex=safe_latex)
->>>>>>> 85c0711b
         self.infinite_tokens()
 
         self.onlytask = onlytask
