--- conflicted
+++ resolved
@@ -481,13 +481,9 @@
                             s, len(self.tasks),
                             feedback, score_mode,
                             ignore_latex=self.ignore_latex,
-<<<<<<< HEAD
                             relevant_language=self.relevant_language,
-                            minimal=minimal) as taskconfig:
-=======
                             minimal=minimal,
                             standalone_task=standalone_task) as taskconfig:
->>>>>>> 5d08810f
                 for f in self.ontasks:
                     f(taskconfig)
                 taskconfig._readconfig("config.py")
