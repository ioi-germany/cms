--- conflicted
+++ resolved
@@ -569,15 +569,10 @@
     """
 
     def __init__(self, upstream, rules, name, num, feedback, score_mode,
-<<<<<<< HEAD
-                 ignore_latex=False, relevant_language=None, minimal=False):
-        super(TaskConfig, self).__init__(rules, ignore_latex)
-=======
                  ignore_latex=False, relevant_language=None, minimal=False,
                  safe_latex=None):
         super(TaskConfig, self).__init__(rules, ignore_latex=ignore_latex,
                                          safe_latex=safe_latex)
->>>>>>> 85c0711b
         self.no_tokens()
         Scope.__init__(self)
 
