--- conflicted
+++ resolved
@@ -26,7 +26,7 @@
 from cms.db import Task, Statement, Testcase, Dataset, \
     SubmissionFormatElement, Attachment, Manager, Submission, File, \
     SubmissionResult
-from cms.grading import format_status_text, UnitTest
+from cms.grading import UnitTest
 from cms.grading.scoretypes import get_score_type
 from cms.grading.tasktypes import get_task_type
 from cms.grading.Job import JobGroup
@@ -36,7 +36,6 @@
 import json
 import os
 import shutil
-import six
 
 
 def mem_human(mem):
@@ -108,7 +107,8 @@
     :ivar public: Whether this subtask is public
     :ivar groups: Groups contained in this subtask
     """
-    def __init__(self, task, description, name, public, for_public_score, for_private_score):
+    def __init__(self, task, description, name, public,
+                 for_public_score, for_private_score):
         super(MySubtask, self).__init__(task)
         self.task = task
         self.description = description
@@ -425,36 +425,40 @@
         self.expected = expected
 
         # Check if the expected make sense
-        for k in self.expected:        
+        for k in self.expected:
             try:
                 float(k)
             except:
                 if k not in ["time", "memory", "time?", "memory?", "wrong"]:
                     raise Exception("Unknown expected result '{}'".format(k))
 
-        self.expectations = {(0, self.get_name(self.task)) : []}
-                
+        self.expectations = {(0, self.get_name(self.task)): []}
+
         for s in self.task.subtasks:
             self.expectations[(1, self.get_name(s))] = []
-            
+
             for g in s.groups:
                 self.expectations[(2, self.get_name(g))] = []
-                
+
                 for c in g.cases:
                     self.expectations[(3, self.get_name(c))] = []
-            
+
         # Convert the given lists of expected events to something more
         # readable for ScoreTypes
         for key, items in self.expected.iteritems():
             for item in items:
-                self.expectations[(item._level(), self.get_name(item))].append(key if key != "wrong" else "0.0")
- 
-        self.expectations = { json.dumps(key) : val for key,val in self.expectations.iteritems() }
-                
+                self.expectations[(item._level(), self.get_name(item))]\
+                    .append(key if key != "wrong" else "0.0")
+
+        self.expectations = {json.dumps(key): val for key, val
+                             in self.expectations.iteritems()}
+
     def get_name(self, item):
-        try:    return item.name
-        except: return item.codename            
-                
+        try:
+            return item.name
+        except:
+            return item.codename
+
     def _should_test(self, local_test):
         """
         Finds out whether this submission should be tested, given the
@@ -803,7 +807,8 @@
         return self.encapsulate(f)
 
     @exported_function
-    def subtask(self, description, name=None, public=False, counts_for_public = None, counts_for_private = None):
+    def subtask(self, description, name=None, public=False,
+                counts_for_public=None, counts_for_private=None):
         """
         Specify the start of a new subtask. The number of points awarded
         for a subtask is the sum of the numbers of points awarded for each
@@ -829,22 +834,27 @@
                        detailed feedback subtasks should usually be marked
                        public
 
-        counts_for_public (bool): whether the subtask counts toward public score
+        counts_for_public (bool): whether the subtask counts toward public
+                       score
                        if the value is None this is set to public
 
-        counts for private (bool): whether the subtask counts toward private score
+        counts for private (bool): whether the subtask counts toward private
+                       score
                        if the value is None this is set to not public
 
         return (MySubtask): object representing the created subtask
 
         """
-        if counts_for_public is None:  counts_for_public = public
-        if counts_for_private is None: counts_for_private = not public
+        if counts_for_public is None:
+            counts_for_public = public
+        if counts_for_private is None:
+            counts_for_private = not public
 
         if name is None:
             name = "s" + str(len(self.subtasks))
 
-        subtask = MySubtask(self, description, name, public, counts_for_public, counts_for_private)
+        subtask = MySubtask(self, description, name, public,
+                            counts_for_public, counts_for_private)
 
         self.subtasks.append(subtask)
 
@@ -963,7 +973,7 @@
         Call this only after all testcases have been added
         """
         self.feedback = "full"
-        
+
         for s in self.subtasks:
             if s.public:
                 s.for_public_score = False
@@ -971,10 +981,7 @@
                 s.public = True
                 s.for_private_score = True
                 s.for_public_score = True
-<<<<<<< HEAD
-                
-=======
->>>>>>> eabbe95c
+
                 for g in s.groups:
                     for c in g.cases:
                         c.public = True
@@ -983,7 +990,7 @@
 
     @exported_function
     def partial_feedback(self, description_suffix=" (Partial Feedback)",
-                          name_suffix="_feedback"):
+                         name_suffix="_feedback"):
         """
         Generate detailed feedback subtasks for all subtasks generated
         so far (that contain at least one test case marked for detailed
@@ -999,16 +1006,11 @@
                               name of the detailed feedback subtask
 
         """
-<<<<<<< HEAD
-        for s in self.subtasks:        
-            if s.public:
-                s.for_public_score = False
-
-=======
+
         for s in self.subtasks:
             if s.public:
                 s.for_public_score = False
->>>>>>> eabbe95c
+
         for s in self.subtasks:
             s.put_feedback(s.description + description_suffix,
                            s.name + name_suffix)
@@ -1145,9 +1147,10 @@
 
         """
         # If we are allowed to use tokens, set the feedback mode
-        if self.token_mode != "disabled" and self.upstream.token_mode != "disabled":
+        if self.token_mode != "disabled" and \
+           self.upstream.token_mode != "disabled":
             self.feedback = "token"
-        
+
         # Automatically make a ZIP file containing the save test cases
         self._makesavedzip()
         if self.contest._analysis:
@@ -1227,21 +1230,21 @@
                       task_type_parameters=self.tasktypeparameters,
                       score_type="SubtaskGroup",
                       score_type_parameters=json.dumps(
-                         {'feedback': self.feedback,
-                          'tcinfo':
-                          [{'name': s.description,
-                            'key': s.name,
-                            'public': s.public,
-                            'for_public_score': s.for_public_score,
-                            'for_private_score': s.for_private_score,
-                            'groups': [{'points': g.points,
-                                        'key': g.name,
-                                        'cases': [c.codename for c in g.cases]}
-                                       for g in s.groups]}
-                           for s in self.subtasks]}),
+                          {'feedback': self.feedback,
+                           'tcinfo':
+                           [{'name': s.description,
+                             'key': s.name,
+                             'public': s.public,
+                             'for_public_score': s.for_public_score,
+                             'for_private_score': s.for_private_score,
+                             'groups': [{'points': g.points,
+                                         'key': g.name,
+                                         'cases': [c.codename for c in
+                                                   g.cases]}
+                                        for g in s.groups]}
+                            for s in self.subtasks]}),
                       time_limit=float(self._timelimit),
-                      memory_limit=self._memorylimit
-                      )
+                      memory_limit=self._memorylimit)
 
         # Add test cases
         for c in self.cases:
@@ -1422,110 +1425,96 @@
                 self._run_job_group(evaluation_job_group)
                 evaluation_job_group.to_submission_evaluation(
                     submission_result, ifpublic)
-<<<<<<< HEAD
-                    
-            evs = { ev.testcase.codename : ev for ev in submission_result.evaluations }   
-            expectations = { tuple(json.loads(key)) : val for key,val in additional_info["expected"].iteritems() }     
+
+            evs = {ev.testcase.codename: ev
+                   for ev in submission_result.evaluations}
+            expectations = {tuple(json.loads(key)): val for key, val
+                            in additional_info["expected"].iteritems()}
             possible_task = expectations[(0, self.name)]
             possible_subtask = []
             possible_group = []
             extra = []
-            
+
             case_results = []
-            
+
             def colored(t, b):
-                if b > 0: return MyColors.green(str(t))
-                if b < 0: return MyColors.red(str(t))
-                else:     return str(t)
-            
+                if b > 0:
+                    return MyColors.green(str(t))
+                if b < 0:
+                    return MyColors.red(str(t))
+                else:
+                    return str(t)
+
             for s in self.subtasks:
                 possible_subtask = expectations[(1, s.name)]
-                
+
                 with header("Subtask {}".format(s.name), depth=4):
                     for g in s.groups:
                         possible_group = expectations[(2, g.name)]
-                        possible = possible_task + possible_subtask + possible_group
+                        possible = possible_task + possible_subtask +\
+                            possible_group
                         extra = []
                         cases_failed = False
-                        
+
                         worst_case = (2, "")
-                        
-                        with header("Group {}".format(g.name), depth=4):                   
+
+                        with header("Group {}".format(g.name), depth=4):
                             for c in g.cases:
-                                with header("Test case {}".format(self.cases_by_codename[c.codename]),
-                                            depth=4):
+                                with header("Test case {}".format(
+                                        self.cases_by_codename[c.codename]),
+                                        depth=4):
                                     ev = evs[c.codename]
-                                                                                 
+
                                     mandatory = expectations[(3, c.codename)]
                                     result = UnitTest.get_result(limits, ev)
-                                    L = UnitTest.case_line(result, mandatory, possible + mandatory)
-                                    
+                                    L = UnitTest.case_line(result, mandatory,
+                                                           possible +
+                                                           mandatory)
+
                                     print_msg("Time  Memory  Answer")
-                                    print_msg("{}     {}       {}".format(*tuple(colored(*x) for x in L)))
-                                    
-                                    accepted, desc = UnitTest.judge_case(result, mandatory, possible + mandatory)
+                                    print_msg("{}     {}       {}".format(
+                                              *tuple(colored(*x) for x in L)))
+
+                                    accepted, desc = \
+                                        UnitTest.judge_case(result,
+                                                            mandatory,
+                                                            possible +
+                                                            mandatory)
+
                                     if len(mandatory) > 0:
-                                        print_msg(desc, error = (accepted <= 0), success = (accepted > 0))
-                                        if accepted <= 0: cases_failed = True
-                                            
+                                        print_msg(desc, error=(accepted <= 0),
+                                                  success=(accepted > 0))
+                                        if accepted <= 0:
+                                            cases_failed = True
+
                                     else:
-                                        worst_case = min(worst_case, (accepted, desc))                                    
-                                        print_msg(MyColors.blue("No case-specific expectations given."))
-                                    
+                                        worst_case = min(worst_case,
+                                                         (accepted, desc))
+                                        print_msg(MyColors.blue("No case-"
+                                                  "specific expectations "
+                                                  "given."))
+
                                     print_msg("")
-                                    
+
                                     case_results += result
                                     extra += expectations[(3, c.codename)]
-                        
-                            status, short, desc = UnitTest.judge_group(case_results, possible + extra) 
-                            status, desc = min((status, desc), worst_case)    
-                                                        
+
+                            status, short, desc = \
+                                UnitTest.judge_group(case_results,
+                                                     possible + extra)
+                            status, desc = min((status, desc), worst_case)
+
                             if status <= 0 or not cases_failed:
-                                print_msg(desc, error = (status <= 0), success = (status > 0))
+                                print_msg(desc, error=(status <= 0),
+                                          success=(status > 0))
                             if cases_failed:
-                                print_msg("At least one testcase did not behave as expected, see above.", error=True)
-                            
+                                print_msg("At least one testcase did not "
+                                          "behave as expected, see above.",
+                                          error=True)
+
                             print_msg("")
                             case_results = []
-        
-=======
-            for ev in sorted(submission_result.evaluations,
-                             key=lambda ev: ev.testcase.codename):
-                with header("Test case {}"
-                            .format(
-                                self.cases_by_codename[ev.testcase.codename]),
-                            depth=4):
-                    outcome = float(ev.outcome)
-                    verdict = format_status_text(
-                        six.text_type(ev.text)).strip()
-                    if self.tasktype == "OutputOnly":
-                        print_msg("Outcome: %.1f   Verdict: %s" %
-                                  (outcome,
-                                   verdict))
-                    else:
-                        print_msg("Time: %5.3f   Wall: %5.3f   "
-                                  "Memory: %s   Outcome: %.1f   Verdict: %s" %
-                                  (ev.execution_time,
-                                   ev.execution_wall_clock_time,
-                                   mem_human(ev.execution_memory),
-                                   outcome,
-                                   verdict))
-                    expected = \
-                        additional_info["expected"][ev.testcase.codename]
-                    accepted, result = unit_test_compare(limits, expected, ev)
-                    if accepted:
-                        print_msg("Accepted (wanted {}, got {})"
-                                  .format(expected, "|".join(result)))
-                    else:
-                        print_msg("Not accepted (wanted {}, got {})"
-                                  .format(expected, "|".join(result)),
-                                  error=True)
-                    for r in result:
-                        if r.endswith("?"):
-                            print_msg("Warning: Unclear result: {}".format(r),
-                                      warning=True)
-
->>>>>>> eabbe95c
+
         # Assign score to the submission.
         score_type = get_score_type(dataset=ddb)
         public_score, public_details = \
