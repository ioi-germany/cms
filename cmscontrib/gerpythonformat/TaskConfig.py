#!/usr/bin/env python
# -*- coding: utf-8 -*-

# Programming contest management system
# Copyright © 2013-2022 Tobias Lenz <t_lenz94@web.de>
# Copyright © 2013-2016 Fabian Gundlach <320pointsguy@gmail.com>
# Copyright © 2022 Manuel Gundlach <manuel.gundlach@gmail.com>
#
# This program is free software: you can redistribute it and/or modify
# it under the terms of the GNU Affero General Public License as
# published by the Free Software Foundation, either version 3 of the
# License, or (at your option) any later version.
#
# This program is distributed in the hope that it will be useful,
# but WITHOUT ANY WARRANTY; without even the implied warranty of
# MERCHANTABILITY or FITNESS FOR A PARTICULAR PURPOSE.  See the
# GNU Affero General Public License for more details.
#
# You should have received a copy of the GNU Affero General Public License
# along with this program.  If not, see <http://www.gnu.org/licenses/>.

from __future__ import absolute_import
from __future__ import print_function
from __future__ import unicode_literals

from cmscontrib.gerpythonformat.Messenger import print_msg, print_block, header, red, green, gray, \
<<<<<<< HEAD
    yellow, blue, bold, box, side_by_side, pad_left, add_line_breaks, \
    remaining_line_length, indent, IndentManager
=======
    yellow, bold, box, side_by_side, pad_left, add_line_breaks, \
    remaining_line_length, indent
>>>>>>> e6587001
from cmscontrib.gerpythonformat.CommonConfig import exported_function, CommonConfig
from cmscontrib.gerpythonformat.Executable import ExitCodeException, \
    InternalPython
from cmscontrib.gerpythonformat.ConstraintParser import ConstraintList, \
    merge_constraints, read_frequency, check_bounds
from cmscommon.constants import SCORE_MODE_MAX_TOKENED_LAST, \
    SCORE_MODE_MAX, SCORE_MODE_MAX_SUBTASK
from cms import FEEDBACK_LEVEL_FULL, FEEDBACK_LEVEL_RESTRICTED
from cms.db import Task, Statement, Testcase, Dataset, \
    Attachment, Spoiler, Manager, Submission, File, \
    SubmissionResult
from cms.grading.tasktypes import get_task_type, Communication
from cms.grading.languagemanager import filename_to_language, get_language
from cms.grading.Job import CompilationJob, EvaluationJob
from cms.rules.Rule import JobRule, ZipRule
from cms.service.esoperations import ESOperation
from datetime import datetime
import json
import os
import shutil

from six import iteritems, iterkeys
from textwrap import wrap

class Scope(object):
    """
    Base class for tasks, subtasks and groups.
    """

    def __init__(self, upscope=None):
        self.upscope = upscope
        self.checkers = []
        self.constraints = []
        self.special_cases = []
        if upscope is None:
            self.task = self
        else:
            self.task = upscope.task

    def _get_checkers(self):
        res = list(self.checkers)
        if self.upscope is not None:
            res += self.upscope._get_checkers()
        return res

    def _get_constraints(self):
        res = []
        if self.upscope is not None:
            res += self.upscope._get_constraints()
        res += self.constraints
        return res

    def __get_special_cases(self):
        res = []

        if self.upscope is not None:
            res += self.upscope.__get_special_cases()
        res += self.special_cases
        return res

    def _get_special_cases(self):
        L = self.__get_special_cases()

        return [x for x, y in L if y == ConstraintList.ALWAYS], \
               [(x, read_frequency(y)) for x, y in L
                                       if y != ConstraintList.ALWAYS]

    def add_checker(self, p):
        """
        Register a test case checker for this task, subtask or group.

        p (Executable): the checker (should raise an ExitCodeException if
                        the test case is invalid)

        """
        print_msg("Adding checker {}".format(p), headerdepth=10)
        self.checkers.append(p)

    def add_constraint(self, s, silent=None, frequency=ConstraintList.ALWAYS):
        """
        Add a constraint for this task, subtask or group.
        The constraint format is described in the docs
        """

        if silent is None:
            silent = (isinstance(self, MyGroup)
                      or (isinstance(self, MySubtask) and self.sample)
                      or frequency != ConstraintList.ALWAYS)

        self.constraints.append(ConstraintList.parse(s, silent, frequency))

    def add_special_case(self, descr, frequency):
        """
        Add a special case for this task, subtask or group.
        This is just a string that will be passed to the checker
        """

        self.special_cases.append((descr, frequency))

    def _collect_constraints(self):
        hard = {}
        soft = []

        for c in self._get_constraints():
            if c.soft:
                soft.append(c)
            else:
                hard = merge_constraints(hard, c.uncompress())

        return hard, soft

class MySubtask(Scope):
    """
    :ivar description: Decription of this subtask
    :ivar name: Internal (short) name of this subtask
    :ivar sample: Whether this is the sample test case subtask
    :ivar foldername: We create a directory with symlinks to cases
                      at subtasks/foldername.
    :ivar groups: Groups contained in this subtask
    """

    def __init__(self, task, description, name, sample, foldername):
        super(MySubtask, self).__init__(task)
        self.task = task
        self.description = description
        self.name = name
        self.sample = sample
        self.foldername = foldername
        self.groups = []
        self.feedbackcases = []
        self.checkers = []
        if not os.path.exists(self.directory):
            os.mkdir(self.directory)

    def __enter__(self):
        self.indenter = header("Subtask {}".format(self.description),
                               depth=3)
        self.indenter.start()

        self.task.subtask_stack.append(self)
        return self

    def __exit__(self, type, value, traceback):
        self.indenter.stop()
        self.task.subtask_stack.pop()

    @property
    def unique_name(self):
        return (self.name,)

    @property
    def directory(self):
        """
        The path of the directory containing the groups for
        this subtask.
        """
        return os.path.join(self.task.wdir, "subtasks", self.foldername)

    def group(self, points, name=None):
        """
        Specify the start of a new test case group (part of a subtask).

        points (int): maximum number of points for this test case group;
                      the number of points awarded for a test case group is
                      points * (minimal outcome for test cases in this group)

        name (string): name of this group; the group object will be accessible
                       as an attribute with this name of the subtask object;
                       the subtask should not have a field with this name
                       before (e.g. do not call a group "group" or
                       "put_feedback");
                       by default, we take gNR where NR is the index of this
                       group (starting at 0)

        return (MyGroup): object representing the created group

        """
        if name is None:
            name = "g" + str(len(self.groups))

        foldername = "Group_" + str(len(self.groups)+1)
        group = MyGroup(self.task, self, points, name, foldername)

        self.groups.append(group)

        if hasattr(self, name):
            raise Exception("The subtask '{}' already has an attribute "
                            "called '{}'".format(self.name, name))
        setattr(self, name, group)

        return group

    def _get_cases(self):
        """
        Utility method for being able to find the test cases contained in a
        task, subtask, group or test case.

        return (list): list of test cases

        """
        return [c for g in self.groups for c in g._get_cases()]

    def _level(self):
        return 1

    def max_score(self):
        return sum(g.points for g in self.groups)

class MyGroup(Scope):
    """
    :ivar subtask: The subtask this group belongs to
    :ivar points: Maximum number of points for this subtask
    :ivar name: Internal (short) name of this group
    :ivar foldername: We create a directory with symlinks to cases
                      at subtasks/.../foldername.
    :ivar cases: Test cases contained in this group
    """

    def __init__(self, task, subtask, points, name, foldername):
        super(MyGroup, self).__init__(subtask)
        self.task = task
        self.subtask = subtask
        self.points = points
        self.name = name
        self.foldername = foldername
        # List of test cases in this group
        self.cases = []
        self.cases_set = set()
        # List of bools specifying for each test case whether it contributes to
        # partial feedback.
        self.feedback = []
        # how often is each soft constraint satisfied in this group?
        self.soft_constraints_stats = []
        self.soft_constraints_stats_acc = []
        self.soft_spec_stats = {}

        if not os.path.exists(self.directory):
            os.mkdir(self.directory)

    def __enter__(self):
        self.indenter = header("Group {} ({} points)".format(self.name,
                                                             self.points),
                               depth=4)
        self.indenter.start()
        self.task.group_stack.append(self)
        return self

    @property
    def soft_constraints(self):
        return self._collect_constraints()[1]

    @property
    def soft_special_cases(self):
        return self._get_special_cases()[1]

    def _print_stats(self, exception):
        if len(self.soft_constraints) == 0 and \
           len(self.soft_special_cases) == 0:
            return

        if exception is not None:
            print_msg(gray("(There was an exception, so I won't collect "
                           "testcase quality statistics for this group)"),
                      use_ellipsis=False)
            return

        def format_bounds(min, max):
            if min is None:
                return "≤ {} times".format(max)
            elif max is None:
                return "≥ {} times".format(min)
            else:
                return "{}–{} times".format(min, max)

        failed = False

        def print_stats_for(desc, stats, bounds, what):
            nonlocal failed

            lower, upper = bounds
            times_satisfied = sum(a[0] for a in stats if a[0] is not None)
            this_constraint_okay = check_bounds(times_satisfied, lower, upper)

            def cf(f):
                return green if this_constraint_okay else f

            def sym(x):
                if x is None:
                    return "·"
                elif x:
                    return "●"
                else:
                    return "○"

            bars = "".join(cf(a[1])(sym(a[0])) for a in stats)
            bars = " ".join(wrap(bars, 5 * len(green("○"))))

            msg_long = "satisfied {} times, expected {}".\
                           format(times_satisfied, format_bounds(lower, upper))

            if this_constraint_okay:
                msg = green(bold("OKAY"))
                msg_long = green(msg_long)
            else:
                msg = red(bold("FAIL"))
                msg_long = red(msg_long)
                failed = True

            space = remaining_line_length() - 20 - len(desc)
            print_msg("─── " + desc + " " + (space - 2) * "─" + " " + msg +
                      " ──────────")
            with IndentManager():
                print_msg(bars, use_ellipsis=False)
                print_msg(msg_long, use_ellipsis=False)

                if any(a[0] is None for a in stats):
                    print_msg("This soft " + what + " was only specified after "
                              "some cases had already been checked—are you "
                              "sure this is what you want?",
                              use_ellipsis=False)


        print_msg(bold("\nTestcase quality in this group"))

        if len(self.soft_constraints) > len(self.soft_constraints_stats):
            print_msg(yellow(bold("You specified some soft constraints "
                                  "(see the list below for details) "
                                  "after all testcases had already been "
                                  "added—why?!")), use_ellipsis=False)

            for i in range(len(self.soft_constraints),
                           len(self.soft_constraints_stats)):
                self.soft_constraints_stats.append([])

                with IndentManager():
                    print_msg(self.soft_constraints[i].terminal())

        for stats, c in zip(self.soft_constraints_stats_acc,
                            self.soft_constraints):
            print_stats_for(c.terminal(), stats, c.how_often, "constraint")

        special_cases_after = [desc for desc, _ in self.soft_special_cases
                                    if desc not in self.soft_spec_stats]

        if len(special_cases_after) > 0:
            print_msg(yellow(bold("You specified some soft special cases "
                                  "(see the list below for details) "
                                  "after all testcases had already been "
                                  "added—why?!")), use_ellipsis=False)

            with IndentManager():
                for s in special_cases_after:
                    print_msg(s)

        for desc, bounds in self.soft_special_cases:
            if desc not in self.soft_spec_stats:
                continue

            stats = self.soft_spec_stats[desc]
            print_stats_for(desc, stats, (bounds[0], bounds[1]), "special case")

        if failed:
            raise Exception("at least one testcase quality check failed")
        else:
            print_msg(green(bold("...all shall be well\n")))

    def __exit__(self, type, value, traceback):
        self._print_stats(type)

        self.indenter.stop()
        self.task.group_stack.pop()

    @property
    def unique_name(self):
        return self.subtask.unique_name + (self.name,)

    @property
    def directory(self):
        """
        The path of the directory containing the links to the test cases
        contained in this group.
        """
        return os.path.join(self.subtask.directory, self.foldername)

    def _dummy_case(self, name):
        if name is None:
            name = "t" + str(len(self.cases))

        setattr(self, name, None)
        self.cases.append(None)

    @exported_function
    def add_testcase(self, case, feedback=False, save=False, name=None,
                     must_still_be_checked=True):
        """
        Add a previously generated test case to the current test case group.
        The testcase will be checked with the current test case checkers.

        case (MyCase): the test case to add

        feedback (bool): whether this test case should be marked for detailed
                         feedback inside this subtask

        save (bool): TODO

        name (string): name of this test case; the test case object will be
                       accessible as an attribute with this name of the group
                       object;
                       the group should not have a field with this name
                       before;
                       by default, we take gNR where NR is the index of this
                       test case (starting at 0)

        """
        if case in self.cases_set:
            # This case has already been added to the group. We don't add it
            # a second time.
            # With restricted feedback, contestants would see the exact same
            # thing whether we add the test case or not. With full feedback
            # they would otherwise see the test case multiple times in
            # different places.
            return

        self.task.current_group = self
        checkers = self._get_checkers()
        if len(checkers) == 0 and must_still_be_checked:
            self.task.everything_checked = False

        soft_results = None

        for i, checker in enumerate(checkers):
            curr = self.task._check(checker, case.infile, case.outfile,
                                    case.codename, i + 1)

            if curr:
                if soft_results:
                    # TODO: should we relax this condition?
                    raise Exception("only one checker may check (soft) "
                                    "constraints")
                soft_results = curr

        soft_results = soft_results or [{}, {}]
        soft_con_results, soft_spec_results = tuple(soft_results)

        def getcolor(result, lower, upper):
            mycolor = blue
            if lower is not None and upper is None:
                mycolor = green if result else yellow
            if lower is None and upper is not None:
                mycolor = yellow if result else green
            return mycolor

        """
        for var in self.soft_constraints:
            if var not in self.soft_constraints_stats:
                self.soft_constraints_stats[var] = []

            for i, (bounds, result) in enumerate(zip(self.soft_constraints[var],
                                                     soft_con_results[var])):
                desc = format_constraint(var, bounds[0], bounds[1])
                mycolor = getcolor(result, bounds[2], bounds[3])

                print_msg(bold(mycolor(desc + ": " +
                                       ("✗ not " if not result else "✓ ") +
                                       "satisfied")))

                while i >= len(self.soft_constraints_stats[var]):
                    self.soft_constraints_stats[var].append([(None, gray)] *
                                                            len(self.cases))

                self.soft_constraints_stats[var][i].append((result, mycolor))

        """
        for i, con_list in enumerate(self.soft_constraints):
            while i >= len(self.soft_constraints_stats):
                self.soft_constraints_stats.append([])
                self.soft_constraints_stats_acc.\
                    append([(None, gray)] * len(self.cases))

            lower, upper = con_list.how_often
            desc = con_list.terminal()
            results = [res for L in soft_con_results[i] for res in L]
            results_acc = all(results)
            mycolor = getcolor(results_acc, lower, upper)
            print_msg(mycolor(bold(desc + ": " + ("✗ not " if not results_acc
                                                  else "✓ ") + "satisfied")))

            for j, con in enumerate(con_list.constraints):
                while j >= len(self.soft_constraints_stats[i]):
                    self.soft_constraints_stats[i].append([])

                for k, var in enumerate(con.variables):
                    result = soft_con_results[i][j][k]
                    #mycolor = getcolor(result, lower, upper)

                    if len(results) > 1:
                        with IndentManager():
                            print_msg(mycolor(con.subconstraint(k).terminal() +
                                              ": " + ("✗ not " if not result
                                                               else "✓ ") +
                                              "satisfied"))

                    while k >= len(self.soft_constraints_stats[i][j]):
                        self.soft_constraints_stats[i][j].\
                            append([(None, gray)] * len(self.cases))

                    self.soft_constraints_stats[i][j][k].\
                        append((result, mycolor))

            print_msg("")
            self.soft_constraints_stats_acc[i].append((results_acc, mycolor))

        for desc, bounds in self.soft_special_cases:
            result = soft_spec_results[desc]
            mycolor = getcolor(result, bounds[0], bounds[1])

            print_msg(bold(mycolor(desc + ": " +
                                   ("✗ not " if not result else "✓ ") +
                                   "satisfied")))

            if desc not in self.soft_spec_stats:
                self.soft_spec_stats[desc] = [(None, gray)] * len(self.cases)
            self.soft_spec_stats[desc].append((result, mycolor))

        self.task.current_group = None

        if name is None:
            name = "t" + str(len(self.cases))
        if hasattr(self, name):
            raise Exception(
                "The group '{}.{}' already has an attribute called '{}'"
                .format(self.subtask, self.name, name))
        setattr(self, name, case)

        dirname = "Case_" + str(len(self.cases)+1)
        linkname = os.path.join(self.directory, dirname)
        if os.path.lexists(linkname):
            os.remove(linkname)
        rel = os.path.relpath(case.directory, self.directory)
        os.symlink(rel, linkname)

        print_msg("Added test case {} ({})".format(case.codename, name))

        self.cases.append(case)
        self.cases_set.add(case)

        self.feedback.append(feedback)

        if save:
            self.task.saved.append(case)

        case.locations.append(self.subtask.name + "." + self.name + "." + name)

    @exported_function
    def testcase(self, prog, *args, **kwargs):
        """
        Generate and add a testcase to this group.

        This is a convenience function calling make_testcase(prog)
        and add_testcase(args, kwargs).
        """
        case = self.task.make_testcase(prog)

        self.add_testcase(case, *args, **kwargs)
        return case

    def _get_cases(self):
        """
        Utility method for being able to find the test cases contained in a
        subtask, group or test case.

        return (list): list of test cases

        """
        return self.cases

    def _level(self):
        return 2


class MyCase(object):
    """
    :ivar codename: The code name of this test case (usually a four-digit
                    number).

    """

    def __init__(self, task, codename, hashname):
        self.task = task
        self.codename = codename
        self.hashname = hashname
        if not os.path.exists(self.directory):
            os.mkdir(self.directory)
        self._create_link()
        self.public = False
        # Strings specifying in which subtasks/groups this case can be found
        self.locations = []

    @property
    def directory(self):
        """
        The path (ending with a hash) of the directory containing the input
        and output files for this test case.
        """
        return os.path.join(self.task.cases_directory, self.hashname)

    @property
    def infile(self):
        """
        The input file name.
        """
        return os.path.join(self.directory, "in.txt")

    @property
    def outfile(self):
        """
        The output file name.
        """
        return os.path.join(self.directory, "out.txt")

    @property
    def codenameddirectory(self):
        """
        The path (ending with a number, which is the codename) of the link to
        the directory containing the input and output files for this test case.
        """
        return os.path.join(self.task.wdir, "cases", self.codename)

    def _create_link(self):
        """
        Create the link from the codename to the hash name directory.
        """
        if os.path.lexists(self.codenameddirectory):
            try:
                os.remove(self.codenameddirectory)
            except IsADirectoryError:
                os.rmdir(self.codenameddirectory)
        rel = os.path.relpath(self.directory, os.path.join(self.task.wdir, "cases"))
        os.symlink(rel, self.codenameddirectory)

    def _get_cases(self):
        """
        Utility method for being able to find the test cases contained in a
        subtask, group or test case.

        return (list): list of test cases

        """
        return [self]

    def _level(self):
        return 3

    def __str__(self):
        return "{} ({})".format(self.codename, " ".join(self.locations))


class MySubmission(object):
    def __init__(self, task, filenames, score, sample_score,
                 partial_feedback_score=None,
                 expected={},
                 weak_time_limit=None, strong_time_limit=None,
                 weak_mem_limit=None, strong_mem_limit=None):
        self.task = task
        self.filenames = filenames
        self.score = MySubmission.score_machine_readable(score)
        self.score_info = MySubmission.score_human_readable(score)
        self.sample_score = MySubmission.score_machine_readable(sample_score)
        self.sample_score_info = MySubmission.score_human_readable(sample_score)
        # By default, we assume that the partial feedback score equals the
        # final score.
        if partial_feedback_score is None:
            partial_feedback_score = score
        self.partial_feedback_score = MySubmission.score_machine_readable(partial_feedback_score)
        self.partial_feedback_score_info = MySubmission.score_human_readable(partial_feedback_score)

        if weak_time_limit is None:
            weak_time_limit = task.weak_time_limit
        self.weak_time_limit = weak_time_limit
        if strong_time_limit is None:
            strong_time_limit = task.strong_time_limit
        self.strong_time_limit = strong_time_limit
        if weak_mem_limit is None:
            weak_mem_limit = task.weak_mem_limit
        self.weak_mem_limit = weak_mem_limit
        if strong_mem_limit is None:
            strong_mem_limit = task.strong_mem_limit
        self.strong_mem_limit = strong_mem_limit
        if strong_time_limit > 1 or weak_time_limit < 1 \
                or strong_mem_limit > 1 or weak_mem_limit < 1:
            raise Exception(
                "Weird limits for unit test; strong limits should be <= 1 "
                "and weak limits should be >= 1")
        self.expected = expected

        keywords = {"arbitrary": ["arbitrary"],
                    "time":      ["time"],
                    "memory":    ["memory"],
                    "time?":     ["time?"],
                    "memory?":   ["memory?"],
                    "wrong":     [MySubmission.score_machine_readable(0.0)],
                    "fail":      ["time", "memory",
                                  MySubmission.score_machine_readable(0.0)],
                    "resources": ["time", "memory"]}

        def encode(key):
            try:
                return keywords[key]
            except KeyError:
                return [MySubmission.score_machine_readable(json.loads(key))]

        # Check if the expected make sense
        for k in self.expected:
            try:
                encode(k)
            except:
                raise Exception("Unknown expected result '{}'".format(k))

        self.expectations = {(): []}

        for s in self.task.subtasks:
            self.expectations[s.unique_name] = []

            for g in s.groups:
                self.expectations[g.unique_name] = []

        self.case_expectations = {}

        for c in self.task.cases:
            self.case_expectations[c.codename] = []

        def encode(key):
            try:
                return keywords[key]
            except KeyError:
                return [MySubmission.score_machine_readable(json.loads(key))]

        # Convert the given lists of expected events to something more
        # readable for ScoreTypes
        for key, items in iteritems(self.expected):
            for item in items:
                if isinstance(item, MyCase):
                    self.case_expectations[item.codename] += encode(key)
                else:
                    self.expectations[item.unique_name] += encode(key)

        # JSON doesn't allow lists nor tuples as keys so we dump them, too
        self.expectations = {json.dumps(key, sort_keys=True): val for key, val
                             in iteritems(self.expectations)}

    def _should_test(self, local_test):
        """
        Finds out whether this submission should be tested, given the
        current command line arguments.

        local_test (bool|string): if False, then no solution should be tested
                                  if True, then all solutions should be tested
                                  if string, then the solutions whose file
                                  names all contain this string, should be
                                  tested

        return (bool): whether this submission should be tested

        """
        if isinstance(local_test, bool):
            return local_test
        else:
            return all(local_test in self.task.short_path(f)
                       for f in self.filenames)

    @staticmethod
    def score_machine_readable(x):
        """
        Turn the score expectation as indicated by the user into something
        that is easily comprehensable by the score type
        """
        if x == "arbitrary":
            return [float("-inf"), float("inf")]

        try:
            float(x)
            return [float(x), float(x)]
        except TypeError:
            pass

        return x

    @staticmethod
    def score_human_readable(x):
        """
        Pretty print the score expectation as indicated by the user
        """
        return str(x)


class MyStatement(object):
    def __init__(self, file_, primary):
        self.file_ = file_
        self.primary = primary


class TaskConfig(CommonConfig, Scope):
    """
    Class for task configuration files.

    :ivar contest: The contest this task belongs to
    :ivar wdir: The build directory for this task
    :ivar name: The (short) name of this task
    :ivar num: The (0-based) index of this task
    :ivar subtasks: List of the subtasks
    :ivar cases: List of the test cases
    :ivar testsubmissions: List of the test submissions
    :ivar attachments: Dictionary of the attachments
    :ivar spoilers: Dictionary of the spoilers
    :ivar saved: List of the saved (public) test cases

    This object is exported as a variable called :samp:`task`.
    """

    def __init__(self, upstream, rules, name, num, feedback, score_mode,
                 ignore_latex=False, relevant_language=None, minimal=False,
                 safe_latex=None, standalone_task=False):
        super(TaskConfig, self).__init__(rules, ignore_latex=ignore_latex,
                                         relevant_language=relevant_language,
                                         safe_latex=safe_latex)
        self.no_tokens()
        Scope.__init__(self)

        if not os.path.exists("cases"):
            os.makedirs("cases")
        if not os.path.exists("cases_by_hash"):
            os.makedirs("cases_by_hash")

        if os.path.exists("subtasks"):
            shutil.rmtree("subtasks")
        if not os.path.exists("subtasks"):
            os.makedirs("subtasks")

        self.upstream = upstream
        self.contest = upstream
        if self.safe_latex is None:
            self.safe_latex = upstream.safe_latex

        self.wdir = os.getcwd()

        self.name = name
        self.num = num

        self._dataset = "imported"

        self.subtasks = []
        self.subtask_stack = []
        self.cases = []
        self.cases_by_codename = {}
        self.cases_hashnames = set()
        self.group_stack = []
        self.current_group = None
        self.output_generator = None
        self.testsubmissions = []
        self.attachments = {}
        self.spoilers = {}
        self.managers = {}
        self.tasktype = None
        self.saved = []

        self.everything_checked = True

        self._statements = {}

        self.weak_time_limit = 2
        self.strong_time_limit = 0.5
        self.weak_mem_limit = 2
        self.strong_mem_limit = 0.5

        self.exported["task"] = self

        # Default submission limits
        self.submission_limits(None, None)
        self.user_test_limits(None, None)

        # utils
        self.exported["token_equ"] = self.upstream.token_equ_fp
        self.exported["arbitrary"] = "arbitrary"

        def empty_output_generator(*args, **kwargs):
            pass
        self.exported["empty"] = InternalPython(empty_output_generator)

        # Get data from upstream, but not the other way round
        self.inheriting = True
        self.bequeathing = False

        # Feedback
        self._feedback_param = feedback
        self.feedback = feedback[0]

        if feedback[1]:
            self._feedback_level_full()
        else:
            self._feedback_level_restricted()

        if self.feedback == "token":
            self.tokens(*tuple(feedback[2:]))

        # Score mode
        self._score_mode = score_mode

        # Only compile statements that end with given string
        self.relevant_language = relevant_language

        # Only compile statement (and hopefully everything necessary for this)
        self.minimal = minimal

        # Is this task only part of a dummy contest?
        self.standalone_task = standalone_task

    @exported_function
    def max_score(self):
        return sum(t.max_score() for t in self.subtasks if not t.sample)

    @property
    def unique_name(self):
        """Helper method for unit tests
        """
        return ()

    @property
    def cases_directory(self):
        """
        The path of the directory containing the input and output files.
        """
        return os.path.join(self.task.wdir, "cases_by_hash")

    def _readconfig(self, filename):
        with header("Loading task {}".format(self.name), depth=2):
            super(TaskConfig, self)._readconfig(filename)

        print_msg("Creating test case zip files")
        # Automatically make a ZIP file containing the saved test cases
        self._makesavedzip()
        # Automatically make a ZIP file containing all test cases for analysis mode
        self._makeallzip()
        if self.tasktype == "OutputOnly":
            self._makeinputzip()

        self._collect_garbage()

        if self.tasktype is None:
            raise Exception("You have to specify a task type")

    def curr_scope(self):
        if len(self.group_stack) > 0:
            return self.group_stack[-1]
        elif len(self.subtask_stack) > 0:
            return self.subtask_stack[-1]
        else:
            return self

    @exported_function
    def get_constraint(self, name):
        return self.curr_scope()._collect_constraints()[0][name]

    @exported_function
    def get_constraint_lower(self, name):
        return self.get_constraint(name)[0]

    @exported_function
    def get_constraint_upper(self, name):
        return self.get_constraint(name)[1]

    @exported_function
    def get_constraint_value(self, name):
        l = self.get_constraint_lower(name)
        u = self.get_constraint_upper(name)

        if l == u:
            return l
        else:
            raise ValueError("calling get_constraint_value although lower and "
                             "upper do not agree")

    # Supplement helpers

    def cpp_constraints(self):
        def cppify(x):
            if x is None:
                return "none";
            else:
                return "(string)\"{}\"".format(x)

        if self.current_group is None:
            return ""
        hard_constraints, soft_constraints = \
            self.current_group._collect_constraints()

        s =  '#define CONSTRAINTS_INCLUDED\n'
        s += '#include <checkutil.h>\n'
        s += 'void load_constraints() {\n'
        for var, ran in hard_constraints.items():
            s += '\tput_integral_constraint("{}", {}, {});\n'.\
                     format(var, cppify(ran[0]), cppify(ran[1]))

        s += '\n\tconstraint curr;\n'

        for cl in soft_constraints:
            s += '\tNEW_SOFT_CONSTRAINT_LIST;\n'

            for c in cl.constraints:
                s += '\t\tNEW_SOFT_CONSTRAINT(({}), ({}));\n'.\
                         format(cppify(c.lower()), cppify(c.upper()));

                for var in c.variables:
                    s += '\t\t\tSOFT_CONSTRAINT_VAR(("{}"));\n'.format(var.val)

        special_cases, soft_special_cases = \
            self.current_group._get_special_cases()

        for desc in special_cases:
            s += '\tadd_special_case("{}");\n'.format(desc)

        for desc, _ in soft_special_cases:
            s += '\tadd_soft_special_case("{}");\n'.format(desc)

        s += '}\n'
        return s

    # Simple task properties

    @exported_function
    def title(self, s):
        """
        Set the task title.

        s (unicode): task title

        """
        self._title = s

    @exported_function
    def dataset(self, s):
        """
        Set the description of the dataset to import to.
        If a dataset with this description already exists, it is overwritten.
        Otherwise, a new dataset is created.
        The active dataset is left unchanged when reimporting a contest.

        s (unicode): dataset description

        """
        self._dataset = s

    @exported_function
    def timelimit(self, s):
        """
        Set the time limit.

        s (float): time limit in seconds

        """
        self._timelimit = s

    @exported_function
    def memorylimit(self, s):
        """
        Set the memory limit.

        s (int): memory limit in MB

        """
        self._memorylimit = s

    @exported_function
    def statement(self, s, language="en", primary=None):
        """
        Add a task statement in a specific language.

        s (string): file name of the (compiled) task statement

        language (string): the language code of this language

        primary (bool): whether this is a primary statement for this task;
                        by default, the first statement added is primary

        """
        if primary is None:
            primary = (len(self._statements) == 0)
        if s is not None:
            self._statements[language] = MyStatement(os.path.abspath(s), primary)

    @exported_function
    def attachment(self, localname, publicname):
        """
        Add an attachment, which contestants can see when competing.

        localname (string): name of the file to add

        publicname (string): file name displayed in CMS

        """
        if localname is not None:
            self.attachments[publicname] = os.path.abspath(localname)

    @exported_function
    def spoiler(self, localname, publicname):
        """
        Add a spoiler, i.e. an attachment that contestants can only see during analysis mode.

        localname (string): name of the file to add

        publicname (string): file name displayed in CMS

        """
        if localname is not None:
            self.spoilers[publicname] = os.path.abspath(localname)

    def std_extensions(self):
        _EXTENSIONS = ["cpp", "pas", "java", "py"]

        return [e for e in _EXTENSIONS
                  if any("." + e in get_language(lang).source_extensions
                         for lang in self.upstream._languages)]

    def std_language(self, filename):
        ext = os.path.splitext(filename)[1]
        possible_languages = [l for l in self._usual_languages()
                                 if ext in get_language(l).source_extensions]

        assert(len(possible_languages) == 1)
        return possible_languages[0]

    """
    **Task types**
    """

    @exported_function
    def batch(self, input='', output='', comparator=None, library=False):
        """
        Specify this to be a batch task.

        input (string): input file name ('' means stdin)

        output (string): output file name ('' means stdout)

        comparator (CPPProgram): executable to be used as a comparator
                                 (must at least implement get_path() to get
                                 the file name of the executable)

        library (bool): whether to use a library for linking contestant
                        solutions;
                        submissions are linked together with
                        interface.{c,cpp,pas,py,...} and, if existent, lib.h
                        and lib.pas.

        """
        self.tasktype = "Batch"
        grader_param = "alone"
        if library:
            grader_param = "grader"
            for end in self.std_extensions():
                p = os.path.join(self.wdir, "interface." + end)
                if not self.standalone_task or os.path.exists(p):
                    self.managers["grader." + end] = p
            if os.path.exists(os.path.join(self.wdir, "lib.h")):
                self.managers["%s.h" % self.name] = \
                    os.path.join(self.wdir, "lib.h")
            if os.path.exists(os.path.join(self.wdir, "lib.pas")):
                self.managers["%slib.pas" % self.name] = \
                    os.path.join(self.wdir, "lib.pas")
        evaluation_param = "diff"
        if comparator is not None:
            evaluation_param = "comparator"
            self.managers["checker"] = comparator.get_path()
        self.tasktypeparameters = ([grader_param, [input, output], evaluation_param])

    @exported_function
    def outputonly(self, comparator=None):
        """
        Specify this to be an output-only task.

        comparator (CPPProgram): executable to be used as a comparator
                                 (must at least implement get_path() to get
                                 the file name of the executable)

        """
        self.tasktype = "OutputOnly"
        evaluation_param = "diff"
        if comparator is not None:
            evaluation_param = "comparator"
            self.managers["checker"] = comparator.get_path()
        self.tasktypeparameters = ([evaluation_param])

    @exported_function
    def communication(self, manager, stub=True, num_processes=1):
        """
        Specify this to be a communication task.

        manager (CPPProgram): executable communicating with the contestant
                              submissions
                              (must at least implement get_path() to get
                              the file name of the executable)

        Submissions are linked together with interface.{c,cpp,pas,py,...}.
        num_processes:        e.g. set to 2 for a Two-Step task
        """
        self.tasktype = "Communication"
        if stub:
            for end in self.std_extensions():
                p = os.path.join(self.wdir, "interface." + end)
                if not self.standalone_task or os.path.exists(p):
                    self.managers["stub." + end] = p
            if os.path.exists(os.path.join(self.wdir, "lib.h")):
                self.managers["%s.h" % self.name] = \
                    os.path.join(self.wdir, "lib.h")
            if os.path.exists(os.path.join(self.wdir, "lib.pas")):
                self.managers["%slib.pas" % self.name] = \
                    os.path.join(self.wdir, "lib.pas")
        self.managers["manager"] = manager.get_path()
        self.tasktypeparameters = ([num_processes, "stub" if stub else "alone", "fifo_io"])

    @exported_function
    def output_generator(self, s):
        """
        Set the output file generator.

        s (Executable): the output generator
                        (stdin is redirected from the test case input,
                        the expected output should be written to stdout)

        """
        print_msg("Registered output generator {}".format(s), headerdepth=10)
        self.output_generator = s

    # Test cases (subtasks, groups, ...)

    @exported_function
    def make_testcase(self, prog):
        """
        Create (and return) a test case, but do not add it to any test
        case group (so it will be evaluated but doesn't count towards the
        score).

        The input file is generated via a call to prog() where stdout is
        redirected to the input file.

        The reference output file is generated using the previously specified
        output generator.

        The test case will not be checked, yet!

        prog (Executable): program to run to generate the test case

        """
        codename = case_number = "%.04d" % (len(self.cases) + 1)

        if self.output_generator is None:
            raise Exception(
                "You must specify an output generator before a test case")

        # Note that we don't use the output (infile) path of prog or the
        # in- and output part (infile and outfile) path of the output
        # generator as part of the mission hash, unlike the actual missions
        hashname = '-'.join((prog.missionhash()[:14],
                            self.output_generator.missionhash()[:14]))

        if hashname in self.cases_hashnames:
            raise Exception("Another testcase already has the identifier {}. "
            "Perhaps you generated the same testcase twice? You should only "
            "call testcase(x) once for any one x for the same output "
            "generator. If you want to add it twice, assign it like "
            "t = testcase(x) and use add_testcase(t) "
            "later.".format(codename))

        with header("Generating test case {} ({})"\
            .format(codename, hashname), depth=5):
            case = MyCase(self, codename, hashname)

            prog(stdout=case.infile)

            self.output_generator(stdin=case.infile, stdout=case.outfile)
            self.cases.append(case)
            self.cases_by_codename[codename] = case
            self.cases_hashnames.add(hashname)
            return case

    @exported_function
    def explicit(self, filename):
        """
        Helper function for testcases which are explicitly available in a
        file (often sample test cases). Returns a generator that simply uses
        the given file as input file.

        filename (string): name of the input file

        """
        def f(stdout, stdin=None):
            with open(filename) as fi:
                shutil.copyfileobj(fi, stdout)
        return self.encapsulate(f, filename)

    @exported_function
    def verbatim(self, *args, **kwargs):
        """
        Helper function for testcases which are hardcoded in the config file
        (should be only used for very small testcases)

        You can pass any sequence of variables (that can be meaningfully
        converted to strings) to this method, they will be separated by
        blank spaces.

        The input is terminated with a newline unless you add flush=False
        as a parameter.
        """
        flush = True

        try:
            flush = kwargs["flush"]
        except:
            pass

        stdoutstring = " ".join(["{}".format(x) for x in args])
        if flush:
            stdoutstring += "\n"

        def curried(stdout=None, **kwargs):
            stdout.write(stdoutstring)

        return self.encapsulate(curried, stdoutstring)

    @exported_function
    def subtask(self, description, name=None, sample=False):
        """
        Specify the start of a new subtask. The number of points awarded
        for a subtask is the sum of the numbers of points awarded for each
        test case group the subtask contains.

        You usually use this function in the following way:
        ::

            with subtask("Subtask 1", "small"):
                ...

        description (string): description of the subtask to be displayed to
                              the contestant

        name (string): name of this subtask; the subtask object will be
                       accessible as an attribute with this name of the
                       task object;
                       the task should not have a field with this name before
                       by default, we take sNR where NR is the index of this
                       subtask (starting at 0)

        sample (bool): whether this subtask is for sample test cases

        return (MySubtask): object representing the created subtask

        """
        if name is None:
            name = "s" + str(len(self.subtasks))

        foldername = "Subtask_" + str(len(self.subtasks))
        if sample:
            foldername += "_Public"
        subtask = MySubtask(self, description, name, sample, foldername)

        self.subtasks.append(subtask)

        if hasattr(self, name):
            raise Exception("The task already has an attribute "
                            "called '{}'".format(name))
        setattr(self, name, subtask)

        return subtask

    @exported_function
    def group(self, *args, name=None, **kwargs):
        """
        Add a group to the "current" subtask.

        See :py:meth:`cmscontrib.gerpythonformat.TaskConfig.MySubtask.group`.

        You usually use this function in the following way:
        ::

            with subtask("Subtask 1", "small"):
                with group(50):
                    ...

        """
        if len(self.subtask_stack) == 0:
            raise Exception("group() called outside subtask")

        g = self.subtask_stack[-1].group(*args, **kwargs)

        if name is not None:
            if hasattr(self.subtask_stack[-1], name):
                raise Exception("This subtask already has an attribute "
                                "called '{}'".format(name))
            setattr(self.subtask_stack[-1], name, g)

        return g

    def _subsume_group(self, g, *args, **kwargs):
        for t in g.cases:
            self.add_testcase(t, *args, **kwargs)

    @exported_function
    def subsume_subtask(self, subtask_name, *args, **kwargs):
        """
        Add a subtask's testcases to the "current" group.

        You usually use this function in the following way:
        ::

            with subtask("Subtask 2", "big"):
                with group(50):
                    subsume_subtask("small")
                    ...

        """
        for g in getattr(self.task, subtask_name).groups:
            self._subsume_group(g)

    @exported_function
    def subsume_group(self, group_name, *args, subtask_name=None, **kwargs):
        """
        Add a group's testcases to the current group.
        """
        st = self.subtask_stack[-1] if subtask_name is None \
             else getattr(self.task, subtask_name)

        self._subsume_group(getattr(st, group_name), *args, **kwargs)

    @exported_function
    def subsume_previous_group(self, *args, **kwargs):
        """
        Add the testcases of the previous group (of the same subtask) to the
        current group.
        """
        self._subsume_group(self.subtask_stack[-1].groups[-2])

    @exported_function
    def checker(self, *args, **kwargs):
        """
        Register a test case checker for the "current" task, subtask or group.

        See :py:meth:`.Scope.add_checker`.

        """
        if len(self.group_stack) > 0:
            self.group_stack[-1].add_checker(*args, **kwargs)
        elif len(self.subtask_stack) > 0:
            self.subtask_stack[-1].add_checker(*args, **kwargs)
        else:
            self.add_checker(*args, **kwargs)

    @exported_function
    def constraint(self, *args, **kwargs):
        """
        Add a constraint for the "current" task, subtask or group.

        See :py:meth:`.Scope.add_constraint`.

        """
        if len(self.group_stack) > 0:
            self.group_stack[-1].add_constraint(*args, **kwargs)
        elif len(self.subtask_stack) > 0:
            self.subtask_stack[-1].add_constraint(*args, **kwargs)
        else:
            self.add_constraint(*args, **kwargs)

    @exported_function
    def constraint_variable(self, con):
        self.constraint(con + ": [,]", silent=True)

    @exported_function
    def special_case(self, case, frequency=ConstraintList.ALWAYS):
        """
        Mark a current subtask or group as "special case"

        See :py:meth:`.Scope.add_special_case`.

        """
        if len(self.group_stack) > 0:
            self.group_stack[-1].add_special_case(case, frequency)
        elif len(self.subtask_stack) > 0:
            self.subtask_stack[-1].add_special_case(case, frequency)
        else:
            if frequency == ConstraintList.ALWAYS:
                print_msg("You called special_case globally—this is a bit "
                          "weird, so I hope you know what you're doing…",
                          warning=True)

            self.add_special_case(case, frequency)

    @exported_function
    def add_testcase(self, *args, **kwargs):
        """
        Add a test case to the "current" group.

        See
        :py:meth:`cmscontrib.gerpythonformat.TaskConfig.MyGroup.add_testcase`.

        You usually use this function in the following way:
        ::

            t = make_testcase(...)
            with subtask("Subtask 1", "small"):
                with group(50):
                    add_testcase(t, ...)

        """
        if self.minimal:
            print_msg("Skipping testcase (minimal mode)")
            self.group_stack[-1]._dummy_case(kwargs.get("name"))
            return

        if len(self.group_stack) == 0:
            raise Exception("add_testcase() called outside group")
        return self.group_stack[-1].add_testcase(*args, **kwargs)

    @exported_function
    def testcase(self, *args, **kwargs):
        """
        Create and add a test case to the "current" group.

        See :py:meth:`cmscontrib.gerpythonformat.TaskConfig.MyGroup.testcase`.

        You usually use this function in the following way:
        ::

            with subtask("Subtask 1", "small"):
                with group(50):
                    testcase(...)

        """
        if not kwargs.get("save") and self.minimal:
            print_msg("Skipping testcase (minimal mode)")
            self.group_stack[-1]._dummy_case(kwargs.get("name"))
            return

        if len(self.group_stack) == 0:
            raise Exception("testcase() called outside group")
        return self.group_stack[-1].testcase(*args, **kwargs)

    def _check(self, checker, infile, outfile, caseno, check_counter):
        if self.minimal:
            return

        try:
            checker_log = "checker-log.txt"

            checker(outfile, stdout=checker_log, stdin=infile,
                    dependencies=[outfile])

            with open(checker_log, 'r') as log_file:
                log = log_file.read()
                return json.loads(log) if len(log) > 0 else None

        except ExitCodeException:
            raise Exception(
                "Checker {} judged case {} as wrong".format(checker, caseno))

    def _get_cases(self):
        """
        Utility method for being able to find the test cases contained in a
        task, subtask, group or test case.

        return (list): list of test cases

        """
        return self.cases

    def _level(self):
        return 0

    @exported_function
    def test_submission_limits(self,
                               weak_time_limit=None, strong_time_limit=None,
                               weak_mem_limit=None, strong_mem_limit=None):
        """
        Set default relative weak and strong time and memory limits for test
        submissions.
        """
        if weak_time_limit is not None:
            self.weak_time_limit = weak_time_limit
        if strong_time_limit is not None:
            self.strong_time_limit = strong_time_limit
        if weak_mem_limit is not None:
            self.weak_mem_limit = weak_mem_limit
        if strong_mem_limit is not None:
            self.strong_mem_limit = strong_mem_limit

    @exported_function
    def test_submission(self, *args, **kwargs):
        """
        Create a test submission from the given source file(s).

        non-keyword arguments (list): the (source) file names

        score (float): the expected official (final) score

        sample_score (float): the expected score in the sample test cases
                              (= in subtasks with sample=True)

        partial_feedback_score (float): the expected score in partial feedback
                                        mode; by default, this equals the
                                        expected final score.

        expected (dict): the expectations for the test cases;
                         by default, we expect all test cases to succeed

        weak_time_limit (float): larger time limit this submission
                                 is evaluated with (in multiples of
                                 the time limit for this task)

        strong_time_limit (float): smaller time limit this submission
                                   is evaluated with (in multiples of
                                   the time limit for this task)

        weak_mem_limit (float): larger memory limit this submission
                                is evaluated with (in multiples of
                                the memory limit for this task)

        strong_mem_limit (float): smaller memory limit this submission
                                  is evaluated with (in multiples of
                                  the memory limit for this task)

        """
        if self.minimal:
            return

        print_msg("Added test submission {}"
                  .format(", ".join(self.contest.short_path(s) for s in args)),
                  headerdepth=10)
        self.testsubmissions.append(
            MySubmission(self, [os.path.abspath(s) for s in args], **kwargs))

    def _feedback_level_full(self):
        """
        Show information about all test cases in public subtasks to the
        contestants.

        """
        self._feedback_level = FEEDBACK_LEVEL_FULL

    def _feedback_level_restricted(self):
        """
        In each non-sample group, show only the first test case with minimum
        score.
        Additionally, used time and memory are hidden in those groups.

        """
        self._feedback_level = FEEDBACK_LEVEL_RESTRICTED

    def _has_restricted_feedback_level(self):
        return self._feedback_level == FEEDBACK_LEVEL_RESTRICTED

    def score_mode(self):
        if self._score_mode is None:
            if self.feedback == "full":
                return SCORE_MODE_MAX_SUBTASK
            else:
                return SCORE_MODE_MAX_TOKENED_LAST
        else:
            return self._score_mode

    def _printresult(self):
        if self.minimal:
            return

        with header("Statistics", depth=3):
            print_msg("Taskname: {}".format(self.name))
            sts = ["{} {}{}".format(l, self.short_path(s.file_),
                                    " (primary)" if s.primary else "")
                   for l, s in iteritems(self._statements)]
            print_msg("Task statements: {}".format(", ".join(sts)))
            print_msg("Attachments: {}".format(", ".join(self.attachments)))
            print_msg("Spoilers: {}".format(", ".join(self.spoilers)))
            print_msg("Number of subtasks: {}".format(len(self.subtasks)))
            print_msg("Number of test cases: {}".format(len(self.cases)))
            print_msg("Score mode: {}".format(self.score_mode()))
            print_msg("Feedback mode: {}".format(self.feedback))
            print_msg("Feedback level: {}".format(self._feedback_level))
            if not self.everything_checked:
                print_msg("Not every test case has been checked", error=True)

    def _makesavedzip(self):
        """
        Create and add an attachment containing the saved test cases.
        """
        zipname = os.path.join(self.wdir, "savedcases.zip")
        contents = {}
        for i, c in enumerate(self.saved):
            contents["%d.in" % (i + 1)] = c.infile
            contents["%d.out" % (i + 1)] = c.outfile
        ZipRule(self.rules, zipname, contents).ensure()
        self.attachment(zipname, "%s.zip" % self.name)

    def _makeallzip(self):
        """
        Create and add a spoiler containing all test cases.
        """
        zipname = os.path.join(self.wdir, "allcases.zip")
        contents = {}
        for i, c in enumerate(self.cases):
            contents["%d.in" % (i + 1)] = c.infile
            contents["%d.out" % (i + 1)] = c.outfile
        ZipRule(self.rules, zipname, contents).ensure()
        self.spoiler(zipname, "%s_all.zip" % self.name)

    def _makeinputzip(self):
        """
        Create and add an attachment containing the input files (mostly
        for output-only tasks).
        """
        zipname = os.path.join(self.wdir, "inputs.zip")
        contents = {}
        for c in self.cases:
            contents["input_{}.txt".format(c.codename)] = c.infile
        ZipRule(self.rules, zipname, contents).ensure()
        self.attachment(zipname, "%s_input.zip" % self.name)

    def _collect_garbage(self):
        """
        Delete directories of test cases that weren't made in this run.
        """
        if self.minimal:
            return

        for directoryname in os.listdir(self.cases_directory):
            if directoryname not in self.cases_hashnames:
                try:
                    shutil.rmtree(os.path.join(self.cases_directory, directoryname))
                    print("Collected garbage case {}".format(directoryname))
                except OSError:
                    print("Couldn't collect garbage case {}."
                        .format(directoryname))
                    raise

    def short_path(self, f):
        """
        Return a (possibly) shorter name for a file (which can be relative
        to the contest build directory).

        f (string): file name to shorten

        return (string): shortened file name

        """
        return self.contest.short_path(f)

    def _makedbobject(self, contest, file_cacher):
        """
        Return a Task object which can be saved to the database.
        TODO What exactly happens to test submissions? Can we still add them
             to the database if local_test=True?

        file_cacher (FileCacher): for saving files (test cases,
                                  attachments, ...)

        local_test (bool|string): specifies which submissions should be tested
                                  locally (cf. MySubmission._should_test)

        return (Task): database object for the task

        """
        self.file_cacher = file_cacher

        tdb = Task(name=self.name,
                   title=self._title,
                   num=self.num,
                   contest=contest)
        self._set_tokens(tdb)
        tdb.max_submission_number = self.max_submission_number
        tdb.min_submission_interval = self.min_submission_interval
        tdb.max_user_test_number = self.max_user_test_number
        tdb.min_user_test_interval = self.min_user_test_interval
        tdb.feedback_level = self._feedback_level
        tdb.score_mode = self.score_mode()

        if self.tasktype == "OutputOnly":
            tdb.submission_format = [
                "output_%s.txt" % c.codename
                for c in self.cases]
        else:
            tdb.submission_format = [
                "%s.%%l" % self.name]
        tdb.attachments = {}
        tdb.spoilers = {}
        tdb.statements = {}
        primary_statements = []

        # Add statements
        for language, statement in iteritems(self._statements):
            digest = file_cacher.put_file_from_path(
                statement.file_,
                "Statement task %s in language %s" % (self.name, language))
            tdb.statements[language] = Statement(language=language,
                                                 digest=digest)
            if statement.primary:
                primary_statements.append(language)

        tdb.primary_statements = primary_statements

        # Add attachments
        for name, file in iteritems(self.attachments):
            digest = file_cacher.put_file_from_path(
                file,
                "Attachment %s to task %s" % (name, self.name))
            tdb.attachments[name] = Attachment(filename=name, digest=digest)

        # Add spoilers
        for name, file in iteritems(self.spoilers):
            digest = file_cacher.put_file_from_path(
                file,
                "Spoiler %s to task %s" % (name, self.name))
            tdb.spoilers[name] = Spoiler(filename=name, digest=digest)

        tdb.active_dataset = self._makedataset(file_cacher, tdb)

        return tdb

    def _makedataset(self, file_cacher, tdb):
        def make_subtask_parameters(s):
            return {
                'name': s.description,
                'key': list(s.unique_name),
                'sample': s.sample,
                'groups': [make_group_parameters(g) for g in s.groups],
                }
        def make_group_parameters(g):
            return {
                'points': g.points,
                'key': list(g.unique_name),
                'testcases': [make_case_parameters(c, f)
                              for c, f in zip(g.cases, g.feedback)],
                }
        def make_case_parameters(c, f):
            return {
                'codename': c.codename,
                'in_partial_feedback': f,
                }
        score_type_parameters = {
            'feedback': self.feedback,
            'subtasks': [make_subtask_parameters(s) for s in self.subtasks],
            }

        ddb = Dataset(task=tdb,
                      description=self._dataset,
                      task_type=self.tasktype,
                      task_type_parameters=self.tasktypeparameters,
                      score_type="SubtaskGroup",
                      score_type_parameters=score_type_parameters)
        ddb.time_limit = float(self._timelimit)
        ddb.memory_limit = self._memorylimit * 1024 * 1024

        # Add test cases
        for c in self.cases:
            input_digest = file_cacher.put_file_from_path(
                os.path.join(self.wdir, c.infile),
                "Input %s for task %s" % (c.codename, self.name))
            output_digest = file_cacher.put_file_from_path(
                os.path.join(self.wdir, c.outfile),
                "Output %s for task %s" % (c.codename, self.name))
            tcdb = Testcase(codename=c.codename,
                            input=input_digest,
                            output=output_digest,
                            public=c.public)
            ddb.testcases[c.codename] = tcdb

        # Add managers
        for name, file in iteritems(self.managers):
            digest = file_cacher.put_file_from_path(
                file,
                "Manager %s for task %s" % (name, self.name))
            ddb.managers[name] = Manager(filename=name, digest=digest)

        return ddb

    def _make_test_submissions(self, pdb, tdb, local_test):
        ddb = tdb.active_dataset

        sdbs = []

        failed = []
        unit_tests = []

        # Test submissions
        for s in self.testsubmissions:  # submissions are saved because they
                                        # are referenced through the user
                                        # object
            sdb = self._makesubmission(s, pdb, tdb, official=False)
            # dummy id, the correct value is inserted by GerImporter.py
            sdb.task_id = 0
            sdb.task = tdb

            sdbs.append(sdb)

            if s._should_test(local_test):
                code = ", ".join(self.short_path(f) for f in s.filenames)

                sdb.id = 1
                with header("Running solution {}".format(code),
                            depth=3):
                    if not self._do_test_submission(sdb, ddb):
                        failed.append(code)

                    unit_tests.append(code)

        if len(self.testsubmissions) == 0:
            print()
            box(" No Unit Tests for Task \"{}\"! ".format(self._title),
                red("You should define some unit tests for this task!"),
                double=True)
            print()

        elif len(unit_tests) != 0:
            print()
            box(" Unit Test Statistics for Task \"{}\" ".format(self._title),
                (green("All unit tests passed.") if len(failed) == 0
                 else red("{} unit test{} failed:\n".format(len(failed),
                                                            "s" if len(failed) > 1 else "") +
                          "\n".join(red(f) for f in failed))) +
                ("\n\n" + yellow("There are some additional (non-local) "
                                 "unit tests!") if len(unit_tests) != len(self.testsubmissions)
                 else ""), double=True)
            print()

        return sdbs

    def _makesubmission(self, submission, participation, tdb, official=True):
        """
        Create and return a test submission database object.

        submission (MySubmission): configuration object for this submission

        participation (Participation): database object for the test
                                       participation

        tdb (Task): database object for the task

        official (boolean): whether this submission is official (i.e. counts
                            towards the score)

        return (Submission): database object for the submission

        """

        files = submission.filenames

        # TODO Improve this so that test submissions can consist
        # of multiple files, etc. (cf. ContestWebServer.py,
        # class SubmitHandler)
        # Maybe use a common library for submissions?

        # This ensure that the user sent one file for every name in
        # submission format and no more. Less is acceptable if task
        # type says so.
        task_type = get_task_type(name=self.tasktype,
                                  parameters=self.tasktypeparameters)
        required = set(tdb.submission_format)
        provided = set(os.path.basename(f) for f in files)
        if not (required == provided or (task_type.ALLOW_PARTIAL_SUBMISSION
                                         and required.issuperset(provided))
                or len(required) == len(provided) == 1):
            raise Exception(
                "Invalid submission format! Please select the correct files.")

        # If we allow partial submissions, implicitly we recover the
        # non-submitted files from the previous submission. And put them
        # in file_digests (i.e. like they have already been sent to FS).
        submission_lang = None

        # We need to ensure that everytime we have a .%l in our
        # filenames, the user has one amongst ".cpp", ".c", or ".pas,
        # and that all these are the same (i.e., no mixed-language
        # submissions).

        for user_filename in files:
            if len(files) == 1:
                our_filename = list(required)[0]
            else:
                our_filename = user_filename
            if our_filename.find(".%l") != -1:
                lang = self.std_language(user_filename)
                if lang is None:
                    raise Exception("Cannot recognize submission's language.")
                elif submission_lang is not None and \
                        submission_lang != lang:
                    raise Exception(
                        "All sources must be in the same language.")
                else:
                    submission_lang = lang

        # Create submission object
        sdb = Submission(
            timestamp=datetime.utcnow(),
            language=submission_lang,
            participation=participation,
            comment="%s" % (", ".join(os.path.basename(f) for f in files)),
            official=official)
        sdb.task = tdb
        sdb.timestamp = datetime.utcnow()
        sdb.language = submission_lang
        for f in files:
            if len(files) == 1:
                our_filename = list(required)[0]
            else:
                our_filename = os.path.basename(f)
            digest = self.file_cacher.put_file_from_path(
                f,
                "Test submission %s." %
                (os.path.basename(f) for f in files))
            sdb.files[our_filename] = File(our_filename, digest,
                                           submission=sdb)

        # Unit tests
        def m_abs(rel):
            return max(int(rel * self._memorylimit * 1024 * 1024), 1)

        def t_abs(rel):
            return float(rel * self._timelimit)

        sdb.additional_info = json.dumps(
            {"limits": {"weak_time_limit": t_abs(submission.weak_time_limit),
                        "strong_time_limit": t_abs(
                            submission.strong_time_limit),
                        "weak_mem_limit": m_abs(submission.weak_mem_limit),
                        "strong_mem_limit": m_abs(
                            submission.strong_mem_limit)},
             "unit_test": True,
             "expected": submission.expectations,
             "expected_case": submission.case_expectations,
             "expected_sample_score": submission.sample_score,
             "expected_sample_score_info": submission.sample_score_info,
             "expected_partial_feedback_score": submission.partial_feedback_score,
             "expected_partial_feedback_score_info": submission.partial_feedback_score_info,
             "expected_final_score": submission.score,
             "expected_final_score_info": submission.score_info,
             "task_name": self.name,
             "score_precision": tdb.score_precision}, sort_keys=True)

        return sdb

    def _do_test_submission(self, sdb, ddb):
        """
        Test the given submission.

        sdb (Submission): database object for the submission

        ddb (Dataset): database object for the data set

        """
        submission_result = SubmissionResult(submission=sdb,
                                             dataset=ddb)
        # Compile
        compile_operation = ESOperation(ESOperation.COMPILATION, -1, -1)
        compile_job = CompilationJob.from_submission(
            compile_operation, sdb, ddb)
        compile_job = self._run_job(compile_job)
        compile_job.to_submission(submission_result)
        compile_ok = (submission_result.compilation_outcome == "ok")
        if not compile_ok:
            print_msg("Compile error:")
            if submission_result.compilation_stdout is not None:
                print_block(submission_result.compilation_stdout)
            if submission_result.compilation_stderr is not None:
                print_block(submission_result.compilation_stderr)
        else:
            if submission_result.compilation_stdout is not None:
                print_block(submission_result.compilation_stdout)
            if submission_result.compilation_stderr is not None:
                print_block(submission_result.compilation_stderr)
            # Evaluate
            nr_of_testcases = len(ddb.testcases)
            for nr, codename in enumerate(sorted(iterkeys(ddb.testcases))):
                print("\033[2K\033[1GEvaluating {} / {}"
                      .format(nr+1, nr_of_testcases), end='', flush=True)
                evaluation_operation = ESOperation(ESOperation.EVALUATION,
                                                   -1, -1,
                                                   codename)
                evaluation_job = EvaluationJob.from_submission(
                    evaluation_operation,
                    sdb,
                    ddb,
                    submission_result)
                evaluation_job = self._run_job(evaluation_job)
                evaluation_job.to_submission(submission_result)
            submission_result.set_evaluation_outcome()
            print("\033[2K\033[1G", end='', flush=True)

        # Judge unit test
        score_type = ddb.score_type_object
        _, sample_details = \
            score_type._compute_score(submission_result, "sample")
        _, partial_details = \
            score_type._compute_score(submission_result, "partial")
        _, final_details = \
            score_type._compute_score(submission_result, "final")

        details = score_type.compute_unit_test_score(submission_result,
                                                     sdb.additional_info)

        def v(acc_des, z=False):
            (accepted, desc) = acc_des
            d = desc  # .replace("<br>", "\n")

            if accepted == 1337:
                return yellow(d)
            if accepted == 42:
                return gray(d)
            elif accepted <= 0:
                if z and accepted == 0:
                    return gray(d)
                return red(d)
            else:
                return green(d)

        def w(details, acc_des, length, z=False):
            (accepted, desc) = acc_des
            return v((accepted,
                      pad_left(details.strip() + " " + desc, length)), z=z)

        def myheader(name, status):
            desc = status[1]
            base_space = remaining_line_length() - 15
            space = base_space - len(name) - len(desc)

            return header(name + " " + (space - 2) * "═" + " " +
                          v(status), depth=3)

        # Present verdict
        for st in details["subtasks"]:
            with myheader(st["name"], st["status"]):
                for i, g in enumerate(st["groups"]):
                    with header("Group {}".format(i + 1), depth=4):
                        print_block(v(g["verdict"]))
                        print()
                        print(indent(side_by_side(["Time", "Memory",
                                                   "Answer", "Verdict"],
                                                  [2, 14, 27, 37])))

                        for c in g["cases"]:
                            l = [(b, (a)) for a, b in c["line"]]
                            ftime = "%.3fs" % c["time"]
                            if c["memory"] is None:
                                fmem = "??? MB"
                            else:
                                fmem = "%.1fMB" % (float(c["memory"]) / 2**20)
                            ftime = w(ftime, l[0], 8, z=True)
                            fmem = w(fmem, l[1], 10, z=True)
                            fans = v(l[2], z=True)
                            fverd = add_line_breaks(
                                v(c["verdict"]),
                                remaining_line_length() - 37)
                            print(indent(side_by_side([ftime, fmem,
                                                       fans, fverd],
                                                      [0, 12, 27, 37])))

                        print()
                        print(indent("     max. runtime in this group: " +
                                     bold("%.3fs" % g["max_runtime"])))
                        print(indent("max. memory usage in this group: " +
                                     bold("%.1fMB" %
                                             (float(g["max_memory"]) / 2**20))))
                    print()

            print()

        if compile_ok:
            submission_info = json.loads(sdb.additional_info)
            score_precision = sdb.task.score_precision

            def print_score_info(prefix, name):
                score = details[prefix + "_score"]
                rounded_score = round(score, score_precision)

                if score != rounded_score:
                    score = "{} ({})".format(rounded_score, score)

                if details[prefix + "_score_okay"]:
                    score = green(score)
                else:
                    score = red(score)
                expected_score = details["expected_" + prefix + "_score"]
                print_msg("{} score: {}; expected: {}".
                        format(name, score, expected_score))

            print_score_info("sample", "Sample")

            if details["partial_feedback_enabled"]:
                print_score_info("partial_feedback", "Partial feedback")

            print_score_info("final", "Final")

            print()

        verd = details["verdict"]
        box(" Overall verdict ", green(verd[1]) if verd[0] == 1
            else red(verd[1]))
        print()

        return verd[0] == 1

    def _run_job(self, job):
        """
        Run the given job and save the results to it.

        job (Job): the job

        """
        r = JobRule(self.rules, job, self.file_cacher).ensure()
        if not r.job.success:
            raise Exception("Evaluation failure")
        return r.job<|MERGE_RESOLUTION|>--- conflicted
+++ resolved
@@ -24,13 +24,8 @@
 from __future__ import unicode_literals
 
 from cmscontrib.gerpythonformat.Messenger import print_msg, print_block, header, red, green, gray, \
-<<<<<<< HEAD
     yellow, blue, bold, box, side_by_side, pad_left, add_line_breaks, \
     remaining_line_length, indent, IndentManager
-=======
-    yellow, bold, box, side_by_side, pad_left, add_line_breaks, \
-    remaining_line_length, indent
->>>>>>> e6587001
 from cmscontrib.gerpythonformat.CommonConfig import exported_function, CommonConfig
 from cmscontrib.gerpythonformat.Executable import ExitCodeException, \
     InternalPython
