#!/usr/bin/env python
# -*- coding: utf-8 -*-

# Programming contest management system
# Copyright © 2013-2021 Tobias Lenz <t_lenz94@web.de>
# Copyright © 2013-2015 Fabian Gundlach <320pointsguy@gmail.com>
#
# This program is free software: you can redistribute it and/or modify
# it under the terms of the GNU Affero General Public License as
# published by the Free Software Foundation, either version 3 of the
# License, or (at your option) any later version.
#
# This program is distributed in the hope that it will be useful,
# but WITHOUT ANY WARRANTY; without even the implied warranty of
# MERCHANTABILITY or FITNESS FOR A PARTICULAR PURPOSE.  See the
# GNU Affero General Public License for more details.
#
# You should have received a copy of the GNU Affero General Public License
# along with this program.  If not, see <http://www.gnu.org/licenses/>.

from __future__ import absolute_import
from __future__ import print_function
from __future__ import unicode_literals

from cmscontrib.gerpythonformat.Messenger import print_msg, print_block, \
    header, box, yellow, highlight_latex
from cmscontrib.gerpythonformat.Executable import CPPProgram, InternalPython, ExternalScript, \
    ExternalPython, asy_keyword_list
from cms.rules.Rule import LaTeXRule, SafeLaTeXRule, CommandRule, ZipRule
from cms.grading.languages.c11_gcc import C11Gcc
from cms.grading.languages.cpp17_gpp import Cpp17Gpp
from cms.grading.languages.java_jdk import JavaJDK
from cms.grading.languages.pascal_fpc import PascalFpc
from cms.grading.languages.python3_pypy import Python3PyPy
from cmscontrib.gerpythonformat.Supplement import easycall, def_latex, escape_latex, def_asy, escape_asy
import inspect
import io
import os
from collections import defaultdict
import copy
from datetime import timedelta
import shutil
import logging

logger = logging.getLogger(__name__)


def exported_function(f):
    """
    Decorator for making a method available to the configuration script
    """
    f.exported_function = True
    if f.__doc__ is None:
        f.__doc__ = ""
    f.__doc__ = "@exported_function\n\n" + f.__doc__
    return f


class Supplement(object):
    def __init__(self):
        self.files = set()
        self.parts = []

    def add_file(self, f):
        self.files.add(f)

    def add_part(self, f):
        self.parts.append(f)


class CommonConfig(object):
    """
    Base class for reading configuration files of contest or tasks,
    exporting some common methods.

    The methods marked with the @exported_function decorator are made
    available to the configuration file. Provides basic functions for the
    querying system.
    """

    def __init__(self, rules, ignore_latex=False, relevant_language=None,
                 safe_latex=True):
        self.upstream = None
        self.rules = rules
        self.ignore_latex = ignore_latex
        self.relevant_language = relevant_language
        self.safe_latex = safe_latex

        # how to exchange data with upstream
        self.inheriting = False
        self.bequeathing = False

        self.supplements = defaultdict(Supplement)
        self.supplement_ext_to_key = defaultdict(list)
        # These extensions can also be used as keys:
        for ext in ["cpp", "latex", "asy"]:
            self.supplement_ext_to_key[ext].append(ext)

        # The dictionary containing the variables that will be made accessible
        # to the configuration file
        self.exported = {}

        # Export all methods declared with the @exported_function decorator
        for n, f in inspect.getmembers(self):
            if inspect.ismethod(f):
                try:
                    inc = f.exported_function
                except AttributeError:
                    inc = False
                if inc:
                    self.exported[n] = f

        self.exported["timedelta"] = timedelta

        self.asy_warnings = 0

    # Run the configuration file

    def _readconfig(self, filename):
        """
        Read (and run) the configuration from the given file.
        The entries of self.exported are made accessible to the configuration
        script (as local and global variables).

        filename (string): file name of the configuration script

        """
        with open(os.path.abspath(filename), "rb") as f:
            code = compile(f.read(), os.path.abspath(filename), 'exec')
            exec(code, self.exported)

    def export_function(self, f, name=None):
        """
        Make the function or method f available to configuration files under
        the given name (or under its original name, if no other name is given)
        """
        self.exported[name or f.__name__] = f

    # Supplements

    @exported_function
    def simple_query(self, what):
        """
        Return a function f returning self.what (at the time when f is
        called).

        what (string): name of the attribute to access

        """
        def f():
            return getattr(self, what)
        return f

    @exported_function
    def supplement_file(self, key, filename):
        """
        Set the storage file for supplements registered with the given
        file type.

        key (string): a string specifying for which purpose to use the
                      supplement

        filename (string): name of the file to save the supplements to

        """
        print_msg("Supplement file for {} set to {}".format(key, filename),
                  headerdepth=10)
        self.supplements[key].add_file(filename)

    @exported_function
    def supply(self, key, f):
        """
        Register the given supplement.

        key (string): a string specifying for which purpose to use the
                      supplement

        f: a function returning the string to supply or a constant string

        """
        self.supplements[key].add_part(f)

    @exported_function
    def supply_latex(self, name, f):
        self.supply("latex", def_latex(name, escape_latex(f)))

    @exported_function
    def supply_asy(self, name, f):
        self.supply("asy", def_asy(name, escape_asy(f)))

    @exported_function
    def register_supplement(self, key, extension):
        """
        Register a key to be used for compiling files with a specific
        extension.

        key (string): a string specifying a purpose to use the supplements for

        extension (string): the extension to use the supplements registered
                            under the given key for

        """
        self.supplement_ext_to_key[extension].append(key)

    def _build_supplements(self, ext):
        """
        Build the supplements for the given extension (i.e. overwrite all
        the files registered for a key referenced by this extension).

        ext (string): the extension

        """
        for key in self.supplement_ext_to_key[ext]:
            self._build_supplements_for_key(key)

    def _build_supplements_for_key(self, key):
        """
        Build the supplements for the given key (i.e. overwrite all
        the files registered for this key).

        key (string): a string specifying a purpose to use the supplements for

        """
        files = self.supplements[key].files
        parts = self.supplements[key].parts

        out = ""
        for s in parts:
            out += easycall(s)
        for fname in files:
            with io.open(fname, 'w', encoding="utf-8") as f:
                f.write(out)

    def _get_supplement_extension_files(self, ext):
        """
        Get all supplements registered with a given extension.

        ext (string): the extension

        return (list): list of Supplement objects for this extension

        """
        L = []
        for key in self.supplement_ext_to_key[ext]:
            L += copy.deepcopy(self.supplements[key].files)
        return L

    def _inherit_supplements(self, t):
        """
        Add all supplement information from t
        Since supplements are not named, there will be no overriding
        """
        self.supplements = copy.deepcopy(t.supplements)
        self.supplement_ext_to_key = copy.deepcopy(t.supplement_ext_to_key)

    def _inherit(self):
        """
        Get all information from upstream
        """
        if self.upstream is None:
            return
        self._inherit_supplements(self.upstream)

    def _bequeath(self):
        """
        Give all information to upstream
        """
        if self.upstream is None:
            return
        self.upstream.inherit_supplements(self)

    def __enter__(self):
        if self.inheriting:
            self._inherit()
        return self

    def __exit__(self, a, b, c):
        if self.bequeathing:
            self._bequeath()

    def _get_inc_dir(self):
        return os.path.join(os.path.dirname(__file__), "lib", "include")

    def _get_ready_dir(self):
        return os.path.join(os.path.dirname(__file__), "lib", "ready")

    # Compilation

    @exported_function
    def compilecpp(self, *args, **kwargs):
        """
        See CPPProgram.
        """
        return CPPProgram(self.rules, self, *args, **kwargs)

    @exported_function
    def compilelatex(self, basename, safe=None, ignore=set(),
                     ignore_ext=set((".py", ".cpp")), do_copy=set()):
        """
        Use latexmk to compile basename.tex to basename.pdf .

        This command also creates a directory basename.kit containing all the
        files necessary to compile the tex source. This can be useful for
        translation sessions.

        basename (string): base of the tex and pdf file names

        safe (boolean): should we use a sandbox for the compilation?

        ignore (set of strings): files and directories in .build that shouldn't
                                 be readable by the sandbox

        ignore_ext (set of strings): file extensions that shouldn't be
                                     readable by the sandbox

        do_copy (set of strings): files that should be readable to the sandbox
                                  although their extensions belong to ignore_ext

        return (string): file name of the generated pdf file

        """
        source = basename + ".tex"
        output = basename + ".pdf"

        if self.ignore_latex:
            return output

        if self.relevant_language is not None and not basename.endswith(self.relevant_language):
            return output

        if safe is None:
            safe = self.safe_latex

        with header("{}ompiling {} to {} using LuaLaTeX"
                    .format("Safely c" if safe else "C",
                            self.short_path(source), self.short_path(output)),
                    depth=10):
            self._build_supplements("latex")

            if safe:
                r = SafeLaTeXRule(self.rules, source, output, self.wdir,
                                  ignore=ignore, ignore_ext=ignore_ext,
                                  do_copy=do_copy).ensure()
            else:
                r = LaTeXRule(self.rules, source).ensure()

            print_block(highlight_latex(r.out))
            print_block(highlight_latex(r.err))
<<<<<<< HEAD
=======

>>>>>>> 54923cff
            if r.code != 0:
                raise Exception("Compilation failed")

            # Create "translation kit" containing all important dependencies
            kit_directory = basename + ".kit"
            if os.path.exists(kit_directory):
                shutil.rmtree(kit_directory)
            for dep in r.dependencies:
                depabs = os.path.abspath(dep)
                wdirpath = os.path.abspath(self.wdir) + '/'
                # We don't want to include global latex style files, etc.
                if depabs.startswith(wdirpath):
                    basefile = depabs[len(wdirpath):]
                    basefiledir = os.path.join(kit_directory,
                                               os.path.dirname(basefile))
                    if not os.path.exists(basefiledir):
                        os.makedirs(basefiledir)

                    shutil.copy(depabs, os.path.join(kit_directory, basefile))

        return output

    @exported_function
    def compileasy(self, basename, stdin=None, output=None, **kwargs):
        """
        Compile and run an asymptote file to generate a pdf file.

        basename (string): base of the asymptote file name: basename.asy

        stdin (string): file to redirect stdin from (if not None)

        output (string): file name of the picture to generate (by default
                         basename.eps or basename.pdf, cf. next parameter)

        The remaining keyword arguments are passed to asy as command line
        arguments.

        """
        source = basename + ".asy"
        if output is None:
            output = basename + ".pdf"

        with header("Compile {} to {} using Asymptote"
                    .format(self.short_path(source), self.short_path(output)),
                    depth=10):

            box(" WARNING ", yellow("Asymptote support will be removed from "
                                    "our task format in the near future.") +
                "\n" + yellow("Please consider using TikZ for pictures."))
            self.asy_warnings += 1

            self._build_supplements("asy")

            # Asymptote does not tell us the dependencies, so we have to guess
            dep = [source] + self._get_supplement_extension_files("asy")

            r = CommandRule(self.rules,
                            ["asy"] + ["-tex", "lualatex"] +
                            ["-o", output] + asy_keyword_list(kwargs) +
                            [source], stdin=stdin, dependencies=dep,
                            outputs=[output], dependonexe=False).ensure()
            print_block(r.out)
            print_block(r.err)
            if r.code != 0:
                raise Exception("Compilation failed")
        return output

    @exported_function
    def compile(self, filename, **kwargs):
        """
        Compile, automatically guessing appropriate extensions and
        compilation methods. See compilecpp, compilelatex, compileasy.

        filename (string): name of the file to compile or its
                           basename (without extension)

        The remaining arguments are passed to compilecpp, etc.

        """
        extmap = {".cpp": self.compilecpp,
                  ".tex": self.compilelatex,
                  ".asy": self.compileasy}

        basename, extension = os.path.splitext(filename)
        if extension == "":
            ok = [e for e in extmap if os.path.isfile(filename + e)]
            if len(ok) == 0:
                raise Exception("Could not find a suitable extension for {}"
                                .format(filename))
            elif len(ok) > 1:
                raise Exception("Found multiple suitable extensions for {}: "
                                "{}".format(filename, ', '.join(ok)))
            else:
                extension = ok[0]
        try:
            f = extmap[extension]
        except KeyError:
            raise Exception("Extension {} not known".format(extension))
        x = f(basename, **kwargs)
        return x

    # Zip file

    @exported_function
    def make_zip(self, zipname, contents):
        zipfile = os.path.abspath(zipname)
        with header("Creating zip file {}"
                    .format(self.short_path(zipfile)),
                    depth=10):

            r = ZipRule(self.rules, zipfile, contents).ensure()
        return zipfile

    # Executables

    @exported_function
    def encapsulate(self, *args, **kwargs):
        """
        See InternalPython.
        """
        return InternalPython(*args, **kwargs)

    @exported_function
    def ext_script(self, *args, **kwargs):
        """
        See ExternalScript.
        """
        return ExternalScript(self.rules, *args, **kwargs)

    @exported_function
    def ext_python(self, *args, **kwargs):
        """
        See ExternalPython
        """
        return ExternalPython(self.rules, *args, **kwargs)

    # Tokens

    @exported_function
    def no_tokens(self):
        """
        Specify that there are no tokens available.
        """
        self.token_mode = "disabled"

    @exported_function
    def infinite_tokens(self):
        """
        Specify that there are infinitely many tokens available.
        """
        self.token_mode = "infinite"

    @exported_function
    def tokens(self, gen_initial, gen_number, gen_interval, gen_max,
               min_interval, max_number):
        """
        Specify the number of tokens available.

        gen_initial (int): number of tokens at the beginning of the contest

        gen_number (int): number of tokens to generate each time

        gen_interval (timedelta): how often new tokens are generated

        gen_max (int): limit for the number of tokens at any time

        min_interval (timedelta): time the user has to wait after using a
                                  token before he can use another token

        max_number (int): maximum number of tokens the user can use in total

        """
        self.token_mode = "finite"
        self.token_max_number = max_number
        self.token_min_interval = min_interval
        self.token_gen_initial = gen_initial
        self.token_gen_number = gen_number
        self.token_gen_interval = gen_interval
        self.token_gen_max = gen_max

    def _set_tokens(self, obj):
        """Applies the token settings to the given db object (Contest or Task).

        obj (Contest or Task): the database object

        """
        obj.token_mode = self.token_mode
        if self.token_mode == "finite":
            obj.token_max_number = self.token_max_number
            obj.token_min_interval = self.token_min_interval
            obj.token_gen_initial = self.token_gen_initial
            obj.token_gen_number = self.token_gen_number
            obj.token_gen_interval = self.token_gen_interval
            obj.token_gen_max = self.token_gen_max

    # Submission and user test limits

    @exported_function
    def submission_limits(self, max_number, min_interval):
        """
        Set limits on the frequency of submissions.

        max_number (int): maximum number of submissions

        min_interval (timedelta): time the user has to wait after submitting
                                  before he can submit again

        """
        self.max_submission_number = max_number
        self.min_submission_interval = min_interval

    @exported_function
    def user_test_limits(self, max_number, min_interval):
        """
        Set limits on the frequency of user tests.

        max_number (int): maximum number of user tests

        min_interval (timedelta): time the user has to wait after submitting
                                  a user test before he can submit a user test
                                  again

        """
        self.max_user_test_number = max_number
        self.min_user_test_interval = min_interval

    def _usual_languages(self):
        return [C11Gcc().name, Cpp17Gpp().name, JavaJDK().name,
                PascalFpc().name, Python3PyPy().name]<|MERGE_RESOLUTION|>--- conflicted
+++ resolved
@@ -346,10 +346,7 @@
 
             print_block(highlight_latex(r.out))
             print_block(highlight_latex(r.err))
-<<<<<<< HEAD
-=======
-
->>>>>>> 54923cff
+
             if r.code != 0:
                 raise Exception("Compilation failed")
 
