--- conflicted
+++ resolved
@@ -73,20 +73,13 @@
     querying system.
     """
 
-<<<<<<< HEAD
-    def __init__(self, rules, ignore_latex=False, relevant_language=None):
-=======
     def __init__(self, rules, ignore_latex=False, relevant_language=None,
                  safe_latex=True):
->>>>>>> 85c0711b
         self.upstream = None
         self.rules = rules
         self.ignore_latex = ignore_latex
         self.relevant_language = relevant_language
-<<<<<<< HEAD
-=======
         self.safe_latex = safe_latex
->>>>>>> 85c0711b
 
         # how to exchange data with upstream
         self.inheriting = False
@@ -330,17 +323,12 @@
         if self.relevant_language is not None and not basename.endswith(self.relevant_language):
             return output
 
-<<<<<<< HEAD
-        with header("Compile {} to {} using LuaLaTeX"
-                    .format(self.short_path(source), self.short_path(output)),
-=======
         if safe is None:
             safe = self.safe_latex
 
         with header("{}ompiling {} to {} using LuaLaTeX"
                     .format("Safely c" if safe else "C",
                             self.short_path(source), self.short_path(output)),
->>>>>>> 85c0711b
                     depth=10):
             self._build_supplements("latex")
 
