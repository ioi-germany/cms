--- conflicted
+++ resolved
@@ -131,7 +131,6 @@
             self.contest.supply("credentials", do_supply_credentials)
 
             for team,users in teams.items():
-<<<<<<< HEAD
                 if not os.path.exists(team.code):
                     os.mkdir(team.code)
 
@@ -162,20 +161,4 @@
                         outermerger.append(totalfilename)
 
                 outermerger.write("overview-sheet-" + team.code)
-                outermerger.close()
-=======
-                filename = "overview-sheet-" + team.name + ".tex"
-
-                shutil.copy(os.path.join(os.path.dirname(__file__),
-                                             "overview-template.tex"),
-                            filename)
-
-                lang_code = str.lower(team.code)
-                if lang_code == "unaffiliated":
-                    lang_code = "en"
-
-                user_list = users
-                self.contest._build_supplements_for_key("credentials")
-                self.contest._build_supplements_for_key("lang")
-                self.contest.compile(filename)
->>>>>>> 5d7b959a
+                outermerger.close()