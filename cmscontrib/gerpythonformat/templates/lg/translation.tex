--- conflicted
+++ resolved
@@ -4,14 +4,10 @@
 
 \ifthenelse{\equal{\TemplateLanguage}{de}}
 {
-<<<<<<< HEAD
 % ==========================
 % === German translation ===
 % ==========================
-=======
-% German translation
 \def\tTask{Aufgabe}
->>>>>>> f22ba8d4
 \def\tSubtask{Teilaufgabe}
 \def\tPoint{Punkt}
 \def\tPoints{Punkte}
@@ -41,14 +37,10 @@
 \def\tANDs/{ und} %The and at the end of a series of at least three items (e.g., "Eggs, Milk, and Butter."). In English, this includes the Oxford comma. In German, it doesn't.
 }
 {
-<<<<<<< HEAD
 % ===========================
 % === English translation ===
 % ===========================
-=======
-% English translation
 \def\tTask{Task}
->>>>>>> f22ba8d4
 \def\tSubtask{Subtask}
 \def\tPoint{Point}
 \def\tPoints{Points}
